- name: Docs
  tocHref: /
  topicHref: /
  items:
  - name: Scripting
    tocHref: /scripting/
    topicHref: /scripting
    items:
    - name: JavaScript
      tocHref: /scripting/javascript
      topicHref: /scripting/javascript/javascript-language-reference
      items:
      - name: Advanced
        tocHref: /scripting/javascript/advanced/
        topicHref: /scripting/javascript/advanced/advanced-javascript
      - name: Reference
        tocHref: /scripting/javascript/reference/
        topicHref: /scripting/javascript/reference/javascript-reference
    - name: Windows Scripting Interfaces
      tocHref: /scripting/winscript/
<<<<<<< HEAD
      topicHref: /script/winscript/windows-scripting-interfaces
=======
      topicHref: /scripting/winscript/windows-scripting-interfaces
>>>>>>> 78f16dad
      items:
      - name: Reference
          tocHref: /scripting/winscript/reference
          topicHref: /scripting/winscript/reference/windows-script-interfaces-reference
    - name: JavaScript Runtime Hosting
      tocHref: /scripting/chakra-hosting/
      topicHref: /scripting/chakra-hosting/javascript-runtime-hosting
    - name: Windows Runtime
      tocHref: /scripting/jswinrt
      topicHref: /scripting/jswinrt/using-the-windows-runtime-in-javascript
<|MERGE_RESOLUTION|>--- conflicted
+++ resolved
@@ -18,11 +18,7 @@
         topicHref: /scripting/javascript/reference/javascript-reference
     - name: Windows Scripting Interfaces
       tocHref: /scripting/winscript/
-<<<<<<< HEAD
-      topicHref: /script/winscript/windows-scripting-interfaces
-=======
       topicHref: /scripting/winscript/windows-scripting-interfaces
->>>>>>> 78f16dad
       items:
       - name: Reference
           tocHref: /scripting/winscript/reference

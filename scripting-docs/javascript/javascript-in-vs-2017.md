--- conflicted
+++ resolved
@@ -142,11 +142,7 @@
 Because of this, there are a few default assumptions that are made about your project shape:
 
 - `package.json` and `bower.json` list dependencies used by your project and by default are included in Automatic Type Acquisition (ATA)
-<<<<<<< HEAD
 - A top level `node_modules` folder contains library source code and its contents are excluded from the project context by default
-=======
-- A top-level `node_modules` folder contains library source code and its contents are excluded from the project context by default
->>>>>>> 2ce42eb1
 - Every other `.js`, `.jsx`, `.ts`, and `.tsx` file is possibly one of *your own* source files and must be included in project context
 
 In most cases, you will be able to just open your project and have great experience using the default project configuration. However, in projects that are large or have different folder structures, it may be desirable to further configure the language service to better focus only on your own source files.

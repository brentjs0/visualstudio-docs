--- conflicted
+++ resolved
@@ -20,13 +20,9 @@
 ## Prerequisites
 
 You must first set up your customer tenant in the Partner Center and create an Azure subscription for this tenant.
-<<<<<<< HEAD
-[Learn more](/vsts/billing/csp/set-up-csp-customer)
-=======
 
 [Learn more](/azure/devops/organizations/billing/csp/set-up-csp-customer)
 
->>>>>>> 97e34081
 
 ## How to buy
 

---
title: Assign Visual Studio subscriptions to users | Microsoft Docs
author: evanwindom
ms.author: v-evwin
manager: cabuschl
ms.assetid: 4e529a43-7aed-4eee-895d-862a631952df
<<<<<<< HEAD
ms.date: 02/18/2021
=======
ms.date: 02/02/2021
>>>>>>> f8229a03
ms.topic: conceptual
description:  Learn how admins can assign licenses to subscribers
---

# Assign licenses in the Visual Studio Subscriptions Administration Portal
As a Visual Studio subscriptions admin, you can use the admin portal to assign subscriptions to individual users and groups of users.

For groups of users, you have choices for how you assign subscriptions.  
- You can assign subscriptions one at a time.
- You can also quickly and easily upload lists of subscribers and their subscription information using the [Bulk add](assign-license-bulk.md) feature.
- If your organization uses Microsoft Azure Active Directory (Azure AD), you can [use Azure AD groups to assign subscriptions](./assign-license-bulk.md#use-azure-active-directory-groups-to-assign-subscriptions) to groups of users.  


## Add a single subscriber
Watch the video or read on to learn how to assign a Visual Studio subscription to a new user so that they can access the subscription benefits.

<br>

> [!VIDEO https://www.microsoft.com/videoplayer/embed/RE4vpPh]


1. Sign in to the [admin portal](https://manage.visualstudio.com).
2. To assign a license to a single Visual Studio subscriber, at the top of the table, select **Add**, then choose **Individual subscriber**.
   > [!div class="mx-imgBorder"]
   > ![Add a single subscriber](_img/assign-license-add/add-subscriber-individual.png "Select Add, then choose Individual subscriber to assign a single subscription.")
3. Enter the information into the form fields for the new subscriber. If your organization is using Azure Active Directory, the **Name** field acts as a search function to find people in your current directory so you can select the correct user from the search results. After you select that person, sign-in email and notification email will automatically populate.  If the subscriber is not found in your organization, the notification email will not populate automatically, but will be available for you to manually add a different email address to which subscription-related emails will be sent.  If your email service blocks incoming emails to the sign-in email addresses, it's important to specify a different notification email address so subscribers and admins receive important subscription-related emails from Microsoft.
   > [!div class="mx-imgBorder"]
   > ![Subscriber details](_img/assign-license-add/subscriber-details.png "Enter subscriber name and other details, or choose from the of tenant members.")

    > [!NOTE]
    > In order for members of an Azure Active Directory tenant to be visible when you enter a subscriber name, the admin must be a member of the tenant. 


    If you want this subscriber to have access to software downloads when they sign into the [Visual Studio Subscriptions Portal](https://my.visualstudio.com?wt.mc_id=o~msft~docs), make sure to leave the downloads toggle enabled in the **Download Settings** section. If you choose to disable downloads, the user will not have access to software downloads.  Access to product keys will also be disabled.  The subscriber will still have access to all other benefits included in the subscription.
   > [!div class="mx-imgBorder"]
   > ![Access to downloads](media/access-to-downloads.png "Choose 'Allow' to provide the subscriber with access to software downloads.")

    If you'd like to add your own reference notes to the subscription, you can do so in the **Add reference** section.
   > [!div class="mx-imgBorder"]
   > ![Add your own reference notes to each subscription](media/add-subscriber-reference-notes.png "Use the Reference field to record any notes about this subscription.")

    When you're done selecting options and entering data for the subscriber, choose **Add** at the bottom of the **Add Subscriber** fly-out.
   > [!div class="mx-imgBorder"]
   > ![Choose the Add button](media/add-button.png "Select Add to save the information and assign the subscription to the subscriber.")

## Why use a different notification email address?
Some organizations set up their email services to block incoming emails from other domains.  Blocking incoming emails means that subscribers and admins will miss important communications:
- Subscribers will not receive a notification that a subscription has been assigned to them.  This will also prevent them from activating some of the included benefits.  
- Subscribers who have been assigned Visual Studio subscriptions with GitHub Enterprise will not receive the invitation to join your GitHub organization, meaning they will be unable to accept the invitation. They **must accept the emailed invitation** in order to gain access to your GitHub organization. 
- Admins will not be notified when they are added to an agreement, receive monthly admin statements or notifications of feature changes that affect the way they manage subscriptions.

Using a notification email address provides you with the option to allow your subscribers to receive important communications about their subscriptions without changing the functionality of their sign-in email addresses.  

## Resend assignment emails
After you add a subscriber, an assignment email will be automatically sent to the new subscriber with further instructions. You can send the assignment email again at any time by selecting the subscriber and then selecting the **Resend** button in the top menu.  To resend emails to multiple users, hold down the **Ctrl** key while selecting the subscribers.  When you select the **Resend** button, you'll see a dialog asking you to confirm you want to resend to those subscribers.  


## Resources
- Need help?  Contact [Subscriptions Support](https://visualstudio.microsoft.com/subscriptions/support/).

## See also
- [Visual Studio documentation](/visualstudio/)
- [Azure DevOps documentation](/azure/devops/)
- [Azure documentation](/azure/)
- [Microsoft 365 documentation](/microsoft-365/)

## Next steps
<<<<<<< HEAD
- Have a lot of users to add?  Learn how to assign subscriptions to [multiple subscribers](assign-license-bulk.md).
=======
- Have a lot of users to add?  Learn how to assign subscriptions to [multiple subscribers](assign-license-bulk.md).
- Need help?  Contact [Visual Studio administration and subscriptions support](https://my.visualstudio.com/gethelp)).
>>>>>>> f8229a03
<|MERGE_RESOLUTION|>--- conflicted
+++ resolved
@@ -4,11 +4,7 @@
 ms.author: v-evwin
 manager: cabuschl
 ms.assetid: 4e529a43-7aed-4eee-895d-862a631952df
-<<<<<<< HEAD
 ms.date: 02/18/2021
-=======
-ms.date: 02/02/2021
->>>>>>> f8229a03
 ms.topic: conceptual
 description:  Learn how admins can assign licenses to subscribers
 ---
@@ -76,9 +72,4 @@
 - [Microsoft 365 documentation](/microsoft-365/)
 
 ## Next steps
-<<<<<<< HEAD
-- Have a lot of users to add?  Learn how to assign subscriptions to [multiple subscribers](assign-license-bulk.md).
-=======
-- Have a lot of users to add?  Learn how to assign subscriptions to [multiple subscribers](assign-license-bulk.md).
-- Need help?  Contact [Visual Studio administration and subscriptions support](https://my.visualstudio.com/gethelp)).
->>>>>>> f8229a03
+- Have a lot of users to add?  Learn how to assign subscriptions to [multiple subscribers](assign-license-bulk.md).
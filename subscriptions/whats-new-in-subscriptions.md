--- conflicted
+++ resolved
@@ -1,24 +1,15 @@
 ---
 title: "What's new in Visual Studio subscriptions"
 description: "Learn about the new and updated features that you can use to manage Visual Studio subscriptions."
-<<<<<<< HEAD
-ms.date: 10/05/2021
-=======
 ms.date: 10/18/2021
->>>>>>> bcde163f
 ms.topic: conceptual
 author: evanwindom
 ms.author: cabuschl
 manager: cabuschl
 ms.assetid: 2dc938b5-37e9-4dfc-8676-5d0a91d366ab
 ---
-<<<<<<< HEAD
 
-# What&#39;s new in Visual Studio subscriptions
-=======
->>>>>>> bcde163f
-
-# What&#39;s new in Visual Studio subscriptions
+# What's new in Visual Studio subscriptions
 We update the Subscription benefits package often to make it more useful to you. We'll also make enhancements to our subscriber and subscription management portals to provide you the best possible experience.  We'll also generate new content in response to user questions and when changes are made.  Read on to learn about the latest features and updates, sorted quarterly.
 
 ## 2021 Q3 (July - September)

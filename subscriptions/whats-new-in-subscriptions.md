--- conflicted
+++ resolved
@@ -2,12 +2,8 @@
 title: "What's new in Visual Studio subscriptions"
 description: "Learn about the new and updated features that you can use to manage Visual Studio subscriptions."
 ms.custom: ""
-<<<<<<< HEAD
-ms.date: 06/25/2018
-=======
 ms.date: 06/27/2019
 searchscope: VS Subscription
->>>>>>> 0b371e65
 ms.topic: conceptual
 author: evanwindom
 ms.author: lank
@@ -32,7 +28,7 @@
 ## 2019 Q2 (April-June)
 
 ### Visual Studio with GitHub Enterprise subscriptions
-At the //build conference in May, Microsoft announced that Enterprise Agreement customers can now purchase Visual Studio subscriptions that include GitHub Enterprise.  It's an easy way to acquire both Visual Studio subscriptoins and GitHub Enterprise for a single lower price.  
+At the //build conference in May, Microsoft announced that Enterprise Agreement customers can now purchase Visual Studio subscriptions that include GitHub Enterprise.  It's an easy way to acquire both Visual Studio subscriptions and GitHub Enterprise for a single lower price.  
 
 GitHub Enterprise is available with Visual Studio Enterprise and Visual Studio Professional subscriptions acquired through Enterprise Agreements. There's also a "step-up" offer that allows you to add GitHub Enterprise even if your Enterprise agreement isn't due to renew.
 

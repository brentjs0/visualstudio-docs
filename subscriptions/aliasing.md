--- conflicted
+++ resolved
@@ -39,6 +39,7 @@
 In all cases, the Subscription Manager within the Volume Licensing Service Center (VLSC) will need to use the directory address for new subscribers, or update the email address for “existing” subscribers.  It is important to note that using the directory address will mean any new subscribers will not receive a Welcome Email, and the Administrator will need to notify the subscriber that a subscription has been assigned to them.  After following the below steps, please also feel free to use the email [template](#notifying-your-subscribers-with-directory-addresses) to notify your subscribers, and help them through the sign-in process.
 
 ### Adding new subscribers
+
 Please follow these steps to add a new subscriber with a directory account.
 
 1. Visit the [Volume Licensing Service Center](https://www.microsoft.com/Licensing/servicecenter/default.aspx) (VLSC) and sign in.
@@ -52,10 +53,7 @@
 
 4. Click **Assign Subscription**.
 5. Select the desired **Subscription Level**.
-<<<<<<< HEAD
-6. Validate you have subscriptions available to assign, and click **Next**.
-7.  Enter the subscriber details and directory address in the Email Address field, and click **Next**.
-=======
+
 
     <img alt="Subscription level" src="_img/vlsc/vlsc-subscription-level.png" style="border: 1px solid #CCCCCC" />
 
@@ -64,11 +62,11 @@
 
     <img alt="Email address" src="_img/vlsc/vlsc-email-address.png" style="border: 1px solid #CCCCCC" />
 
->>>>>>> 6de95222
 8. Validate the subscriber information, and click **Finish**.
 9. Notify the subscriber that their subscription has been provisioned by using the below [template](#notifying-your-subscribers-with-directory-addresses).
 
 ### Updating an existing subscriber
+
 Please follow the below steps to update an existing subscriber with a directory account.
 
 1. Visit the [Volume Licensing Service Center](https://www.microsoft.com/Licensing/servicecenter/default.aspx) (VLSC) and sign in.
@@ -82,6 +80,7 @@
 9. Notify the subscriber that their subscription has been provisioned by using the below email template.
 
 ### Notifying your subscribers with directory addresses
+
 Since the Welcome Email will not successfully reach your subscriber, please copy and paste the below message into an email and send to your subscriber. Replace %WORD% with the appropriate information for each subscriber.
 
 ----------- Copy Below (Ctrl+C) -----------
@@ -103,12 +102,14 @@
 
 
 ## Defining a work or school account as a personal account
+
 Please leverage the instructions described in the [Assigning Subscribers to a Directory Account](#assigning-subscribers-to-a-directory-account) section to add a new user or update a user’s email address within the Volume Licensing Service Center (VLSC).  In cases where the email address is not recognized by the directory, the user will need to step through the process to create a new account to define the email address as a personal account.  For the short term, the Visual Studio Subscriptions team has secured an exemption from the identity policy defined below, but we are investing in the capabilities necessary to remove this policy.
 
 > [!WARNING]
 > Microsoft does not recommend combining “Work or School” identities with “Personal” identities.  This action causes the organization to lose ownership and control of the account, and the employee can continue to access specific products or services, even after leaving the company.  Please reference this [blog post](https://blogs.technet.microsoft.com/enterprisemobility/2016/09/15/cleaning-up-the-azure-ad-and-microsoft-account-overlap/), from the Microsoft Identity team, for additional information.
 
 ### Defining an email address as a personal account
+
 After a subscription is  assigned to the Subscriber, they will receive an email asking them to visit [https://my.visualstudio.com](https://my.visualstudio.com?wt.mc_id=o~msft~docs) to take advantage of their subscription benefits.  When attempting to sign-in, the Visual Studio Subscription sign-in will fail with an error stating that the account isn’t recognized.  Before logging into the [https://my.visualstudio.com](https://my.visualstudio.com?wt.mc_id=o~msft~docs) experience, ask your subscriber to  follow these instructions.  If necessary, you can use this [template](#notifying-your-subscribers-using-personal-accounts) to notify your subscriber after you have assigned a subscription.
 
 1. Navigate to https://my.visualstudio.com, and click **Create new Microsoft account**.

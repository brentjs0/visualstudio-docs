--- conflicted
+++ resolved
@@ -34,31 +34,12 @@
 
 ### Add the alternate account
 
-<<<<<<< HEAD
-=======
 
->>>>>>> 0a45c88207b57606787e06551724d5bd1ebeda05
 1. Sign in to the Visual Studio subscriber portal with your Microsoft account (https://my.visualstudio.com).
 
 2. Go to **Subscriptions**.
 
-<<<<<<< HEAD
-      ![Add alternate account - go to subscriptions in VS](_img/vs-alternate-identity/my-vs-subscriptions.png)
 
-3. Choose **Add alternate account**.
-
-      ![Choose add alternate account ](_img/vs-alternate-identity/choose-add-alternate-account.png)
-
-4. Add your work or school account.
-
-      ![Add work or school account](_img/vs-alternate-identity/enter-alternate-account-my-visual-studio-com-portal.png)
-
-5. Use your work or school account to sign in to Visual Studio Team Services (https://{youraccount}.visualstudio.com).
-
-      ![Use your work or school account](_img/vs-alternate-identity/sign-in-with-alternate-account.png)
-
-  Your alternate account is added to the Visual Studio subscription, allowing both identities to utilize the benefits of the subscription that require you to sign in with the alternate account (IDE, VSTS, and Azure).
-=======
    ![Add alternate account - go to subscriptions in VS](_img/vs-alternate-identity/my-vs-subscriptions.png)
 
 3. Choose **Add alternate account**.
@@ -72,9 +53,8 @@
 5. Use your work or school account to sign in to Visual Studio Team Services (https://{youraccount}.visualstudio.com).
 
    ![Use your work or school account](_img/vs-alternate-identity/sign-in-with-alternate-account.png)
->>>>>>> 6de95222
 
-   Your alternate account is added to the Visual Studio subscription, allowing both identities to utilize the benefits of the subscription that require you to sign in with the alternate account (IDE, VSTS, and Azure).
+Your alternate account is added to the Visual Studio subscription, allowing both identities to utilize the benefits of the subscription that require you to sign in with the alternate account (IDE, VSTS, and Azure).
 
 ## FAQ
 

--- conflicted
+++ resolved
@@ -2,15 +2,9 @@
 title: Technical Support Benefit
 author: evanwindom
 ms.author: jaunger
-<<<<<<< HEAD
 manager: lank
 ms.date: 2/13/2019
 ms.topic: Get-Started-Article
-=======
-manager: evelynp
-ms.date: 12/19/2018
-ms.topic: conceptual
->>>>>>> c57dd27d
 description: Learn how to activate the technical support benefit included with your Visual Studio subscription.
 searchscope: VS Subscription
 ---
@@ -23,8 +17,6 @@
 
 > [!NOTE]
 > Not all subscriptions at a given level are eligible to receive support incidents. Subscriptions acquired through FTE, NFR, MPN, MCT and other programs do not receive support incidents. If your subscription is not eligible to receive technical support incidents, the Technical Support tile will not appear in your available benefits.
-<<<<<<< HEAD
-
 
 **To submit a support request using the benefit, you must first activate it.  Follow the steps in the next section to complete the activation.**
 
@@ -33,15 +25,7 @@
     > [!div class="mx-imgBorder"]
     > ![Technical Support Benefit Tile](_img/vs-tech-support/vs-tech-support-tile.png)
 2. This will initiate a chat session with a representative who can create your **Contract ID** and **Access ID** and provide those to you via email so you will have them for your records. 
-=======
->
-> [!div class="mx-imgBorder"]
-> ![Technical Support Benefit Tile](_img/vs-tech-support/vs-tech-support-tile.png)
 
-
-1. To begin using your Technical Support benefit, go to https://my.visualstudio.com/Benefits, scroll down to the Support section and on the Technical Support tile click **Chat to activate**.
-2. This will initiate a chat session with a representative who can create your Contract ID and Access ID and provide those to you.
->>>>>>> c57dd27d
 3. To complete the process, you will need to provide the representative with:
    - Your country
    - Company name 
@@ -74,7 +58,6 @@
 
 #### Submitting an incident online
 
-<<<<<<< HEAD
 When submitting an incident online, you will first be prompted to sign in. Using the dropdown list, select the product you need help with. For example, to submit an incident for Visual Studio Enterprise 2017 select the **Developer Tools** family, then select **Visual Studio 2017** as the product, and then choose **Visual Studio Enterprise 2017** as the version.
 
 1. After choosing the product for which you need support, click **Next**.
@@ -83,34 +66,6 @@
    > ![Technical Support Benefit Incident Submission Step 1 - Product](_img/vs-tech-support/vs-tech-support-step1.png)
 
 2. Describe your issue and click **Next**.
-=======
-1. To [submit an incident online](http://support.microsoft.com/oas/), specify the product you need help with. You can either select from the various lists, or search for it by name. To submit an incident for Visual Studio Enterprise 2017, for example, click on **Visual Studio** in the **Developer Tools** group.
-   > [!div class="mx-imgBorder"]
-   > ![Technical Support Benefit Select Incident Product](_img/vs-tech-support/vs-tech-support-select-product.png)
-
-2. Choose the product for which you need support. (For example, click on **Visual Studio Enterprise 2017** in the Visual Studio product list.)
-3. On the **Create an incident** page, select the applicable problem type from the drop-down list. For our example, we’ll choose **Integrated Development Environment (IDE)**.
-   > [!div class="mx-imgBorder"]
-   > ![Technical Support Benefit Create Incident](_img/vs-tech-support/vs-tech-support-create-incident.png)
-
-4. Then choose the **Category** that best fits your question/issue. For our example, we’ll choose **Architect tools.**
-5. Click **Start Request**.
-6. On the next page, you’ll be asked to choose a payment option.
-   - Choose **Use my Visual Studio Subscription**.
-   - Click **Use another contract**
-   - Enter your Access ID and Contract ID
-   - Click **Add**
-7. Once your support contract has been added, it will appear in the Professional Support Contract list. Choose it, and click **Continue**.
-   > [!div class="mx-imgBorder"]
-   > ![Technical Support Benefit Payment](_img/vs-tech-support/vs-tech-support-payment.png)
-
-8. Provide your contact information and preferred contact method, and click **Continue**.
-9. Provide a title for your support incident, and then describe your issue.
-10. Answer a brief series of questions to determine the severity of the issue.
-11. Click the checkbox to accept the terms of service.
-12. Click **Submit** to submit your issue.
-13. You’ll see a confirmation that your incident has been successfully submitted. An agent will be assigned to your incident and will reach out to you to resolve it using contact method you selected. Response time for non-critical issues is eight hours. They will provide you with a service request number, and will work with you to resolve your issue.
->>>>>>> c57dd27d
 
    > [!div class="mx-imgBorder"]
    > ![Technical Support Benefit Incident Submission Step 2 - Issue](_img/vs-tech-support/vs-tech-support-step2.png)
@@ -121,6 +76,7 @@
    > ![Technical Support Benefit Incident Submission - Add Contract](_img/vs-tech-support/vs-tech-support-add-contract.png)
 
 4. Enter your **Access ID** and **Contract ID**.  Click **Add**.
+
 
    > [!div class="mx-imgBorder"]
    > ![Technical Support Benefit Incident Submission - Add Contract ID](_img/vs-tech-support/vs-tech-support-add-contract-id.png)

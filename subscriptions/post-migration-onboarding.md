--- conflicted
+++ resolved
@@ -17,16 +17,10 @@
 However, subscriptions are now managed via a new portal called the Visual Studio Subscriptions Administration Portal. Typically, the primary or notices contact for your organization's volume licensing agreement completes this process. If not, the following information helps you gain access to managing subscriptions.
 
 You might encounter one of several scenarios:
-<<<<<<< HEAD
+
 1. [The primary contact didn’t complete the onboarding process.](#Onboarding-not-completed-by-Primary-Contact)<sup>1</sup> 
 2. [The primary contact completed onboarding, but didn’t add you as an administrator. Your credentials were listed in VLSC.](#Primary-Contact-did-not-provide-you-administrator-access) 
 3. [The primary contact completed onboarding, but didn’t add you as an administrator. Your credentials were not listed in the VLSC.](#Your-credentials-were-not-listed-in-VLSC-prior-to-migration)  
-=======
->>>>>>> dda70738
-
-1. [The primary contact didn't complete the onboarding process.](#Onboarding-not-completed-by-Primary-Contact)<sup>1</sup>
-2. [The primary contact completed onboarding, but didn’t add you as an administrator. Your credentials were listed in VLSC.](#Primary-Contact-did-not-provide-you-administrator-access)
-3. [The primary contact completed onboarding, but didn’t add you as an administrator. Your credentials were not listed in the VLSC.](#Your-credentials-were-not-listed-in-VLSC-prior-to-migration)
 
 <sup>1</sup> If you are the primary or notices contact and didn’t complete the onboarding process, you will need to follow the steps in scenario one in order to set up your organization.
 

--- conflicted
+++ resolved
@@ -24,19 +24,12 @@
 Prior to completing the tenant association here are a few requirements/steps needed to become a Visual Studio Subscriptions administrator.
 
 ## Pre-tenant association (managed tenant)
-<<<<<<< HEAD
+
 - You must be a registered user to the Business Center.
 - You must be a User Admin (at minimum) or Global Admin within the tenant that you are part of. (This applies if your company already uses Cloud Services). Either role is needed to be a Visual Studio subscriptions administrator.
 - You must be a Global Admin in the tenant that you are part of to be able to associate your Purchasing Account to your tenant.
 - You must be an Account Admin or Account Manager in Business Center.
 - The “Country or Region” field within your user profile (and any other user) in [Azure](https://portal.azure.com/) needs to be populated appropriately depending on your region (i.e. US, CA, etc.). 
-=======
--	You must be a registered user to the Business Center.
--	You must be a User Admin (at minimum) or Global Admin within the tenant that you are part of. (This applies if your company already uses Cloud Services). Either role is needed to be a Visual Studio subscriptions administrator.
--	You must be a Global Admin in the tenant that you are part of to be able to associate your Purchasing Account to your tenant.
--	You must be an Account Admin or Account Manager in Business Center.
--	The “Country or Region” field within your user profile (and any other user) in [Azure](https://portal.azure.com/) needs to be populated appropriately depending on your region (i.e. US, CA, etc.).
->>>>>>> dda70738
 
 > [!NOTE]
 > Any users that you want to make Visual Studio subscriptions administrators are not required to be users in the Business Center, as they only need to meet the criteria in steps 2 and 5.

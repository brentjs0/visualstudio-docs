---
title: Manage Python environments and interpreters
description: Use the Python Environments window to manage global, virtual, and conda environments. Install Python interpreters and packages and assign environments to Visual Studio projects.
ms.date: 08/06/2019
ms.topic: how-to
author: rjmolyneaux
ms.author: rmolyneaux
manager: jmartens
ms.technology: vs-python
ms.workload:
  - python
  - data-science
---
# How to create and manage Python environments in Visual Studio

A **Python environment** is a context in which you run Python code and includes global, virtual, and conda environments. An environment consists of an interpreter, a library (typically the Python Standard Library), and a set of installed packages. These components together determine valid language constructs and syntax, operating-system functionality that you can access, and packages you can use.

In Visual Studio on Windows, you use the **Python Environments** window, as described in this article, to manage environments and select one as the default for new projects. Other aspects of environments are found in the following articles:

- For any given project, you can [select a specific environment](selecting-a-python-environment-for-a-project.md) rather than use the default.

- For details on creating and using virtual environments for Python projects, see [Use virtual environments](selecting-a-python-environment-for-a-project.md#use-virtual-environments).

- If you want to install packages in an environment, refer to the [Packages tab reference](python-environments-window-tab-reference.md#packages-tab).

- To install another Python interpreter, see [Install Python interpreters](installing-python-interpreters.md). In general, if you download and run an installer for a mainline Python distribution, Visual Studio detects that new installation and the environment appears in the **Python Environments** window and can be selected for projects.

If you're new to Python in Visual Studio, the following articles also provide from general background:

- [Work with Python in Visual Studio](overview-of-python-tools-for-visual-studio.md)
- [Install Python support in Visual Studio](installing-python-support-in-visual-studio.md)

::: moniker range="vs-2017"
> [!Note]
> You can't manage environments for Python code that is opened only as a folder using the **File** > **Open** > **Folder** command. Instead, [Create a Python project from existing code](quickstart-01-python-in-visual-studio-project-from-existing-code.md) to enjoy the environment features of Visual Studio.
::: moniker-end

::: moniker range=">=vs-2019"
> [!Note]
> You can manage environments for Python code that is opened as a folder using the **File** > **Open** > **Folder** command. The Python toolbar allows you switch between all detected environments, and also add a new environment. The environment information is stored in the PythonSettings.json file in the Workspace .vs folder.
::: moniker-end

## The Python Environments window

The environments that Visual Studio knows about are displayed in the **Python Environments** window. To open the window, use one of the following methods:

- Select the **View** > **Other Windows** > **Python Environments** menu command.
- Right-click the **Python Environments** node for a project in **Solution Explorer** and select **View All Python Environments**:
<<<<<<< HEAD
- 
::: moniker range="vs-2017"
![View All Environments command in Solution Explorer-2017](media/environments/environments-view-all.png)
::: moniker-end
::: moniker range="vs-2019"
![View All Environments command in Solution Explorer-2019](media/environments/environments-view-all-2019.png)
::: moniker-end
::: moniker range=">=vs-2022"
![View All Environments command in Solution Explorer-2022](media/environments/environments-view-all-2022.png)
=======

::: moniker range="vs-2017"
   ![View All Environments command in Solution Explorer-2017](media/environments/environments-view-all.png)
::: moniker-end
::: moniker range="vs-2019"
   ![View All Environments command in Solution Explorer-2019](media/environments/environments-view-all-2019.png)
::: moniker-end
::: moniker range=">=vs-2022"
   ![View All Environments command in Solution Explorer-2022](media/environments/environments-view-all-2022.png)
>>>>>>> dc392e12
::: moniker-end

In all these cases, the **Python Environments** window appears alongside **Solution Explorer**:

::: moniker range="vs-2017"
<<<<<<< HEAD
![Python Environments window-2017](media/environments/environments-default-view.png)
::: moniker-end
::: moniker range="vs-2019"
![Python Environments window-2019](media/environments/environments-default-view-2019.png)
::: moniker-end
::: moniker range=">=vs-2022"
![Python Environments window-2022](media/environments/environments-default-view-2022.png)
=======
   ![Python Environments window-2017](media/environments/environments-default-view.png)
::: moniker-end
::: moniker range="vs-2019"
   ![Python Environments window-2019](media/environments/environments-default-view-2019.png)
::: moniker-end
::: moniker range=">=vs-2022"
   ![Python Environments window-2022](media/environments/environments-default-view-2022.png)
>>>>>>> dc392e12
::: moniker-end

Visual Studio looks for installed global environments using the registry (following [PEP 514](https://www.python.org/dev/peps/pep-0514/)), along with virtual environments and conda environments (see [Types of environments](#types-of-environments)). If you don't see an expected environment in the list, see [Manually identify an existing environment](#manually-identify-an-existing-environment).

When you select an environment in the list, Visual Studio displays various properties and commands for that environment on the **Overview** tab.

:::moniker range="vs-2017"
 For example, you can see in the image above that the interpreter's location is **C:\Python36-32**. The four commands at the bottom of the **Overview** tab each open a command prompt with the interpreter running. For more information, see [Python Environments window tab reference 2017- Overview](python-environments-window-tab-reference.md#overview-tab).
:::moniker-end

:::moniker range="vs-2019"
 For example, you can see in the image above that the interpreter's location is **C:\Python36-32**. The four commands at the bottom of the **Overview** tab each open a command prompt with the interpreter running. For more information, see [Python Environments window tab reference 2019- Overview](python-environments-window-tab-reference.md#overview-tab).
:::moniker-end

:::moniker range="vs-2022"
 For example, you can see in the image above that the interpreter's location is **C:\Program Files (x86)\Microsoft Visual Studio\Python310**. The four commands at the bottom of the **Overview** tab each open a command prompt with the interpreter running. For more information, see [Python Environments window tab reference 2022- Overview](python-environments-window-tab-reference.md#overview-tab).
:::moniker-end

Use the drop-down list below the list of environments to switch to different tabs such as **Packages**, and **IntelliSense**. These tabs are also described in the [Python Environments window tab reference](python-environments-window-tab-reference.md).

<<<<<<< HEAD
:::moniker range="vs-2019"
When you select an environment in the list, Visual Studio displays various properties and commands for that environment on the **Overview** tab. For example, you can see in the image above that the interpreter's location is *C:\Python36-32*. The four commands at the bottom of the **Overview** tab each open a command prompt with the interpreter running. For more information, see [Python Environments window tab reference - Overview](python-environments-window-tab-reference.md#overview-tab).
:::moniker-end

:::moniker range="vs-2022"
When you select an environment in the list, Visual Studio displays various properties and commands for that environment on the **Overview** tab. For example, you can see in the image above that the interpreter's location is **C:\Program Files (x86)\Microsoft Visual Studio\Python310**. The four commands at the bottom of the **Overview** tab each open a command prompt with the interpreter running. For more information, see [Python Environments window tab reference - Overview](python-environments-window-tab-reference.md#overview-tab).
:::moniker-end
=======
Selecting an environment doesn't change its relation to any projects. The default environment, shown in boldface in the list, is the one that Visual Studio uses for any new projects. To use a different environment with new projects, use the **Make this the default environment for new projects** command. Within the context of a project, you can always select a specific environment. For more information, see [Select an environment for a project](selecting-a-python-environment-for-a-project.md#how-to-select-a-python-environment-for-a-project)).
>>>>>>> dc392e12

To the right of each listed environment, is a control that opens an **Interactive** window for that environment. (In Visual Studio 2017 15.5 and earlier, another control appears that refreshes the IntelliSense database for that environment. See [Environments window tab reference](python-environments-window-tab-reference.md) for details about the database.)

::: moniker range="vs-2017"
> [!Tip]
> When you expand the **Python Environments** window wide enough, you'll get a fuller view of your environments that is more convenient to work with.
   > ![Python Environments window expanded view](media/environments/environments-expanded-view.png)
::: moniker-end

::: moniker range="vs-2019"
<<<<<<< HEAD
> [!Tip]
> When you expand the **Python Environments** window wide enough, you get a fuller view of your environments that you may find more convenient to work with.
>
> ![Python Environments window expanded view-2019](media/environments/environments-expanded-view-2019.png)
::: moniker-end

::: moniker range=">=vs-2022"
> [!Tip]
> When you expand the **Python Environments** window wide enough, you get a fuller view of your environments that you may find more convenient to work with.
>
> ![Python Environments window expanded view-2022](media/environments/environments-expanded-view-2022.png)
=======
> [!Tip]
> When you expand the **Python Environments** window wide enough, you'll get a fuller view of your environments that is more convenient to work with.
   > ![Python Environments window expanded view-2019](media/environments/environments-expanded-view-2019.png)
::: moniker-end

::: moniker range=">=vs-2022"
> [!Tip]
> When you expand the **Python Environments** window wide enough, you'll get a fuller view of your environments that is more convenient to work with.
  > ![Python Environments window expanded view-2022](media/environments/environments-expanded-view-2022.png)
>>>>>>> dc392e12
::: moniker-end

> [!Note]
> Although Visual Studio respects the system-site-packages option, it doesn't provide a way to change it from within Visual Studio.

### What if no environments appear?

If no environments appear, it means Visual Studio failed to detect any Python installations in standard locations. For example, you might have installed Visual Studio 2017 or later but cleared all the interpreter options in the installer options for the Python workload. Similarly, you might have installed Visual Studio 2015 or earlier but didn't install an interpreter manually (see [Install Python interpreters](installing-python-interpreters.md)).

If you know you have a Python interpreter on your computer but Visual Studio (any version) didn't detect it, then use the **+ Custom** command to specify its location manually. See the next section, [Manually identify an existing environment](#manually-identify-an-existing-environment).

::: moniker range="<=vs-2017"
> [!Tip]
> Visual Studio detects updates to an existing interpreter, such as upgrading Python 2.7.11 to 2.7.14 using the installers from python.org. During the installation process, the older environment disappears from the **Python Environments** list before the update appears in its place.

> However, if you manually move an interpreter and its environment using the file system, Visual Studio won't know the new location. For more information, see [Move an interpreter](installing-python-interpreters.md#move-an-interpreter).
::: moniker-end

### Types of environments

Visual Studio can work with global, virtual, and conda environments.

#### Global environments

Each Python installation maintains its own *global environment*. For example, Python 2.7, Python 3.6, Python 3.7, Anaconda 4.4.0, and so on. See [Install Python interpreters](installing-python-interpreters.md))

Each environment is composed of the specific Python interpreter, its standard library, a set of pre-installed packages, and any other packages you install while that environment is activated. Installing a package into a global environment makes it available to all projects using that environment. If the environment is located in a protected area of the file system (within *c:\program files*, for example), then installing packages requires administrator privileges.

Global environments are available to all projects on the computer. In Visual Studio, you select one global environment as the default, which is used for all projects unless you specifically choose a different one for a project. For more information, see [Select an environment for a project](selecting-a-python-environment-for-a-project.md).

#### Virtual environments

Working in a global environment is an easy way to get started. Over time, the environments become cluttered with many different packages that you've installed for different projects. Such clutter makes it difficult to thoroughly test your application against a specific set of packages with known versions. But,  the kind of environment is exactly as above that you'd set up on a build server or web server. Conflicts can also occur when two projects require incompatible packages or different versions of the same package.

For this reason, developers often create a *virtual environment* for a project. A virtual environment is a subfolder in a project that contains a copy of a specific interpreter. If you activate the virtual environment, any packages you install are installed only in that environment's subfolder. When you then run a Python program within that environment, you know that it's running against only those specific packages.

Visual Studio provides direct support for creating a virtual environment for a project. For example, if you open a project that contains a *requirements.txt*, or create a project from a template that includes that file, Visual Studio prompts you automatically to create a virtual environment and install those dependencies.

<<<<<<< HEAD
:::moniker range="vs-2019"
At any time within an open project, you can create a new virtual environment. In **Solution Explorer**, expand the project node, right-click **Python Environments**, and choose **Add environment**. In **Add Environment**, choose **Virtual environment**. For more information, see [Create a virtual environment-2019](./selecting-a-python-environment-for-a-project.md?view=vs-2019&preserve-view=true#create-a-virtual-environment-1).
:::moniker-end
:::moniker range=">=vs-2022"
At any time within an open project, you can create a new virtual environment. In **Solution Explorer**, expand the project node, right-click **Python Environments**, and choose **Add environment**. In **Add Environment**, choose **Virtual environment**. For more information, see [Create a virtual environment-2022](./selecting-a-python-environment-for-a-project.md?view=vs-2022&preserve-view=true#create-a-virtual-environment-1).
=======
At any time within an open project, you can create a new virtual environment. In **Solution Explorer**, expand the project node, right-click **Python Environments**, and choose **Add environment**. In **Add Environment**, choose **Virtual environment**.

:::moniker range="vs-2019"
 For more information, see [Create a virtual environment-2019](./selecting-a-python-environment-for-a-project.md?view=vs-2019&preserve-view=true#create-a-virtual-environment-1).
:::moniker-end
:::moniker range=">=vs-2022"
For more information, see [Create a virtual environment-2022](./selecting-a-python-environment-for-a-project.md?view=vs-2022&preserve-view=true#create-a-virtual-environment-1).
>>>>>>> dc392e12
:::moniker-end

Visual Studio also provides a command to generate a *requirements.txt* file from a virtual environment, making it easy to recreate the environment on other computers. For more information, see [Use virtual environments](selecting-a-python-environment-for-a-project.md#use-virtual-environments).

#### Conda environments

<<<<<<< HEAD
A conda environment is one created using the `conda` tool, or with integrated conda management in Visual Studio 2017 version 15.7 and higher. (Requires Anaconda or Miniconda, which are available through the Visual Studio installer, see [Installing Visual Studio 2017 and Visual Studio 2019](installing-python-support-in-visual-studio.md#visual-studio-2017-and-visual-studio-2019).)
=======
A conda environment is one you create using the `conda` tool, or with integrated conda management in Visual Studio 2017 version 15.7 and higher. (Requires Anaconda or Miniconda, which are available through the Visual Studio installer, see [Install Visual Studio 2017](installing-python-support-in-visual-studio.md#visual-studio-2017)
>>>>>>> dc392e12

::: moniker range="vs-2017"

1. Select **+ Create conda environment** in the **Python Environments** window, which opens a **Create new conda environment** tab:

<<<<<<< HEAD
    ![Create tab for a new conda environment-1](media/environments/environments-conda-1.png)
=======
   ![Create tab for a new conda environment-1](media/environments/environments-conda-1.png)
>>>>>>> dc392e12

1. Enter a name for the environment in the **Name** field, select a base Python interpreter in the **Python** field, and select **Create**.

1. The **Output** window shows progress for the new environment, with a few CLI instructions once creation is complete:

<<<<<<< HEAD
    ![Successful creation of a conda environment-2](media/environments/environments-conda-2.png)
=======
   ![Successful creation of a conda environment-2](media/environments/environments-conda-2.png)
>>>>>>> dc392e12

1. Within Visual Studio, you can activate a conda environment for a project as you would any other environment as described on [Select an environment for a project](selecting-a-python-environment-for-a-project.md).

1. To install packages in the environment, use the [Packages tab](python-environments-window-tab-reference.md#packages-tab).
::: moniker-end

::: moniker range="vs-2019"

<<<<<<< HEAD
1. Select **Add Environment...** in the **Python Environments** window (or from the Python toolbar), which opens the **Add environment** dialog box. In that dialog, select the **Conda environment** tab:

    ![Conda environment tab in the Add environment dialog-2019](media/environments/environments-conda-1-2019.png)
=======
1. Select **Add Environment...** in the **Python Environments** window (or from the Python toolbar), which opens the **Add environment** dialog box.

1. In the Add environment dialog, select the **Conda environment** tab:

   ![Conda environment tab in the Add environment dialog-2019](media/environments/environments-conda-1-2019.png)
>>>>>>> dc392e12

1. Configure the following fields:

    | Field | Description |
    | --- | --- |
    | Project | The project in which to create the environment (if you have multiple projects in the same Visual Studio solution). |
    | Name | The name for the conda environment. |
    | Add packages from | Choose **Environment file** if you have an *environment.yml* file describing your dependencies, or choose **One or more Anaconda package names** and list at least one Python package or a Python version in the field below. The package list instructs conda to create a Python environment. To install the latest version of Python, use `python`; to install a specific version, use `python=,major>.<minor>` as in `python=3.7`. You can also use the package button to select Python versions and common packages from a series of menus. |
    | Set as current environment | Activates the new environment in the selected project after the environment is created. |
    | Set as default environment for new projects | Automatically sets and activates the conda environment in any new projects created in Visual Studio. This option is the same as using the **Make this the default environment for new projects** in the **Python Environments** window. |
<<<<<<< HEAD
    | View in Python Environments window | Specifies whether to show the  **Python Environments** window after creating the environment. |
=======
    | View in Python Environments window | Specifies whether to show the **Python Environments** window after creating the environment. |
>>>>>>> dc392e12

    > [!Important]
    > When creating a conda environment, be sure to specify at least one Python version or Python package using either `environments.yml` or the package list, which ensures that the environment contains a Python runtime. Otherwise, Visual Studio ignores the environment: the environment doesn't appear anywhere the **Python Environments** window, isn't be set as the current environment for a project, and isn't available as a global environment.
    >
    > If you happen to create a conda environment without a Python version, use the `conda info` command to see the locations of conda environment folders, then manually remove the subfolder for the environment from that location.
<<<<<<< HEAD

1. Select **Create**, and observe progress in the **Output** window. The output includes with a few CLI instructions once creation is complete:

    ![Successful creation of a conda environment-2019](media/environments/environments-conda-2-2019.png)

1. Within Visual Studio, you can activate a conda environment for a project as you would any other environment as described on [Select an environment for a project](selecting-a-python-environment-for-a-project.md).

1. To install additional packages in the environment, use the [Packages tab](python-environments-window-tab-reference.md#packages-tab).
::: moniker-end

::: moniker range=">=vs-2022"
=======
>>>>>>> dc392e12

1. Select **Create**, and observe progress in the **Output** window.

<<<<<<< HEAD
    ![Conda environment tab in the Add environment dialog-2022](media/environments/environments-conda-1-2022.png)
=======
The output includes with a few CLI instructions once creation is complete:

   ![Successful creation of a conda environment-2019](media/environments/environments-conda-2-2019.png)

1. Within Visual Studio, you can activate a conda environment for a project as you would any other environment as described on [Select an environment for a project](selecting-a-python-environment-for-a-project.md).

1. To install more packages in the environment, use the [Packages tab](python-environments-window-tab-reference.md#packages-tab).
::: moniker-end

::: moniker range=">=vs-2022"

1. Select **Add Environment...** in the **Python Environments** window (or from the Python toolbar), which opens the **Add environment** dialog box.

1. In the Add environment dialog, select the **Conda environment** tab:

   ![Conda environment tab in the Add environment dialog-2022](media/environments/environments-conda-1-2022.png)
>>>>>>> dc392e12

1. Configure the following fields:

    | Field | Description |
    | --- | --- |
    | Project | The project in which to create the environment (if you have multiple projects in the same Visual Studio solution). |
    | Name | The name for the conda environment. |
    | Add packages from | Choose **Environment file** if you have an *environment.yml* file describing your dependencies, or choose **One or more Anaconda package names** and list at least one Python package or a Python version in the field below. The package list instructs conda to create a Python environment. To install the latest version of Python, use `python`; to install a specific version, use `python=,major>.<minor>` as in `python=3.7`. You can also use the package button to select Python versions and common packages from a series of menus. |
    | Set as current environment | Activates the new environment in the selected project after the environment is created. |
    | Set as default environment for new projects | Automatically sets and activates the conda environment in any new projects created in Visual Studio. This option is the same as using the **Make this the default environment for new projects** in the **Python Environments** window. |
    | View in Python Environments window | Specifies whether to show the **Python Environments** window after creating the environment. |

    > [!Important]
    > When creating a conda environment, be sure to specify at least one Python version or Python package using either `environments.yml` or the package list, which ensures that the environment contains a Python runtime. Otherwise, Visual Studio ignores the environment: the environment doesn't appear anywhere the **Python Environments** window, isn't be set as the current environment for a project, and isn't available as a global environment.
    >
    > If you happen to create a conda environment without a Python version, use the `conda info` command to see the locations of conda environment folders, then manually remove the subfolder for the environment from that location.

1. Select **Create**, and observe progress in the **Output** window. The output includes with a few CLI instructions once creation is complete:

<<<<<<< HEAD
    ![Successful creation of a conda environment-2022](media/environments/environments-conda-2-2022.png)
=======
   ![Successful creation of a conda environment-2022](media/environments/environments-conda-2-2022.png)
>>>>>>> dc392e12

1. Within Visual Studio, you can activate a conda environment for a project as you would any other environment as described on [Select an environment for a project](selecting-a-python-environment-for-a-project.md).

1. To install more packages in the environment, use the [Packages tab](python-environments-window-tab-reference.md#packages-tab).
::: moniker-end

> [!Note]
> For best results with conda environments, use conda 4.4.8 or later (conda versions are different from Anaconda versions). You can install suitable versions of Miniconda (Visual Studio 2019 and Visual Studio 2022) and Anaconda (Visual Studio 2017) through the Visual Studio installer.

To see the conda version, where conda environments are stored, and other information, run `conda info` at an Anaconda command prompt (that is, a command prompt where Anaconda is in the path):

```cli
conda info
```

Your conda environment folders appear as follows:

```output
       envs directories : C:\Users\user\.conda\envs
                          c:\anaconda3\envs
                          C:\Users\user\AppData\Local\conda\conda\envs
```

Because conda environments aren't stored with a project, they act similarly to global environments. For example, installing a new package into a conda environment makes that package available to all projects using that environment.

For Visual Studio 2017 version 15.6 and earlier, you can use conda environments by pointing to them manually as described under [Manually identify an existing environment](#manually-identify-an-existing-environment).

Visual Studio 2017 version 15.7 and later detects conda environments automatically and displays them in the **Python Environments** window as described in the next section.

## Manually identify an existing environment

Use the following steps to identify an environment that's installed in a non-standard location:

::: moniker range="<=vs-2017"

Use the following steps to identify an environment that's installed in a non-standard location (including conda environments in Visual Studio 2017 version 15.6 and earlier):

1. Select **+ Custom** in the **Python Environments** window, which opens the **Configure** tab:

   ![Default view for a new custom environment](media/environments/environments-custom-1.png)

1. Enter a name for the environment in the **Description** field.

1. Enter or browse (using **...**) to the path of the interpreter in the **Prefix path** field.

1. If Visual Studio detects a Python interpreter at that location (such as the path shown below for a conda environment), it enables the **Auto Detect** command. Selecting **Auto Detect** completes the remaining fields. You can also complete those fields manually.

   ![Enabling the Auto Detect command](media/environments/environments-custom-2.png)

   ![Completion of environment fields after using Auto Detect](media/environments/environments-custom-3.png)

1. Once the fields contain the values you want, select **Apply** to save the configuration. You can now use the environment like any other within Visual Studio.

1. If you need to remove a manually identified environment, select the **Remove** command on the **Configure** tab. Autodetected environments don't provide this option. For more information, see [Configure tab](python-environments-window-tab-reference.md#configure-tab).

::: moniker-end

::: moniker range="vs-2019"
<<<<<<< HEAD
=======

1. Select **Add Environment...** in the **Python Environments** window (or from the Python toolbar), which opens the **Add environment** dialog box.

1. In the Add environment dialog, select the **Existing environment** tab:

   ![Existing environment tab in the Add environment dialog-2019](media/environments/environments-custom-1-2019.png)
>>>>>>> dc392e12

1. Select the **Environment** drop-down, then select **Custom**:

   ![Custom environment option in the Add environment dialog-2019](media/environments/environments-custom-2-2019.png)

1. In the provided fields in the dialog box, enter or browse (using **...**) to the path of the interpreter under **Prefix path**, which fills in most of the other fields.

1. After reviewing those values and modifying as necessary, select **Add**.

   ![Fields to specify details for a custom environment option in the Add environment dialog0-2019](media/environments/environments-custom-3-2019.png)

You can also review and modify details of the environment at any time in the **Python Environments** window.

1. In Python environment window, select the environment, and then select the **Configure** tab.

1. After making changes, select the **Apply** command.
   You can also remove the environment using the **Remove** command (not available for autodetected environments). For more information, see [Configure tab](python-environments-window-tab-reference.md#configure-tab).
::: moniker-end

::: moniker range=">=vs-2022"

1. Select **Add Environment...** in the **Python Environments** window (or from the Python toolbar), which opens the **Add environment** dialog box.

1. In the Add environment dialog, select the **Existing environment** tab:

   ![Existing environment tab in the Add environment dialog-2022](media/environments/environments-custom-1-2022.png)

    For example, select an existing environment and the path to the existing environment.

1. Select the **Environment** drop-down, then select **Custom**:

   ![Custom environment option in the Add environment dialog-2022](media/environments/environments-custom-2-2022.png).

    For example, Anaconda 2021.05 in C:\Users\user\Anaconda3\python.exe

1. In the provided fields in the dialog box, enter or browse (using **...**) to the path of the interpreter under **Prefix path**, which fills in most of the other fields.

1. After reviewing those values and modifying as necessary, select **Add**.
   ![Fields to specify details for a custom environment option in the Add environment dialog-2022](media/environments/environments-custom-3-2022.png)

You can also review and modify details of the environment at any time in the **Python Environments** window.

1. In the Python environment window, select the environment, and then select the **Configure** tab.  

1. After making changes, select the **Apply** command.
    You can also remove the environment using the **Remove** command (not available for autodetected environments). For more information, see [Configure tab](python-environments-window-tab-reference.md#configure-tab).
::: moniker-end

::: moniker range=">=vs-2022"

1. Select **Add Environment...** in the **Python Environments** window (or from the Python toolbar), which opens the **Add environment** dialog box. In that dialog, select the **Existing environment** tab:

    ![Existing environment tab in the Add environment dialog-2022](media/environments/environments-custom-1-2022.png)
For example, select an existing environment and the path to the existing environment. 

1. Select the **Environment** drop-down, then select **Custom**:

    ![Custom environment option in the Add environment dialog-2022](media/environments/environments-custom-2-2022.png).
For example, Anaconda 2021.05 in C:\Users\user\Anaconda3\python.exe

1. In the provided fields in the dialog box, enter or browse (using **...**) to the path of the interpreter under **Prefix path**, which fills in  most of the other fields. After reviewing those values and modifying as necessary, select **Add**.

    ![Fields to specify details for a custom environment option in the Add environment dialog-2022](media/environments/environments-custom-3-2022.png)

1. Details of the environment can be reviewed and modified at any time in the **Python Environments** window. In that window, select the environment, then select the **Configure** tab. After making changes, select the **Apply** command. You can also remove the environment using the **Remove** command (not available for auto-detected environments). For more information, see [Configure tab](python-environments-window-tab-reference.md#configure-tab).
::: moniker-end

## Fix or delete invalid environments

If Visual Studio finds registry entries for an environment, but the path to the interpreter is invalid, then the **Python Environments** window shows the name with a strikeout font:

::: moniker range="vs-2017"
<<<<<<< HEAD
![The Python Environments window showing an invalid environment-2017](media/environments/environments-invalid-entry.png)
::: moniker-end
::: moniker range="vs-2019"
![The Python Environments window showing an invalid environment-2019](media/environments/environments-invalid-entry-2019.png)
::: moniker-end
::: moniker range=">=vs-2022"
![The Python Environments window showing an invalid environment-2022](media/environments/environments-invalid-entry-2022.png)
=======
  ![The Python Environments window showing an invalid environment-2017](media/environments/environments-invalid-entry.png)
::: moniker-end

::: moniker range=">=vs-2019"
  ![The Python Environments window showing an invalid environment-2019-2022](media/environments/environments-invalid-entry-2019.png)
>>>>>>> dc392e12
::: moniker-end

To correct an environment you wish to keep, first try using its installer's **Repair** process. The installers for standard Python 3.x, for example, include that option.

## Modify the registry to correct an environment that doesn't have a repair option, or to remove an invalid environment

Use the following steps to modify the registry directly. Visual Studio automatically updates the**Python Environments** window when you make changes to the registry.

1. Run *regedit.exe*.
1. Navigate to **HKEY_LOCAL_MACHINE\SOFTWARE\Python** or **HKEY_CURRENT_USER\SOFTWARE\Python**. For IronPython, look for **IronPython** instead.
1. Expand the node that matches the distribution, such as **Python Core** for CPython or **ContinuumAnalytics** for Anaconda. For IronPython, expand the version number node.
1. Inspect the values under the **InstallPath** node:

   ![Registry entries for a typical CPython installation](media/environments/environments-registry-entries.png)

    - If the environment still exists on your computer, change the value of **ExecutablePath** to the correct location. Also correct the **(Default)** and **WindowedExecutablePath** values as necessary.
    - If the environment no longer exists on your computer and you want to remove it from the **Python Environments** window, delete the parent node of **InstallPath**, such as **3.6** in the image above.
    - Invalid settings in **HKEY_CURRENT_USER\SOFTWARE\Python** override the settings in **HKEY_LOCAL_MACHINE\SOFTWARE\Python**

## See also

- [Install Python interpreters](installing-python-interpreters.md)
- [Select an interpreter for a project](selecting-a-python-environment-for-a-project.md)
- [Use requirements.txt for dependencies](managing-required-packages-with-requirements-txt.md)
- [Search paths](search-paths.md)
- [Python Environments window reference](python-environments-window-tab-reference.md)<|MERGE_RESOLUTION|>--- conflicted
+++ resolved
@@ -46,17 +46,6 @@
 
 - Select the **View** > **Other Windows** > **Python Environments** menu command.
 - Right-click the **Python Environments** node for a project in **Solution Explorer** and select **View All Python Environments**:
-<<<<<<< HEAD
-- 
-::: moniker range="vs-2017"
-![View All Environments command in Solution Explorer-2017](media/environments/environments-view-all.png)
-::: moniker-end
-::: moniker range="vs-2019"
-![View All Environments command in Solution Explorer-2019](media/environments/environments-view-all-2019.png)
-::: moniker-end
-::: moniker range=">=vs-2022"
-![View All Environments command in Solution Explorer-2022](media/environments/environments-view-all-2022.png)
-=======
 
 ::: moniker range="vs-2017"
    ![View All Environments command in Solution Explorer-2017](media/environments/environments-view-all.png)
@@ -66,21 +55,11 @@
 ::: moniker-end
 ::: moniker range=">=vs-2022"
    ![View All Environments command in Solution Explorer-2022](media/environments/environments-view-all-2022.png)
->>>>>>> dc392e12
 ::: moniker-end
 
 In all these cases, the **Python Environments** window appears alongside **Solution Explorer**:
 
 ::: moniker range="vs-2017"
-<<<<<<< HEAD
-![Python Environments window-2017](media/environments/environments-default-view.png)
-::: moniker-end
-::: moniker range="vs-2019"
-![Python Environments window-2019](media/environments/environments-default-view-2019.png)
-::: moniker-end
-::: moniker range=">=vs-2022"
-![Python Environments window-2022](media/environments/environments-default-view-2022.png)
-=======
    ![Python Environments window-2017](media/environments/environments-default-view.png)
 ::: moniker-end
 ::: moniker range="vs-2019"
@@ -88,7 +67,6 @@
 ::: moniker-end
 ::: moniker range=">=vs-2022"
    ![Python Environments window-2022](media/environments/environments-default-view-2022.png)
->>>>>>> dc392e12
 ::: moniker-end
 
 Visual Studio looks for installed global environments using the registry (following [PEP 514](https://www.python.org/dev/peps/pep-0514/)), along with virtual environments and conda environments (see [Types of environments](#types-of-environments)). If you don't see an expected environment in the list, see [Manually identify an existing environment](#manually-identify-an-existing-environment).
@@ -109,17 +87,7 @@
 
 Use the drop-down list below the list of environments to switch to different tabs such as **Packages**, and **IntelliSense**. These tabs are also described in the [Python Environments window tab reference](python-environments-window-tab-reference.md).
 
-<<<<<<< HEAD
-:::moniker range="vs-2019"
-When you select an environment in the list, Visual Studio displays various properties and commands for that environment on the **Overview** tab. For example, you can see in the image above that the interpreter's location is *C:\Python36-32*. The four commands at the bottom of the **Overview** tab each open a command prompt with the interpreter running. For more information, see [Python Environments window tab reference - Overview](python-environments-window-tab-reference.md#overview-tab).
-:::moniker-end
-
-:::moniker range="vs-2022"
-When you select an environment in the list, Visual Studio displays various properties and commands for that environment on the **Overview** tab. For example, you can see in the image above that the interpreter's location is **C:\Program Files (x86)\Microsoft Visual Studio\Python310**. The four commands at the bottom of the **Overview** tab each open a command prompt with the interpreter running. For more information, see [Python Environments window tab reference - Overview](python-environments-window-tab-reference.md#overview-tab).
-:::moniker-end
-=======
 Selecting an environment doesn't change its relation to any projects. The default environment, shown in boldface in the list, is the one that Visual Studio uses for any new projects. To use a different environment with new projects, use the **Make this the default environment for new projects** command. Within the context of a project, you can always select a specific environment. For more information, see [Select an environment for a project](selecting-a-python-environment-for-a-project.md#how-to-select-a-python-environment-for-a-project)).
->>>>>>> dc392e12
 
 To the right of each listed environment, is a control that opens an **Interactive** window for that environment. (In Visual Studio 2017 15.5 and earlier, another control appears that refreshes the IntelliSense database for that environment. See [Environments window tab reference](python-environments-window-tab-reference.md) for details about the database.)
 
@@ -130,19 +98,6 @@
 ::: moniker-end
 
 ::: moniker range="vs-2019"
-<<<<<<< HEAD
-> [!Tip]
-> When you expand the **Python Environments** window wide enough, you get a fuller view of your environments that you may find more convenient to work with.
->
-> ![Python Environments window expanded view-2019](media/environments/environments-expanded-view-2019.png)
-::: moniker-end
-
-::: moniker range=">=vs-2022"
-> [!Tip]
-> When you expand the **Python Environments** window wide enough, you get a fuller view of your environments that you may find more convenient to work with.
->
-> ![Python Environments window expanded view-2022](media/environments/environments-expanded-view-2022.png)
-=======
 > [!Tip]
 > When you expand the **Python Environments** window wide enough, you'll get a fuller view of your environments that is more convenient to work with.
    > ![Python Environments window expanded view-2019](media/environments/environments-expanded-view-2019.png)
@@ -152,7 +107,6 @@
 > [!Tip]
 > When you expand the **Python Environments** window wide enough, you'll get a fuller view of your environments that is more convenient to work with.
   > ![Python Environments window expanded view-2022](media/environments/environments-expanded-view-2022.png)
->>>>>>> dc392e12
 ::: moniker-end
 
 > [!Note]
@@ -191,13 +145,6 @@
 
 Visual Studio provides direct support for creating a virtual environment for a project. For example, if you open a project that contains a *requirements.txt*, or create a project from a template that includes that file, Visual Studio prompts you automatically to create a virtual environment and install those dependencies.
 
-<<<<<<< HEAD
-:::moniker range="vs-2019"
-At any time within an open project, you can create a new virtual environment. In **Solution Explorer**, expand the project node, right-click **Python Environments**, and choose **Add environment**. In **Add Environment**, choose **Virtual environment**. For more information, see [Create a virtual environment-2019](./selecting-a-python-environment-for-a-project.md?view=vs-2019&preserve-view=true#create-a-virtual-environment-1).
-:::moniker-end
-:::moniker range=">=vs-2022"
-At any time within an open project, you can create a new virtual environment. In **Solution Explorer**, expand the project node, right-click **Python Environments**, and choose **Add environment**. In **Add Environment**, choose **Virtual environment**. For more information, see [Create a virtual environment-2022](./selecting-a-python-environment-for-a-project.md?view=vs-2022&preserve-view=true#create-a-virtual-environment-1).
-=======
 At any time within an open project, you can create a new virtual environment. In **Solution Explorer**, expand the project node, right-click **Python Environments**, and choose **Add environment**. In **Add Environment**, choose **Virtual environment**.
 
 :::moniker range="vs-2019"
@@ -205,38 +152,25 @@
 :::moniker-end
 :::moniker range=">=vs-2022"
 For more information, see [Create a virtual environment-2022](./selecting-a-python-environment-for-a-project.md?view=vs-2022&preserve-view=true#create-a-virtual-environment-1).
->>>>>>> dc392e12
 :::moniker-end
 
 Visual Studio also provides a command to generate a *requirements.txt* file from a virtual environment, making it easy to recreate the environment on other computers. For more information, see [Use virtual environments](selecting-a-python-environment-for-a-project.md#use-virtual-environments).
 
 #### Conda environments
 
-<<<<<<< HEAD
-A conda environment is one created using the `conda` tool, or with integrated conda management in Visual Studio 2017 version 15.7 and higher. (Requires Anaconda or Miniconda, which are available through the Visual Studio installer, see [Installing Visual Studio 2017 and Visual Studio 2019](installing-python-support-in-visual-studio.md#visual-studio-2017-and-visual-studio-2019).)
-=======
 A conda environment is one you create using the `conda` tool, or with integrated conda management in Visual Studio 2017 version 15.7 and higher. (Requires Anaconda or Miniconda, which are available through the Visual Studio installer, see [Install Visual Studio 2017](installing-python-support-in-visual-studio.md#visual-studio-2017)
->>>>>>> dc392e12
 
 ::: moniker range="vs-2017"
 
 1. Select **+ Create conda environment** in the **Python Environments** window, which opens a **Create new conda environment** tab:
 
-<<<<<<< HEAD
-    ![Create tab for a new conda environment-1](media/environments/environments-conda-1.png)
-=======
    ![Create tab for a new conda environment-1](media/environments/environments-conda-1.png)
->>>>>>> dc392e12
 
 1. Enter a name for the environment in the **Name** field, select a base Python interpreter in the **Python** field, and select **Create**.
 
 1. The **Output** window shows progress for the new environment, with a few CLI instructions once creation is complete:
 
-<<<<<<< HEAD
-    ![Successful creation of a conda environment-2](media/environments/environments-conda-2.png)
-=======
    ![Successful creation of a conda environment-2](media/environments/environments-conda-2.png)
->>>>>>> dc392e12
 
 1. Within Visual Studio, you can activate a conda environment for a project as you would any other environment as described on [Select an environment for a project](selecting-a-python-environment-for-a-project.md).
 
@@ -245,74 +179,11 @@
 
 ::: moniker range="vs-2019"
 
-<<<<<<< HEAD
-1. Select **Add Environment...** in the **Python Environments** window (or from the Python toolbar), which opens the **Add environment** dialog box. In that dialog, select the **Conda environment** tab:
-
-    ![Conda environment tab in the Add environment dialog-2019](media/environments/environments-conda-1-2019.png)
-=======
 1. Select **Add Environment...** in the **Python Environments** window (or from the Python toolbar), which opens the **Add environment** dialog box.
 
 1. In the Add environment dialog, select the **Conda environment** tab:
 
    ![Conda environment tab in the Add environment dialog-2019](media/environments/environments-conda-1-2019.png)
->>>>>>> dc392e12
-
-1. Configure the following fields:
-
-    | Field | Description |
-    | --- | --- |
-    | Project | The project in which to create the environment (if you have multiple projects in the same Visual Studio solution). |
-    | Name | The name for the conda environment. |
-    | Add packages from | Choose **Environment file** if you have an *environment.yml* file describing your dependencies, or choose **One or more Anaconda package names** and list at least one Python package or a Python version in the field below. The package list instructs conda to create a Python environment. To install the latest version of Python, use `python`; to install a specific version, use `python=,major>.<minor>` as in `python=3.7`. You can also use the package button to select Python versions and common packages from a series of menus. |
-    | Set as current environment | Activates the new environment in the selected project after the environment is created. |
-    | Set as default environment for new projects | Automatically sets and activates the conda environment in any new projects created in Visual Studio. This option is the same as using the **Make this the default environment for new projects** in the **Python Environments** window. |
-<<<<<<< HEAD
-    | View in Python Environments window | Specifies whether to show the  **Python Environments** window after creating the environment. |
-=======
-    | View in Python Environments window | Specifies whether to show the **Python Environments** window after creating the environment. |
->>>>>>> dc392e12
-
-    > [!Important]
-    > When creating a conda environment, be sure to specify at least one Python version or Python package using either `environments.yml` or the package list, which ensures that the environment contains a Python runtime. Otherwise, Visual Studio ignores the environment: the environment doesn't appear anywhere the **Python Environments** window, isn't be set as the current environment for a project, and isn't available as a global environment.
-    >
-    > If you happen to create a conda environment without a Python version, use the `conda info` command to see the locations of conda environment folders, then manually remove the subfolder for the environment from that location.
-<<<<<<< HEAD
-
-1. Select **Create**, and observe progress in the **Output** window. The output includes with a few CLI instructions once creation is complete:
-
-    ![Successful creation of a conda environment-2019](media/environments/environments-conda-2-2019.png)
-
-1. Within Visual Studio, you can activate a conda environment for a project as you would any other environment as described on [Select an environment for a project](selecting-a-python-environment-for-a-project.md).
-
-1. To install additional packages in the environment, use the [Packages tab](python-environments-window-tab-reference.md#packages-tab).
-::: moniker-end
-
-::: moniker range=">=vs-2022"
-=======
->>>>>>> dc392e12
-
-1. Select **Create**, and observe progress in the **Output** window.
-
-<<<<<<< HEAD
-    ![Conda environment tab in the Add environment dialog-2022](media/environments/environments-conda-1-2022.png)
-=======
-The output includes with a few CLI instructions once creation is complete:
-
-   ![Successful creation of a conda environment-2019](media/environments/environments-conda-2-2019.png)
-
-1. Within Visual Studio, you can activate a conda environment for a project as you would any other environment as described on [Select an environment for a project](selecting-a-python-environment-for-a-project.md).
-
-1. To install more packages in the environment, use the [Packages tab](python-environments-window-tab-reference.md#packages-tab).
-::: moniker-end
-
-::: moniker range=">=vs-2022"
-
-1. Select **Add Environment...** in the **Python Environments** window (or from the Python toolbar), which opens the **Add environment** dialog box.
-
-1. In the Add environment dialog, select the **Conda environment** tab:
-
-   ![Conda environment tab in the Add environment dialog-2022](media/environments/environments-conda-1-2022.png)
->>>>>>> dc392e12
 
 1. Configure the following fields:
 
@@ -330,13 +201,44 @@
     >
     > If you happen to create a conda environment without a Python version, use the `conda info` command to see the locations of conda environment folders, then manually remove the subfolder for the environment from that location.
 
+1. Select **Create**, and observe progress in the **Output** window.
+
+The output includes with a few CLI instructions once creation is complete:
+
+   ![Successful creation of a conda environment-2019](media/environments/environments-conda-2-2019.png)
+
+1. Within Visual Studio, you can activate a conda environment for a project as you would any other environment as described on [Select an environment for a project](selecting-a-python-environment-for-a-project.md).
+
+1. To install more packages in the environment, use the [Packages tab](python-environments-window-tab-reference.md#packages-tab).
+::: moniker-end
+
+::: moniker range=">=vs-2022"
+
+1. Select **Add Environment...** in the **Python Environments** window (or from the Python toolbar), which opens the **Add environment** dialog box.
+
+1. In the Add environment dialog, select the **Conda environment** tab:
+
+   ![Conda environment tab in the Add environment dialog-2022](media/environments/environments-conda-1-2022.png)
+
+1. Configure the following fields:
+
+    | Field | Description |
+    | --- | --- |
+    | Project | The project in which to create the environment (if you have multiple projects in the same Visual Studio solution). |
+    | Name | The name for the conda environment. |
+    | Add packages from | Choose **Environment file** if you have an *environment.yml* file describing your dependencies, or choose **One or more Anaconda package names** and list at least one Python package or a Python version in the field below. The package list instructs conda to create a Python environment. To install the latest version of Python, use `python`; to install a specific version, use `python=,major>.<minor>` as in `python=3.7`. You can also use the package button to select Python versions and common packages from a series of menus. |
+    | Set as current environment | Activates the new environment in the selected project after the environment is created. |
+    | Set as default environment for new projects | Automatically sets and activates the conda environment in any new projects created in Visual Studio. This option is the same as using the **Make this the default environment for new projects** in the **Python Environments** window. |
+    | View in Python Environments window | Specifies whether to show the **Python Environments** window after creating the environment. |
+
+    > [!Important]
+    > When creating a conda environment, be sure to specify at least one Python version or Python package using either `environments.yml` or the package list, which ensures that the environment contains a Python runtime. Otherwise, Visual Studio ignores the environment: the environment doesn't appear anywhere the **Python Environments** window, isn't be set as the current environment for a project, and isn't available as a global environment.
+    >
+    > If you happen to create a conda environment without a Python version, use the `conda info` command to see the locations of conda environment folders, then manually remove the subfolder for the environment from that location.
+
 1. Select **Create**, and observe progress in the **Output** window. The output includes with a few CLI instructions once creation is complete:
 
-<<<<<<< HEAD
-    ![Successful creation of a conda environment-2022](media/environments/environments-conda-2-2022.png)
-=======
    ![Successful creation of a conda environment-2022](media/environments/environments-conda-2-2022.png)
->>>>>>> dc392e12
 
 1. Within Visual Studio, you can activate a conda environment for a project as you would any other environment as described on [Select an environment for a project](selecting-a-python-environment-for-a-project.md).
 
@@ -395,15 +297,12 @@
 ::: moniker-end
 
 ::: moniker range="vs-2019"
-<<<<<<< HEAD
-=======
 
 1. Select **Add Environment...** in the **Python Environments** window (or from the Python toolbar), which opens the **Add environment** dialog box.
 
 1. In the Add environment dialog, select the **Existing environment** tab:
 
    ![Existing environment tab in the Add environment dialog-2019](media/environments/environments-custom-1-2019.png)
->>>>>>> dc392e12
 
 1. Select the **Environment** drop-down, then select **Custom**:
 
@@ -452,45 +351,16 @@
     You can also remove the environment using the **Remove** command (not available for autodetected environments). For more information, see [Configure tab](python-environments-window-tab-reference.md#configure-tab).
 ::: moniker-end
 
-::: moniker range=">=vs-2022"
-
-1. Select **Add Environment...** in the **Python Environments** window (or from the Python toolbar), which opens the **Add environment** dialog box. In that dialog, select the **Existing environment** tab:
-
-    ![Existing environment tab in the Add environment dialog-2022](media/environments/environments-custom-1-2022.png)
-For example, select an existing environment and the path to the existing environment. 
-
-1. Select the **Environment** drop-down, then select **Custom**:
-
-    ![Custom environment option in the Add environment dialog-2022](media/environments/environments-custom-2-2022.png).
-For example, Anaconda 2021.05 in C:\Users\user\Anaconda3\python.exe
-
-1. In the provided fields in the dialog box, enter or browse (using **...**) to the path of the interpreter under **Prefix path**, which fills in  most of the other fields. After reviewing those values and modifying as necessary, select **Add**.
-
-    ![Fields to specify details for a custom environment option in the Add environment dialog-2022](media/environments/environments-custom-3-2022.png)
-
-1. Details of the environment can be reviewed and modified at any time in the **Python Environments** window. In that window, select the environment, then select the **Configure** tab. After making changes, select the **Apply** command. You can also remove the environment using the **Remove** command (not available for auto-detected environments). For more information, see [Configure tab](python-environments-window-tab-reference.md#configure-tab).
-::: moniker-end
-
 ## Fix or delete invalid environments
 
 If Visual Studio finds registry entries for an environment, but the path to the interpreter is invalid, then the **Python Environments** window shows the name with a strikeout font:
 
 ::: moniker range="vs-2017"
-<<<<<<< HEAD
-![The Python Environments window showing an invalid environment-2017](media/environments/environments-invalid-entry.png)
-::: moniker-end
-::: moniker range="vs-2019"
-![The Python Environments window showing an invalid environment-2019](media/environments/environments-invalid-entry-2019.png)
-::: moniker-end
-::: moniker range=">=vs-2022"
-![The Python Environments window showing an invalid environment-2022](media/environments/environments-invalid-entry-2022.png)
-=======
   ![The Python Environments window showing an invalid environment-2017](media/environments/environments-invalid-entry.png)
 ::: moniker-end
 
 ::: moniker range=">=vs-2019"
   ![The Python Environments window showing an invalid environment-2019-2022](media/environments/environments-invalid-entry-2019.png)
->>>>>>> dc392e12
 ::: moniker-end
 
 To correct an environment you wish to keep, first try using its installer's **Repair** process. The installers for standard Python 3.x, for example, include that option.

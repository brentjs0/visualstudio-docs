---
title: Format Python code
description: Visual Studio can automatically reformat Python code including spacing, statements, wrapping, and comments.
<<<<<<< HEAD
ms.date: 02/11/2019
ms.prod: visual-studio-dev15
=======
ms.date: 10/28/2018
>>>>>>> 894e10b8
ms.topic: conceptual
author: kraigb
ms.author: kraigb
manager: jillfra
ms.custom: seodec18
ms.workload:
  - python
  - data-science
---

# Format Python code

Visual Studio lets you quickly reformat code to match pre-configured formatting options.

- To format a selection: select **Edit** > **Advanced** > **Format Selection** or press **Ctrl**+**E** > **F**.
- To format the whole file: select **Edit** > **Advanced** > **Format Document** or press **Ctrl**+**E** > **D**.

Options are set through **Tools** > **Options** > **Text Editor** > **Python** > **Formatting** and its nested tabs. You need to select **Show all settings** for these options to appear:

![Python formatting options in Visual Studio](media/options-editor-formatting.png)

Formatting options by default are set to match a superset of the [PEP 8 style guide](https://www.python.org/dev/peps/pep-0008/). The **General** tab determines when formatting is applied; settings for the other three tabs are described in this article.

[Python support in Visual Studio](installing-python-support-in-visual-studio.md) also adds the useful [**Fill Comment Paragraph**](#fill-comment-paragraph-command) command to the **Edit** > **Advanced** menu as described in a later section.

## Spacing

**Spacing** controls where spaces are inserted or removed around various language constructs. Each option has three possible values:

- Checked: ensures the spacing is applied.
- Cleared: removes any spacing.
- Indeterminate: leaves original formatting in place.

Examples for the various options are provided in the following tables:

| Class definitions option | Checked | Cleared |
| --- | --- | --- |
| **Insert space between a class declaration's name and bases list** | `class X (object): pass` | `class X(object): pass` |
| **Insert space within bases list parentheses** | `class X( object ): pass` | `class X(object): pass` |
| **Insert space within empty bases list parentheses** | `class X( ): pass` | `class X(): pass` |

<br/>

| Function definitions option | Checked | Cleared |
| --- | --- | --- |
| **Insert space between a function declaration's name and parameter list** | `def X (): pass` | `def X(): pass` |
| **Insert space within parameter list parentheses** | `def X( a, b ): pass` | `def X(a, b): pass` |
| **Insert space within empty parameter list parentheses** | `def X( ): pass` | `def X(): pass` |
| **Insert spaces around '=' in default parameter values** | `includes X(a = 42): pass` | `includes X(a=42): pass` |
| **Insert space before and after return annotation operators** | `includes X() -> 42: pass` | `includes X()->42: pass` |

<br/>

| Operators option | Checked | Cleared |
| --- | --- | --- |
| **Insert spaces around binary operators** | `a + b` | `a+b` |
| **Insert spaces around assignments** | `a = b` | `a=b` |

<br/>

| Expression spacing option | Checked | Cleared |
| --- | --- | --- |
| **Insert space between a function call's name and argument list** | `X ()` | `X()` |
| **Insert space within empty argument list parentheses** | `X( )` | `X()` |
| **Insert space within argument list parentheses** | `X( a, b )` | `X(a, b)` |
| **Insert space within parentheses of expression** | `( a )` | `(a)` |
| **Insert space within empty tuple parentheses** | `( )` | `()` |
| **Insert space within tuple parentheses** | `( a, b )` | `(a, b)` |
| **Insert space within empty square brackets** | `[ ]` | `[]` |
| **Insert spaces within square brackets of lists** | `[ a, b ]` | `[a, b]` |
| **Insert space before open square bracket** | `x [i]` | `x[i]` |
| **Insert space within square brackets** | `x[ i ]` | `x[i]` |

<br/>

## Statements

The **Statements** options control automatic rewriting of various statements into more Pythonic forms.

| Option | Before formatting | After formatting |
| --- | --- | --- |
| **Place imported modules on new line** | `import sys, pickle` | `import sys`<br/>`import pickle` |
| **Remove unnecessary semicolons** | `x = 42;` | `x = 42` |
| **Place multiple statements on new lines** | `x = 42; y = 100` | `x = 42`<br/>`y = 100` |

## Wrapping

**Wrapping** lets you set the **Maximum comment width** (default is 80). If the **Wrap comments that are too wide** option is set, Visual Studio reformats comments to not exceed that maximum width.

```python
# Wrapped to 40 columns
# There should be one-- and preferably
# only one --obvious way to do it.
```

```python
# Not-wrapped:
# There should be one-- and preferably only one --obvious way to do it.
```

## Fill Comment Paragraph command

**Edit** > **Advanced** > **Fill Comment Paragraph** (**Ctrl**+**E** > **P**) reflows and formats comment text, combining short lines together and breaking up long ones.

For example:

```python
# foo
# bar
# baz
```

changes to:

```python
# foo bar baz
```

```python
# This is a very long long long long long long long long long long long long long long long long long long long comment
```

changes to:

```python
# This is a very long long long long long long long long long long long long
# long long long long long long long comment
```<|MERGE_RESOLUTION|>--- conflicted
+++ resolved
@@ -1,12 +1,7 @@
 ---
 title: Format Python code
 description: Visual Studio can automatically reformat Python code including spacing, statements, wrapping, and comments.
-<<<<<<< HEAD
 ms.date: 02/11/2019
-ms.prod: visual-studio-dev15
-=======
-ms.date: 10/28/2018
->>>>>>> 894e10b8
 ms.topic: conceptual
 author: kraigb
 ms.author: kraigb

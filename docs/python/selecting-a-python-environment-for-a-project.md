--- conflicted
+++ resolved
@@ -1,12 +1,7 @@
 ---
 title: Select a Python interpreter and environment for a project
 description: You can specifically select a Python environment, including Anaconda and virtual environments, to apply to a specific project.
-<<<<<<< HEAD
 ms.date: 02/11/2019
-ms.prod: visual-studio-dev15
-=======
-ms.date: 11/08/2018
->>>>>>> 894e10b8
 ms.topic: conceptual
 author: kraigb
 ms.author: kraigb

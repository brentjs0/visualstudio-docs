---
title: Debugging Python Code in Visual Studio | Microsoft Docs
description: A walkthrough of the debugging features in Visual Studio specifically for Python code, including setting breakpoints, stepping, inspecting values, looking at exceptions, and debugging in the interactive window.
ms.custom:
ms.date: 03/05/2018
ms.reviewer:
ms.suite:
ms.technology:
  - "devlang-python"
dev_langs:
  - "python"
ms.tgt_pltfrm:
ms.topic: "article"
author: "kraigb"
ms.author: "kraigb"
manager: ghogen
ms.workload:
  - "python"
  - "data-science"
---

# Debugging your Python code

Visual Studio provides a comprehensive debugging experience for Python, including attaching to running processes, evaluating expressions in the Watch and Immediate windows, inspecting local variables, breakpoints, step in/out/over statements, Set Next Statement, and more.

Also see the following scenario-specific debugging articles:

- [Linux remote debugging](debugging-python-code-on-remote-linux-machines.md)
- [Azure remote debugging](debugging-remote-python-code-on-azure.md)
- [Mixed-mode Python/C++ debugging](debugging-mixed-mode-c-cpp-python-in-visual-studio.md)
- [Symbols for mixed-mode debugging](debugging-symbols-for-mixed-mode-c-cpp-python.md)

|   |   |
|---|---|
| ![movie camera icon for video](../install/media/video-icon.png "Watch a video") | [Watch a video (Microsoft Virtual Academy)](https://mva.microsoft.com/en-US/training-courses-embed/python-tools-for-visual-studio-2017-18121/Video-Debugging-Python-Ep5dp5LWE_3805918567) for a demonstration of Python debugging (3m 32s).|

<a name="debugging-without-a-project"></a>

> [!Tip]
> Python in Visual Studio supports debugging without a project. With a stand-alone Python file open, right-click in the editor, select **Start with Debugging**, and Visual Studio launches the script with the global default environment (see [Python environments](managing-python-environments-in-visual-studio.md)) and no arguments. But from then on, you have full debugging support.
>
> To control the environment and arguments, create a project for the code, which is easily done with the [From existing Python code](managing-python-projects-in-visual-studio.md#creating-a-project-from-existing-files) project template.

<a name="debugging-with-a-project"></a>

## Basic debugging

The basic debugging workflow involves settings breakpoints, stepping through code, inspecting values, and handling exceptions as described in the following sections. For complete details on the Visual Studio debugger, see [Debugging in Visual Studio](../debugger/debugging-in-visual-studio.md).

<<<<<<< HEAD
A debugging session starts with the **Debug > Start Debugging** command, the **Start** button on the toolbar, or the F5 key. These actions launch your project's startup file (shown in bold in Solution Explorer) with the project's active environment and any command-line arguments or search paths that have been specified in Project Properties (see [Project debugging options](#project-debugging-options)). Visual Studio 2017 version 15.6 and higher alerts you if you don't have a startup file set; earlier versions may open an output window with the Python interpreter running, or the output window briefly appears and disappears. In any case, right-click the appropriate file and select **Set as Startup File**.
=======
A debugging session starts with the **Debug > Start Debugging** command, the **Start** button on the toolbar, or the F5 key. These actions launch your project's startup file (shown in bold in Solution Explorer) with the project's active environment and any command-line arguments or search paths that have been specified in Project Properties (see [Project debugging options](#project-debugging-options). **Visual Studio 2017 version 15.6** and later alerts you if you don't have a startup file set; earlier versions may open an output window with the Python interpreter running, or the output window briefly appears and disappears. In any case, right-click the appropriate file and select **Set as Startup File**.
>>>>>>> 6819d827

> [!Note]
> The debugger always starts with the active Python environment for the project. To change the environment, make a different one active as described on [Selecting a Python environment for a project](selecting-a-python-environment-for-a-project.md).

### Breakpoints

Breakpoints stop execution of code at a marked point so you can inspect the program state. Set breakpoints by clicking in the left margin of the code editor or by right-clicking a line of code and selecting **Breakpoint > Insert Breakpoint**. A red dot appears on each line with a breakpoint.

![Breakpoints in Visual Studio](media/debugging-breakpoints.png)

Clicking the red dot or right-clicking the line of code and selecting **Breakpoint > Delete Breakpoint** removes the breakpoint. You can also disable it without removing it using the **Breakpoint > Disable Breakpoint** command.

> [!Note]
> Some breakpoints in Python can be surprising for developers who have worked with other programming languages. In Python, the entire file is executable code, so Python runs the file when it's loaded to process any top-level class or function definitions. If a breakpoint has been set, you may find the debugger breaking part-way through a class declaration. This behavior the correct, even though it's sometimes surprising.

You can customize the conditions under which a breakpoint is triggered, such as breaking only when a variable is set to a certain value or value range. To set conditions, right-click the breakpoint's red dot, select **Condition**, then create expressions using Python code. For full details on this feature in Visual Studio, see [Breakpoint conditions](../debugger/using-breakpoints.md#breakpoint-conditions)

When setting conditions, you can also set **Action** and create a message to log to the output window, optionally continuing execution automatically. Logging a message creates what is called a *tracepoint* without adding logging code to your application directly:

![Creating a tracepoint with a breakpoint](media/debugging-tracepoint.png)

### Stepping through code

Once stopped at a breakpoint, you have various ways to step through code or run blocks of code before breaking again. These commands are available in a number of places, including the top debug toolbar, the **Debug** menu, on the right-click context menu in the code editor, and through keyboard shortcuts (through not all commands are in all places):

| Feature | Keystroke | Description |
| --- | --- | --- |
| Continue | F5 | Runs code until the next breakpoint is reached. |
| Step Into | F11 | Runs the next statement and stops. If the next statement is a call to a function, the debugger stops at the first line of the function being called. |
| Step Over | F10 | Runs the next statement, including making a call to a function (running all its code) and applying any return value. Stepping over allows you to easily skip functions that you do not need to debug. |
| Step Out | Shift+F11 | Runs code until the end of the current function, then steps to the calling statement.  This command is useful when you don't need to debug the remainder of the current function. |
| Run to Cursor | Ctrl+F10 | Runs code up to the location of the caret in the editor. This command allows you to easily skip over a segment of code that you don't need to debug. |
| Set Next Statement | Ctrl+Shift+F10 | Changes the current run point in the code to the location of the  caret. This command allows you to omit a segment of code from being run at all, such as when you know the code is faulty or produces and unwanted side-effect. |
| Show Next Statement | Alt+Num * | Returns you to the next statement to run. This command is helpful if you've been looking around in your code and don't remember where the debugger is stopped. |

### Inspecting and modifying values

When stopped in the debugger, you can inspect and modify the values of variables. You can also use the Watch window to monitor individual variables as well as custom expressions. (See [Inspect Variables](../debugger/getting-started-with-the-debugger.md#inspect-variables-with-the-autos-and-locals-windows) for general details.)

To view a value using DataTips, simply hover the mouse over any variable in the editor. You can click on the value to change it:

![DataTips in the debugger](media/debugging-quick-tips.png)

The Autos window (**Debug > Windows > Autos**) contains variables and expressions that are close to the current statement. You can double-click in the value column or select and press F2 to edit the value:

![Autos window in the debugger](media/debugging-autos-window.png)

The Locals window (**Debug > Windows > Locals**) displays all variables that are in the current scope, which can again be edited:

![Locals window in the debugger](media/debugging-locals-window.png)

For more on using Autos and Locals, see [Inspecting Variables in the Autos and Locals Windows](../debugger/autos-and-locals-windows.md).

The Watch windows (**Debug > Windows > Watch > Watch 1-4**) allow you to enter arbitrary Python expressions and view the results. Expressions are reevaluated for each step:

![Watch window in the debugger](media/debugging-watch-window.png)

For more on using Watch, see [Setting a Watch on Variables using the Watch and QuickWatch Windows](../debugger/watch-and-quickwatch-windows.md).

When inspected a string value(`str`, `unicode`, `bytes`, and `bytearray` are all considered strings for this purpose), a magnifying glass icon appears on the right side of the value. Clicking the icon displays the unquoted string value in a popup dialog, with wrapping and scrolling, which is useful for long strings. In addition, selecting the drop-down arrow on the icon allows you to select plain text, HTML, XML, and JSON visualizations:

![String visualizers](media/debugging-string-visualizers.png)

HTML, XML, and JSON visualizations appear in separate popup windows with syntax highlighting and tree views.

### Exceptions

If an error occurs in your program during debugging, but you don't have an exception handler for it, the debugger breaks at the point of the exception:

![Exception popup](media/debugging-exception-popup.png)

At this point you can inspect the program state, including the call stack. However, if you attempt to step through the code, the exception continues being thrown until it is either handled or your program exits.

The **Debug > Windows > Exception Settings** menu command brings up a window in which you can expand **Python Exceptions**:

![Exceptions window](media/debugging-exception-settings.png)

The checkbox for each exception controls whether the debugger *always* breaks when it is raised. Check this box when you want to break more often for a particular exception.

By default, most exceptions break when an exception handler cannot be found in the source code. To change this behavior, right-click any exception and check or uncheck **Continue When Unhandled in User Code**. Clear this box when you want to break less often for an exception.

To configure an exception that does not appear in this list, click the **Add** button to add it. The name must match the full name of the exception.

## Project debugging options

By default, the debugger starts your program with the standard Python launcher, no command-line arguments, and no other special paths or conditions. Startup options are changed through the project's debug properties accessed by right-clicking your project in Solution Explorer, selecting **Properties**, and selecting the **Debug** tab.

![Project debug properties](media/debugging-project-properties.png)

### Launch mode options

| Option | Description |
| --- | --- |
| Standard Python launcher | Uses debugging code written in portable Python that is compatible with CPython, IronPython, and variants such as Stackless Python. It provides the best experience for debugging pure Python code. When you attach to a running `python.exe` process, this launcher is used. This launcher also provides [mixed-mode debugging](debugging-mixed-mode-c-cpp-python-in-visual-studio.md) for CPython, allowing you to step seamlessly between C/C++ code and Python code. |
| Web launcher | Starts your default browser on launch and enables debugging of templates. See the [Web template debugging](python-web-application-project-templates.md#debugging) section for more information. |
| Django Web launcher | Identical to the Web launcher and shown only for backwards compatibility. |
| IronPython (.NET) launcher | Uses the .NET debugger, which only works with IronPython but allows for stepping between any .NET language project, including C# and VB. This launcher is used if you attach to a running .NET process that is hosting IronPython. |

### Run options (search paths, startup arguments, and environment variables)

| Option | Description |
| --- | --- |
| Search Paths | These values match what's shown in the project's Search Paths node in Solution Explorer. You can modify this value here, but it's easier to use Solution Explorer that lets you browse folders and automatically converts paths to relative form. |
| Script Arguments | These arguments are added to the command used to launch your script, appearing after your script's filename. The first item here is available to your script as `sys.argv[1]`, the second as `sys.argv[2]`, and so on. |
| Interpreter Arguments | These arguments are added to the launcher command line before the name of your script. Common arguments here are `-W ...` to control warnings, `-O` to slightly optimize your program, and `-u` to use unbuffered IO. IronPython users are likely to use this field to pass `-X` options, such as `-X:Frames` or `-X:MTA`. |
| Interpreter Path | Overrides the path associated with the current environment.  value may be useful for launching your script with a non-standard interpreter. |
| Environment Variables | In this multi-line text box, add entries of the form `NAME=VALUE`. Because this setting is applied last, on top of any existing global environment variables, and after `PYTHONPATH` is set according to the Search Paths setting, it can be used to manually override any of those other variables. |

<a name="the-debug-interactive-window"></a>

## Immediate and interactive windows

There are two interactive windows you can use during a debugging session: the standard Visual Studio Immediate window, and the Python Debug Interactive window.

The Immediate window (**Debug > Windows > Immediate**) is used for quick evaluation of Python expressions and inspection or assignment of variables within the running program. See the general [Immediate Window](../ide/reference/immediate-window.md) article for details.

The Python Debug Interactive window (**Debug > Windows > Python Debug Interactive**) is richer as it makes the full [Interactive REPL](python-interactive-repl-in-visual-studio.md) experience available while debugging, including writing and running code. It automatically connects to any process started in the debugger using the Standard Python launcher (including processes attached through **Debug > Attach to Process**). It's not, however, available when using mixed-mode C/C++ debugging.

![Python Debug Interactive window](media/debugging-interactive.png)

The Debug Interactive window supports special meta-commands in addition to the [standard REPL commands](python-interactive-repl-in-visual-studio.md#meta-commands):

| Command | Arguments | Description |
| --- | --- | --- |
| `$continue`, `$cont`, `$c` | Starts running the program from the current statement. |
| `$down`, `$d` | Move the current frame one level down in the stack trace. |
| `$frame` | | Displays the current frame id.
| `$frame` | frame id | Switches the current frame to the specified frame id.
| `$load` | Loads commands from file and executes until complete |
| `$proc` |  | Displays the current process id. |
| `$proc` | process id | Switches the current process to the specified process id. |
| `$procs` | | Lists the processes currently being debugged. |
| `$stepin`, `$step`, `$s` | Steps into the next function call, if possible. |
| `$stepout`, `$return`, `$r` | Steps out of the current function. |
| `$stepover`, `$until`, `$unt` | Steps over the next function call. |
| `$thread` | | Displays the current thread id. |
| `$thread` | thread id | Switches the current thread to the specified thread id. |
| `$threads` | | Lists the threads currently being debugged. |
| `$up`, `$u` | | Move the current frame one level up in the stack trace. |
| `$where`, `$w`, `$bt` | Lists the frames for the current thread. |

Note that the standard debugger windows such as Processes, Threads, and Call Stack are not synchronized with the Debug Interactive window. Changing the active process, thread, or frame in the Debug Interactive window does not affect the other debugger windows. Similarly, changing the active process, thread, or frame in the other debugger windows does not affect the Debug Interactive window.

The Debug Interactive window has its own set of options, which you can access through **Tools > Options > Python Tools > Debug Interactive Window**. Unlike the regular Python Interactive window, which has a separate instance for each Python environment, there is only one Debug Interactive window and it always uses the Python interpreter for the process being debugged. See [Options - Debugging options](python-support-options-and-settings-in-visual-studio.md#debugging-options).

![Debug Interactive Window Options](media/debugging-interactive-options.png)<|MERGE_RESOLUTION|>--- conflicted
+++ resolved
@@ -47,11 +47,7 @@
 
 The basic debugging workflow involves settings breakpoints, stepping through code, inspecting values, and handling exceptions as described in the following sections. For complete details on the Visual Studio debugger, see [Debugging in Visual Studio](../debugger/debugging-in-visual-studio.md).
 
-<<<<<<< HEAD
-A debugging session starts with the **Debug > Start Debugging** command, the **Start** button on the toolbar, or the F5 key. These actions launch your project's startup file (shown in bold in Solution Explorer) with the project's active environment and any command-line arguments or search paths that have been specified in Project Properties (see [Project debugging options](#project-debugging-options)). Visual Studio 2017 version 15.6 and higher alerts you if you don't have a startup file set; earlier versions may open an output window with the Python interpreter running, or the output window briefly appears and disappears. In any case, right-click the appropriate file and select **Set as Startup File**.
-=======
 A debugging session starts with the **Debug > Start Debugging** command, the **Start** button on the toolbar, or the F5 key. These actions launch your project's startup file (shown in bold in Solution Explorer) with the project's active environment and any command-line arguments or search paths that have been specified in Project Properties (see [Project debugging options](#project-debugging-options). **Visual Studio 2017 version 15.6** and later alerts you if you don't have a startup file set; earlier versions may open an output window with the Python interpreter running, or the output window briefly appears and disappears. In any case, right-click the appropriate file and select **Set as Startup File**.
->>>>>>> 6819d827
 
 > [!Note]
 > The debugger always starts with the active Python environment for the project. To change the environment, make a different one active as described on [Selecting a Python environment for a project](selecting-a-python-environment-for-a-project.md).

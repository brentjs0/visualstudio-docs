---
title: Debugging Python code
description: A walkthrough of the debugging features in Visual Studio specifically for Python code, including setting breakpoints, stepping, inspecting values, looking at exceptions, and debugging in the interactive window.
<<<<<<< HEAD
ms.date: 10/10/2018
=======
ms.date: 09/25/2018
>>>>>>> 43e6d925
ms.prod: visual-studio-dev15
ms.technology: vs-python
ms.topic: conceptual
author: kraigb
ms.author: kraigb
manager: douge
ms.workload:
  - python
  - data-science
---

# Debug your Python code

Visual Studio provides a comprehensive debugging experience for Python, including attaching to running processes, evaluating expressions in the **Watch** and **Immediate** windows, inspecting local variables, breakpoints, step in/out/over statements, **Set Next Statement**, and more.

Also see the following scenario-specific debugging articles:

- [Linux remote debugging](debugging-python-code-on-remote-linux-machines.md)
- [Mixed-mode Python/C++ debugging](debugging-mixed-mode-c-cpp-python-in-visual-studio.md)
- [Symbols for mixed-mode debugging](debugging-symbols-for-mixed-mode-c-cpp-python.md)

|   |   |
|---|---|
| ![movie camera icon for video](../install/media/video-icon.png "Watch a video") | [Watch a video (Microsoft Virtual Academy)](https://mva.microsoft.com/en-US/training-courses-embed/python-tools-for-visual-studio-2017-18121/Video-Debugging-Python-Ep5dp5LWE_3805918567) for a demonstration of Python debugging (3m 32s).|

<a name="debugging-without-a-project"></a>

> [!Tip]
> Python in Visual Studio supports debugging without a project. With a stand-alone Python file open, right-click in the editor, select **Start with Debugging**, and Visual Studio launches the script with the global default environment (see [Python environments](managing-python-environments-in-visual-studio.md)) and no arguments. But from then on, you have full debugging support.
>
> To control the environment and arguments, create a project for the code, which is easily done with the [From existing Python code](managing-python-projects-in-visual-studio.md#create-a-project-from-existing-files) project template.

<a name="debugging-with-a-project"></a>

## Basic debugging

The basic debugging workflow involves settings breakpoints, stepping through code, inspecting values, and handling exceptions as described in the following sections.

A debugging session starts with the **Debug** > **Start Debugging** command, the **Start** button on the toolbar, or the **F5** key. These actions launch your project's startup file (shown in bold in **Solution Explorer**) with the project's active environment and any command-line arguments or search paths that have been specified in **Project Properties** (see [Project debugging options](#project-debugging-options)). **Visual Studio 2017 version 15.6** and later alerts you if you don't have a startup file set; earlier versions may open an output window with the Python interpreter running, or the output window briefly appears and disappears. In any case, right-click the appropriate file and select **Set as Startup File**.

> [!Note]
> The debugger always starts with the active Python environment for the project. To change the environment, make a different one active as described on [Select a Python environment for a project](selecting-a-python-environment-for-a-project.md).

### Breakpoints

Breakpoints stop execution of code at a marked point so you can inspect the program state. Set breakpoints by clicking in the left margin of the code editor or by right-clicking a line of code and selecting **Breakpoint** > **Insert Breakpoint**. A red dot appears on each line with a breakpoint.

![Breakpoints in Visual Studio](media/debugging-breakpoints.png)

Clicking the red dot or right-clicking the line of code and selecting **Breakpoint** > **Delete Breakpoint** removes the breakpoint. You can also disable it without removing it using the **Breakpoint** > **Disable Breakpoint** command.

> [!Note]
> Some breakpoints in Python can be surprising for developers who have worked with other programming languages. In Python, the entire file is executable code, so Python runs the file when it's loaded to process any top-level class or function definitions. If a breakpoint has been set, you may find the debugger breaking part-way through a class declaration. This behavior is correct, even though it's sometimes surprising.

You can customize the conditions under which a breakpoint is triggered, such as breaking only when a variable is set to a certain value or value range. To set conditions, right-click the breakpoint's red dot, select **Condition**, then create expressions using Python code. For full details on this feature in Visual Studio, see [Breakpoint conditions](../debugger/using-breakpoints.md#breakpoint-conditions).

When setting conditions, you can also set **Action** and create a message to log to the output window, optionally continuing execution automatically. Logging a message creates what is called a *tracepoint* without adding logging code to your application directly:

![Creating a tracepoint with a breakpoint](media/debugging-tracepoint.png)

### Step through code

Once stopped at a breakpoint, you have various ways to step through code or run blocks of code before breaking again. These commands are available in a number of places, including the top debug toolbar, the **Debug** menu, on the right-click context menu in the code editor, and through keyboard shortcuts (though not all commands are in all places):

| Feature | Keystroke | Description |
| --- | --- | --- |
| **Continue** | **F5** | Runs code until the next breakpoint is reached. |
| **Step Into** | **F11** | Runs the next statement and stops. If the next statement is a call to a function, the debugger stops at the first line of the function being called. |
| **Step Over** | **F10** | Runs the next statement, including making a call to a function (running all its code) and applying any return value. Stepping over allows you to easily skip functions that you do not need to debug. |
| **Step Out** | **Shift**+**F11** | Runs code until the end of the current function, then steps to the calling statement.  This command is useful when you don't need to debug the remainder of the current function. |
| **Run to Cursor** | **Ctrl**+**F10** | Runs code up to the location of the caret in the editor. This command allows you to easily skip over a segment of code that you don't need to debug. |
| **Set Next Statement** | **Ctrl**+**Shift**+**F10** | Changes the current run point in the code to the location of the  caret. This command allows you to omit a segment of code from being run at all, such as when you know the code is faulty or produces an unwanted side-effect. |
| **Show Next Statement** | **Alt**+**Num** **&#42;**| Returns you to the next statement to run. This command is helpful if you've been looking around in your code and don't remember where the debugger is stopped. |

### Inspect and modify values

When stopped in the debugger, you can inspect and modify the values of variables. You can also use the **Watch** window to monitor individual variables as well as custom expressions. (See [Inspect variables](../debugger/getting-started-with-the-debugger.md#inspect-variables-with-the-autos-and-locals-windows) for general details.)

To view a value using **DataTips**, simply hover the mouse over any variable in the editor. You can click on the value to change it:

![DataTips in the debugger](media/debugging-quick-tips.png)

The **Autos** window (**Debug** > **Windows** > **Autos**) contains variables and expressions that are close to the current statement. You can double-click in the value column or select and press **F2** to edit the value:

![Autos window in the debugger](media/debugging-autos-window.png)

The **Locals** window (**Debug** > **Windows** > **Locals**) displays all variables that are in the current scope, which can again be edited:

![Locals window in the debugger](media/debugging-locals-window.png)

For more on using **Autos** and **Locals**, see [Inspect variables in the Autos and Locals windows](../debugger/autos-and-locals-windows.md).

The **Watch** windows (**Debug** > **Windows** > **Watch** > **Watch 1-4**) allow you to enter arbitrary Python expressions and view the results. Expressions are reevaluated for each step:

![Watch window in the debugger](media/debugging-watch-window.png)

For more on using **Watch**, see [Set a watch on variables using the Watch and QuickWatch windows](../debugger/watch-and-quickwatch-windows.md).

When inspecting a string value(`str`, `unicode`, `bytes`, and `bytearray` are all considered strings for this purpose), a magnifying glass icon appears on the right side of the value. Clicking the icon displays the unquoted string value in a popup dialog, with wrapping and scrolling, which is useful for long strings. In addition, selecting the drop-down arrow on the icon allows you to select plain text, HTML, XML, and JSON visualizations:

![String visualizers](media/debugging-string-visualizers.png)

HTML, XML, and JSON visualizations appear in separate popup windows with syntax highlighting and tree views.

### Exceptions

If an error occurs in your program during debugging, but you don't have an exception handler for it, the debugger breaks at the point of the exception:

![Exception popup](media/debugging-exception-popup.png)

At this point you can inspect the program state, including the call stack. However, if you attempt to step through the code, the exception continues being thrown until it is either handled or your program exits.

The **Debug** > **Windows** > **Exception Settings** menu command brings up a window in which you can expand **Python Exceptions**:

![Exceptions window](media/debugging-exception-settings.png)

The checkbox for each exception controls whether the debugger *always* breaks when it is raised. Check this box when you want to break more often for a particular exception.

By default, most exceptions break when an exception handler cannot be found in the source code. To change this behavior, right-click any exception and modify the **Continue When Unhandled in User Code** option. Clear this box when you want to break less often for an exception.

To configure an exception that does not appear in this list, click the **Add** button to add it. The name must match the full name of the exception.

## Project debugging options

By default, the debugger starts your program with the standard Python launcher, no command-line arguments, and no other special paths or conditions. Startup options are changed through the project's debug properties accessed by right-clicking your project in **Solution Explorer**, selecting **Properties**, and selecting the **Debug** tab.

![Project debug properties](media/debugging-project-properties.png)

### Launch mode options

| Option | Description |
| --- | --- |
| **Standard Python launcher** | Uses debugging code written in portable Python that is compatible with CPython, IronPython, and variants such as Stackless Python. It provides the best experience for debugging pure Python code. When you attach to a running *python.exe* process, this launcher is used. This launcher also provides [mixed-mode debugging](debugging-mixed-mode-c-cpp-python-in-visual-studio.md) for CPython, allowing you to step seamlessly between C/C++ code and Python code. |
| **Web launcher** | Starts your default browser on launch and enables debugging of templates. See the [Web template debugging](python-web-application-project-templates.md#debugging) section for more information. |
| **Django Web launcher** | Identical to the Web launcher and shown only for backwards compatibility. |
| **IronPython (.NET) launcher** | Uses the .NET debugger, which only works with IronPython but allows for stepping between any .NET language project, including C# and VB. This launcher is used if you attach to a running .NET process that is hosting IronPython. |

### Run options (search paths, startup arguments, and environment variables)

| Option | Description |
| --- | --- |
| **Search Paths** | These values match what's shown in the project's **Search Paths** node in **Solution Explorer**. You can modify this value here, but it's easier to use **Solution Explorer** that lets you browse folders and automatically converts paths to relative form. |
| **Script Arguments** | These arguments are added to the command used to launch your script, appearing after your script's filename. The first item here is available to your script as `sys.argv[1]`, the second as `sys.argv[2]`, and so on. |
| **Interpreter Arguments** | These arguments are added to the launcher command line before the name of your script. Common arguments here are `-W ...` to control warnings, `-O` to slightly optimize your program, and `-u` to use unbuffered IO. IronPython users are likely to use this field to pass `-X` options, such as `-X:Frames` or `-X:MTA`. |
| **Interpreter Path** | Overrides the path associated with the current environment. The value may be useful for launching your script with a non-standard interpreter. |
| **Environment Variables** | In this multi-line text box, add entries of the form \<NAME>=\<VALUE>. Because this setting is applied last, on top of any existing global environment variables, and after `PYTHONPATH` is set according to the **Search Paths** setting, it can be used to manually override any of those other variables. |

## Immediate and Interactive windows

There are two interactive windows you can use during a debugging session: the standard Visual Studio **Immediate** window, and the **Python Debug Interactive** window.

The **Immediate** window (**Debug** > **Windows** > **Immediate**) is used for quick evaluation of Python expressions and inspection or assignment of variables within the running program. See the general [Immediate window](../ide/reference/immediate-window.md) article for details.

The **Python Debug Interactive** window (**Debug** > **Windows** > **Python Debug Interactive**) is richer as it makes the full [Interactive REPL](python-interactive-repl-in-visual-studio.md) experience available while debugging, including writing and running code. It automatically connects to any process started in the debugger using the Standard Python launcher (including processes attached through **Debug** > **Attach to Process**). It's not, however, available when using mixed-mode C/C++ debugging.

![Python Debug Interactive window](media/debugging-interactive.png)

The **Debug Interactive** window supports special meta-commands in addition to the [standard REPL commands](python-interactive-repl-in-visual-studio.md#meta-commands):

| Command | Arguments | Description |
| --- | --- | --- |
| `$continue`, `$cont`, `$c` | Starts running the program from the current statement. |
| `$down`, `$d` | Move the current frame one level down in the stack trace. |
| `$frame` | | Displays the current frame id.
| `$frame` | frame id | Switches the current frame to the specified frame id.
| `$load` | Loads commands from file and executes until complete |
| `$proc` |  | Displays the current process id. |
| `$proc` | process id | Switches the current process to the specified process id. |
| `$procs` | | Lists the processes currently being debugged. |
| `$stepin`, `$step`, `$s` | Steps into the next function call, if possible. |
| `$stepout`, `$return`, `$r` | Steps out of the current function. |
| `$stepover`, `$until`, `$unt` | Steps over the next function call. |
| `$thread` | | Displays the current thread id. |
| `$thread` | thread id | Switches the current thread to the specified thread id. |
| `$threads` | | Lists the threads currently being debugged. |
| `$up`, `$u` | | Move the current frame one level up in the stack trace. |
| `$where`, `$w`, `$bt` | Lists the frames for the current thread. |

Note that the standard debugger windows such as **Processes**, **Threads**, and **Call Stack** are not synchronized with the **Debug Interactive** window. Changing the active process, thread, or frame in the **Debug Interactive** window does not affect the other debugger windows. Similarly, changing the active process, thread, or frame in the other debugger windows does not affect the **Debug Interactive** window.

The **Debug Interactive** window has its own set of options, which you can access through **Tools** > **Options** > **Python Tools** > **Debug Interactive Window**. Unlike the regular **Python Interactive** window, which has a separate instance for each Python environment, there is only one **Debug Interactive** window and it always uses the Python interpreter for the process being debugged. See [Options - Debugging options](python-support-options-and-settings-in-visual-studio.md#debugging-options).

![Debug Interactive Window Options](media/debugging-interactive-options.png)

<a name="use-the-experimental-debugger"></a>

## Use the legacy debugger

Visual Studio 2017 versions 15.8 and later use a debugger based on ptvsd version 4.1+. This version of ptvsd is compatible with Python 2.7 and Python 3.5+. If you're using Python 2.6, 3.1 to 3.4, or IronPython, Visual Studio shows the error, **Debugger does not support this Python environment**:

![Debugger does not support this Python environment error when using the debugger](media/debugging-experimental-incompatible-error.png)

In these cases you must use the older debugger (which is the default in Visual Studio 2017 versions 15.7 and earlier). Select the **Tools** > **Options** menu command, navigate to **Python** > **Debugging**, and select the **Use legacy debugger** option.

If you've installed an older version of ptvsd in the current environment (such as an earlier 4.0.x version, or a 3.x version required for remote debugging), Visual Studio may show an error or warning.

The error, **Debugger package could not be loaded**, appears when you've installed ptvsd 3.x:

![Debugger package could not be loaded error when using the debugger](media/debugging-experimental-version-error.png)

In this case, select **Use the legacy debugger** to set the **Use legacy debugger** option, and restart the debugger.

The warning, **Debugger package is outdated**, appears when you've installed an earlier 4.x version of ptvsd:

![Debugger package is outdated warning when using the debugger](media/debugging-experimental-version-warning.png)

> [!Important]
> Although you may choose to ignore the warning for some versions of ptvsd, Visual Studio may not work correctly.

To manage your ptvsd installation:

1. Navigate to the **Packages** tab in the **Python Environments** window.

1. Enter "ptvsd" in the search box and examine the installed version of ptvsd:

    ![Checking the ptvsd version in the Python Environments window](media/debugging-experimental-check-ptvsd.png)

1. If the version is lower than 4.1.1a9 (the version bundled with Visual Studio), select the **X** to the right of the package to uninstall the older version. Visual Studio then uses its bundled version. (You can also uninstall from PowerShell using `pip uninstall ptvsd`.)

1. Alternately, you can update the ptvsd package to its newest version by following the instructions in the [Troubleshooting](#troubleshooting) section.

## Troubleshooting

If you have issues with the debugger, first upgrade your version of ptvsd as follows:

1. Navigate to the **Packages** tab in the **Python Environments** window.

1. Enter `ptvsd --upgrade` in the search box, then select **Run command: pip install ptvsd --upgrade**. (You can also use the same command from PowerShell.)

    ![Giving the ptvsd upgrade command in the Python Environments window](media/debugging-experimental-upgrade-ptvsd.png)

If issues persist, please file an issue on the [PTVS GitHub repository](https://github.com/Microsoft/ptvs/issues).

### Enable debugger logging

In the course of investigating a debugger issue, Microsoft may ask you to enable and collect debugger logs that help in diagnosis.

The following steps enable debugging in the current Visual Studio session:

1. Open a command window in Visual Studio using the **View** > **Other Windows** > **Command Window** menu command.

1. Enter the following command:

    ```ps
    DebugAdapterHost.Logging /On
    ```

1. Start debugging and go through whatever steps are necessary to reproduce your issue. During this time, debug logs appear in the **Output** window under **Debug Adapter Host Log**. You can then copy the logs from that window and paste into a GitHub issue, email, etc.

    ![Debugger logging output in the Output window](media/debugger-logging-output.png)

1. If Visual Studio hangs or you are otherwise not able to access the **Output** window, restart Visual Studio, open a command window, and enter the following command:

    ```ps
    DebugAdapterHost.Logging /On /OutputWindow
    ```

1. Start debugging and reproduce your issue again. The debugger logs can then be found in `%temp%\DebugAdapterHostLog.txt`.

## See also

For complete details on the Visual Studio debugger, see [Debugging in Visual Studio](../debugger/debugger-feature-tour.md).<|MERGE_RESOLUTION|>--- conflicted
+++ resolved
@@ -1,11 +1,7 @@
 ---
 title: Debugging Python code
 description: A walkthrough of the debugging features in Visual Studio specifically for Python code, including setting breakpoints, stepping, inspecting values, looking at exceptions, and debugging in the interactive window.
-<<<<<<< HEAD
 ms.date: 10/10/2018
-=======
-ms.date: 09/25/2018
->>>>>>> 43e6d925
 ms.prod: visual-studio-dev15
 ms.technology: vs-python
 ms.topic: conceptual

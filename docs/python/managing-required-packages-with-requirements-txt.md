---
title: Using a requirements.txt file to manage package requirements
description: You can use a requirements.txt file to manage a project's dependencies. If you receive a project that contains a requirements.txt file, you can easily install those dependencies in one step.
ms.date: 06/27/2018
ms.prod: visual-studio-dev15
ms.technology: vs-python
ms.topic: conceptual
author: kraigb
ms.author: kraigb
manager: douge
ms.workload: 
  - python
  - data-science
---

# Manage required packages with requirements.txt

<<<<<<< HEAD
If you're sharing a project with others, using a build system, or plan to deploy it to any other location where you need to restore an environment, you need to specify the external packages that the project requires. The recommended approach is to use a [requirements.txt file](http://pip.readthedocs.org/en/latest/user_guide.html#requirements-files) (readthedocs.org) that contains a list of commands for pip that installs the required versions of dependent packages.
=======
If you're sharing a project with others, using a build system, or plan to [publish it to Microsoft Azure](python-azure-cloud-service-project-template.md), you need to specify the external packages that the project requires. The recommended approach is to use a [requirements.txt file](https://pip.readthedocs.org/en/latest/user_guide.html#requirements-files) (readthedocs.org) that contains a list of commands for pip that installs the required versions of dependent packages.
>>>>>>> 43e6d925

Technically, any filename may be used to track requirements (by using `-r <full path to file>` when installing a package), but Visual Studio provides specific support for *requirements.txt*:

- If you've loaded a project that contains *requirements.txt* and wish to install all the packages listed in that file, expand the **Python Environments** node in **Solution Explorer**, then right-click an environment node and select **Install from requirements.txt**:

    ![Install from requirements.txt](media/environments-requirements-txt-install.png)

- If you already have all the necessary packages installed in an environment, you can right-click that environment in **Solution Explorer** and select **Generate requirements.txt** to create the necessary file. If the file already exists, a prompt appears for how to update it:

    ![Update requirements.txt options](media/environments-requirements-txt-replace.png)

  - **Replace entire file** removes all items, comments, and options that exist.
  - **Refresh existing entries** detects package requirements and updates the version specifiers to match the version you currently have installed.
  - **Update and add entries** refreshes any requirements that are found, and adds all other packages to the end of the file.

Because *requirements.txt* files are intended to freeze the requirements of an environment, all installed packages are written with precise versions. Using precise versions ensures that you can easily reproduce your environment on another computer. Packages are included even if they were installed with a version range, as a dependency of another package, or with an installer other than pip.

If a package cannot be installed by pip and it appears in a *requirements.txt* file, the entire installation fails. In this case, manually edit the file to exclude this package or to use [pip's options](https://pip.readthedocs.org/en/latest/reference/pip_install.html#requirements-file-format) to refer to an installable version of the package. For example, you may prefer to use [`pip wheel`](https://pip.readthedocs.org/en/latest/reference/pip_wheel.html) to compile a dependency and add the `--find-links <path>` option to your *requirements.txt*:

```output
C:\Project>pip wheel azure
Downloading/unpacking azure
    Running setup.py (path:C:\Project\env\build\azure\setup.py) egg_info for package azure

Building wheels for collected packages: azure
    Running setup.py bdist_wheel for azure
    Destination directory: c:\project\wheelhouse
Successfully built azure
Cleaning up...

C:\Project>type requirements.txt
--find-links wheelhouse
--no-index
azure==0.8.0

C:\Project>pip install -r requirements.txt -v
Downloading/unpacking azure==0.8.0 (from -r requirements.txt (line 3))
    Local files found: C:/Project/wheelhouse/azure-0.8.0-py3-none-any.whl
Installing collected packages: azure
Successfully installed azure
Cleaning up...
    Removing temporary dir C:\Project\env\build...
```

### See also

- [Manage Python environments in Visual Studio](managing-python-environments-in-visual-studio.md)
- [Select an interpreter for a project](selecting-a-python-environment-for-a-project.md)
- [Search paths](search-paths.md)
- [Python Environments window reference](python-environments-window-tab-reference.md)<|MERGE_RESOLUTION|>--- conflicted
+++ resolved
@@ -15,11 +15,7 @@
 
 # Manage required packages with requirements.txt
 
-<<<<<<< HEAD
 If you're sharing a project with others, using a build system, or plan to deploy it to any other location where you need to restore an environment, you need to specify the external packages that the project requires. The recommended approach is to use a [requirements.txt file](http://pip.readthedocs.org/en/latest/user_guide.html#requirements-files) (readthedocs.org) that contains a list of commands for pip that installs the required versions of dependent packages.
-=======
-If you're sharing a project with others, using a build system, or plan to [publish it to Microsoft Azure](python-azure-cloud-service-project-template.md), you need to specify the external packages that the project requires. The recommended approach is to use a [requirements.txt file](https://pip.readthedocs.org/en/latest/user_guide.html#requirements-files) (readthedocs.org) that contains a list of commands for pip that installs the required versions of dependent packages.
->>>>>>> 43e6d925
 
 Technically, any filename may be used to track requirements (by using `-r <full path to file>` when installing a package), but Visual Studio provides specific support for *requirements.txt*:
 

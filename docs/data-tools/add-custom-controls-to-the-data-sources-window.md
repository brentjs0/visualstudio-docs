---
title: Add custom controls to the Data Sources window
ms.date: 11/04/2016
ms.topic: conceptual
f1_keywords:
  - "vs.datasource.howtoaddcustomcontrol"
helpviewer_keywords:
  - "Data Sources Window, adding controls"
  - "controls [Visual Studio], adding to Data Sources Window"
  - "DefaultBindingPropertyAttribute class, using"
  - "LookupBindingPropertiesAttribute class, using"
  - "ComplexBindingPropertiesAttribute class, using"
  - "Data Sources Window, selecting controls"
ms.assetid: 8c43e7d2-ba94-4d9b-96de-3aa971955afd
author: gewarren
ms.author: gewarren
manager: douge
ms.prod: visual-studio-dev15
ms.technology: vs-data-tools
ms.workload:
  - "data-storage"
---
# Add custom controls to the Data Sources window

When you drag an item from the **Data Sources** window to a design surface to create a data-bound control, you can select the type of control that you create. Each item in the window has a drop-down list that displays the controls that you can choose from. The set of controls associated with each item is determined by the data type of the item. If the control that you want to create does not appear in the list, you can follow the instructions in this topic to add the control to the list.

For more information about selecting data-bound controls to create for items in the **Data Sources** window, see [Set the control to be created when dragging from the Data Sources window](../data-tools/set-the-control-to-be-created-when-dragging-from-the-data-sources-window.md).
<<<<<<< HEAD

> [!NOTE]
> The dialog boxes and menu commands you see might differ from those described in Help, depending on your active settings or edition. To change your settings, on the **Tools** menu, select **Import and Export Settings**. For more information, see [Personalize the Visual Studio IDE](../ide/personalizing-the-visual-studio-ide.md).

## Customize the bindable controls list

To add or remove controls from the list of available controls for items in the **Data Sources** window that have a specific data type, perform the following steps.

### To select the controls to be listed for a data type

1. Make sure that the WPF Designer or the Windows Forms Designer is open.

2. In the **Data Sources** window, click an item that is part of a data source you added to the window, and then click the drop-down menu for the item.

   > [!TIP]
   > If the **Data Sources** window isn't open, open it by selecting **View** > **Other Windows** > **Data Sources**.

3. In the drop-down menu, click **Customize**. One of the following dialog boxes opens:

    - If the **Windows Forms Designer** is open, the **Data UI Customization** page of the **Options** dialog box opens.

    - If the **WPF Designer** is open, the **Customize Control Binding** dialog box opens.

4. In the dialog box, select a data type from the **Data type** drop-down list.

    - To customize the list of controls for a table or object, select **[List]**.

    - To customize the list of controls for a column of a table or a property of an object, select the data type of the column or property in the underlying data store.

    - To customize the list of controls to display data objects that have user-defined shapes, select **[Other]**. For example, select **[Other]** if your application has a custom control that displays data from more than one property of a particular object.

=======

## Customize the bindable controls list

To add or remove controls from the list of available controls for items in the **Data Sources** window that have a specific data type, perform the following steps.

### To select the controls to be listed for a data type

1. Make sure that the WPF Designer or the Windows Forms Designer is open.

2. In the **Data Sources** window, click an item that is part of a data source you added to the window, and then click the drop-down menu for the item.

   > [!TIP]
   > If the **Data Sources** window isn't open, open it by selecting **View** > **Other Windows** > **Data Sources**.

3. In the drop-down menu, click **Customize**. One of the following dialog boxes opens:

    - If the **Windows Forms Designer** is open, the **Data UI Customization** page of the **Options** dialog box opens.

    - If the **WPF Designer** is open, the **Customize Control Binding** dialog box opens.

4. In the dialog box, select a data type from the **Data type** drop-down list.

    - To customize the list of controls for a table or object, select **[List]**.

    - To customize the list of controls for a column of a table or a property of an object, select the data type of the column or property in the underlying data store.

    - To customize the list of controls to display data objects that have user-defined shapes, select **[Other]**. For example, select **[Other]** if your application has a custom control that displays data from more than one property of a particular object.

>>>>>>> fec01d33
5. In the **Associated controls** box, select each control that you want to be available for the selected data type, or clear the selection of any controls that you want to remove from the list.

    > [!NOTE]
    > If the control that you want to select does not appear in the **Associated controls** box, you must add the control to the list. For more information, see [Add associated controls](#add-associated-controls).

6. Click **OK**.

7. In the **Data Sources** window, click an item of the data type that you just associated one or more controls, and then click the drop-down menu for the item.

     The controls you selected in the **Associated controls** box now appear in the drop-down menu for the item.

## Add associated controls

If you want to associate a control with a data type, but the control does not appear in the **Associated controls** box, you must add the control to the list. The control must be located in the current solution or in a referenced assembly. It must also be available in the **Toolbox** and have an attribute that specifies the control's data binding behavior.

### To add controls to the list of associated controls

1. Add the desired control to the **Toolbox** by right-clicking the **Toolbox** and selecting **Choose Items**.

     The control must have one of the following attributes.

    |Attribute|Description|
    |---------------|-----------------|
    |<xref:System.ComponentModel.DefaultBindingPropertyAttribute>|Implement this attribute on simple controls that display a single column (or property) of data, such as a <xref:System.Windows.Forms.TextBox>.|
    |<xref:System.ComponentModel.ComplexBindingPropertiesAttribute>|Implement this attribute on controls that display lists (or tables) of data, such as a <xref:System.Windows.Forms.DataGridView>.|
    |<xref:System.ComponentModel.LookupBindingPropertiesAttribute>|Implement this attribute on controls that display lists (or tables) of data, but also need to present a single column or property, such as a <xref:System.Windows.Forms.ComboBox>.|

2. For Windows Forms, on the **Options** dialog box, open the **Data UI Customization** page. Or, for WPF, open the **Customize Control Binding** dialog box. For more information, see [Customize the list of bindable controls for a data type](#customize-the-bindable-controls-list).

3. In the **Associated controls** box, the control that you just added to the **Toolbox** should now appear.

    > [!NOTE]
    > Only controls that are located within the current solution or in a referenced assembly can be added to the list of associated controls. (The controls must also implement one of the data-binding attributes in the previous table.) To bind data to a custom control that is not available in the **Data Sources** window, drag the control from the **Toolbox** onto the design surface, and then drag the item to bind to from the **Data Sources** window onto the control.

## See also

- [Bind controls to data in Visual Studio](../data-tools/bind-controls-to-data-in-visual-studio.md)<|MERGE_RESOLUTION|>--- conflicted
+++ resolved
@@ -25,10 +25,6 @@
 When you drag an item from the **Data Sources** window to a design surface to create a data-bound control, you can select the type of control that you create. Each item in the window has a drop-down list that displays the controls that you can choose from. The set of controls associated with each item is determined by the data type of the item. If the control that you want to create does not appear in the list, you can follow the instructions in this topic to add the control to the list.
 
 For more information about selecting data-bound controls to create for items in the **Data Sources** window, see [Set the control to be created when dragging from the Data Sources window](../data-tools/set-the-control-to-be-created-when-dragging-from-the-data-sources-window.md).
-<<<<<<< HEAD
-
-> [!NOTE]
-> The dialog boxes and menu commands you see might differ from those described in Help, depending on your active settings or edition. To change your settings, on the **Tools** menu, select **Import and Export Settings**. For more information, see [Personalize the Visual Studio IDE](../ide/personalizing-the-visual-studio-ide.md).
 
 ## Customize the bindable controls list
 
@@ -57,36 +53,6 @@
 
     - To customize the list of controls to display data objects that have user-defined shapes, select **[Other]**. For example, select **[Other]** if your application has a custom control that displays data from more than one property of a particular object.
 
-=======
-
-## Customize the bindable controls list
-
-To add or remove controls from the list of available controls for items in the **Data Sources** window that have a specific data type, perform the following steps.
-
-### To select the controls to be listed for a data type
-
-1. Make sure that the WPF Designer or the Windows Forms Designer is open.
-
-2. In the **Data Sources** window, click an item that is part of a data source you added to the window, and then click the drop-down menu for the item.
-
-   > [!TIP]
-   > If the **Data Sources** window isn't open, open it by selecting **View** > **Other Windows** > **Data Sources**.
-
-3. In the drop-down menu, click **Customize**. One of the following dialog boxes opens:
-
-    - If the **Windows Forms Designer** is open, the **Data UI Customization** page of the **Options** dialog box opens.
-
-    - If the **WPF Designer** is open, the **Customize Control Binding** dialog box opens.
-
-4. In the dialog box, select a data type from the **Data type** drop-down list.
-
-    - To customize the list of controls for a table or object, select **[List]**.
-
-    - To customize the list of controls for a column of a table or a property of an object, select the data type of the column or property in the underlying data store.
-
-    - To customize the list of controls to display data objects that have user-defined shapes, select **[Other]**. For example, select **[Other]** if your application has a custom control that displays data from more than one property of a particular object.
-
->>>>>>> fec01d33
 5. In the **Associated controls** box, select each control that you want to be available for the selected data type, or clear the selection of any controls that you want to remove from the list.
 
     > [!NOTE]

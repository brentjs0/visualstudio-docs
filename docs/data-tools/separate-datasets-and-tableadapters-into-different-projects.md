--- conflicted
+++ resolved
@@ -35,13 +35,8 @@
   
  The following procedure describes the process of using the **Dataset Designer** to generate dataset code into a project that is separate from the project that contains the generated TableAdapter code.  
   
-<<<<<<< HEAD
-## Separatedatasets and TableAdapters  
- When you separate dataset code from TableAdapter code, the project that contains the dataset code must be located in the current solution. If this project is not located in the current solution, it won't be available in the **DataSet Project** list in the **Properties** window.  
-=======
 ## Separate datasets and TableAdapters  
- When you separate dataset code from TableAdapter code, the project that  contains the dataset code must be located in the current solution. If this project is not located in the current solution, it won't be available in the **DataSet Project** list in the **Properties** window.  
->>>>>>> 6f0fe07b
+When you separate dataset code from TableAdapter code, the project that  contains the dataset code must be located in the current solution. If this project is not located in the current solution, it won't be available in the **DataSet Project** list in the **Properties** window.  
   
 [!INCLUDE[note_settings_general](../data-tools/includes/note_settings_general_md.md)]  
   

--- conflicted
+++ resolved
@@ -45,11 +45,7 @@
 
 #### To create the new Windows project
 
-<<<<<<< HEAD
-1. In Visual Studio, on the **File** menu, select **New**, **Project**.
-=======
 1. In Visual Studio, on the **File** menu, select **New** > **Project**.
->>>>>>> 9152b8e1
 
 2. Expand either **Visual C#** or **Visual Basic** in the left-hand pane, then select **Windows Desktop**.
 

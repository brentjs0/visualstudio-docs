---
title: "Create a simple data application with WPF and Entity Framework 6 | Microsoft Docs"
ms.custom: ""
ms.date: "08/22/2017"
ms.reviewer: ""
ms.suite: ""
ms.tgt_pltfrm: ""
ms.topic: "article"
ms.assetid: 65929fab-5d78-4e04-af1e-cf4957f230f6
caps.latest.revision: 22
author: "gewarren"
ms.author: "gewarren"
manager: "ghogen"
translation.priority.mt: 
  - "cs-cz"
  - "pl-pl"
  - "pt-br"
  - "tr-tr"
---
# Create a simple data application with WPF and Entity Framework 6
This walkthough shows how to create a basic "forms over data" application in Visual Studio with SQL Server LocalDB, the Northwind database, Entity Framework 6, and Windows Presentation Foundation. It shows how to do basic databinding with a master-detail view, and it also has a custom "Binding Navigator" with buttons for "Move Next," "Move Previous," "Move to beginning," "Move to end," "Update" and "Delete."  
  
 This article focuses on using data tools in Visual Studio, and does not attempt to explain the underlying technologies in any depth. It assumes that you have a basic familiarity with XAML, Entity Framework, and SQL. This example also does not demonstrate MVVM architecture, which is standard for WPF applications. However, you can copy this code into your own MVVM application with very few modifications.  
  
## Install and connect to Northwind  
 This example uses SQL Server Express LocalDB and the Northwind sample database. It should work with other SQL database products just as well if the ADO.NET data provider for that product supports Entity Framework.  
  
1.  If you haven't already, install SQL Server Express LocalDB from the [SQL Server Editions download page](https://www.microsoft.com/en-us/server-cloud/Products/sql-server-editions/sql-server-express.aspx).  
  
2.  Install the Northwind sample database by following the instructions here: [Install SQL Server sample databases](../data-tools/install-sql-server-sample-databases.md).  
  
3.  [Add new connections](../data-tools/add-new-connections.md) for Northwind.  
  
## Configure the project  
  
1.  In Visual Studio, choose **File > New Project** and then create a new C# WPF Application.  
  
2.  Next we will add the NuGet package for Entity Framework 6. In Solution Explorer, select the project node. In the main menu, choose **Project > Manage NuGet Packages...**  
  
     ![Manage NuGet Packages menu item](../data-tools/media/raddata_vs2015_manage_nuget_packages.png "raddata_vs2015_manage_nuget_packages")  
  
3.  In the NuGet Package manager, click on the **Browse** link. Entity Framework is probably the top package in the list. Click **Install** in the right pane and follow the prompts. The Output window will tell you when the install is finished.  
  
     ![Entity Framework NuGet Package](../data-tools/media/raddata_vs2015_nuget_ef.png "raddata_vs2015_Nuget_EF")  
  
4.  Now we can use Visual Studio to create a model based on the Northwind database.  
  
## Create the model  
  
1.  Right click on the project node in Solution Explorer and choose **Add > New Item**. In the left pane, under the C# node, choose **Data** and in the middle pane choose **ADO.NET Entity Data Model**.  
  
     ![Entity Framework Model New Project Item](../data-tools/media/raddata-ef-new-project-item.png "raddata EF New Project Item")  
  
2.  Call the model `Northwind_model` and choose OK. This brings up the **Entity Data Model Wizard**. Choose **EF Designer from database** and then click **Next**.  
  
     ![EF Model from Database](../data-tools/media/raddata-ef-model-from-database.png "raddata EF Model from Database")  
  
3.  In the next screen, choose your LocalDB Northwind connection and click **Next**.  
  
4.  In the next page of the wizard, we choose which tables, stored procedures and other database objects to include in the Entity Framework model. Expand the dbo node in the tree view and choose Customers, Orders and Order Details. Leave defaults checked and click **Finish**.  
  
     ![Choose database Objects for the model](../data-tools/media/raddata-choose-ef-objects.png "raddata Choose EF Objects")  
  
5.  The wizard generates the C# classes that represent the Entity Framework model. These are plain old C# classes and they are what we will databind to the WPF user interface. The .edmx file describes the relationships and other metadata that associates the classes with objects in the database.  The .tt files are T4 templates that generate the code that will operate on the model and save changes to the database. You can see all these files in Solution Explorer under the Northwind_model node:  
  
     ![Solution Explorer EF model files](../data-tools/media/raddata-solution-explorer-ef-model-files.png "raddata Solution Explorer EF model files")  
  
     The designer surface for the .edmx file enables you to modify some properties and relationships in the model. We are not going to use the designer in this walkthrough.  
  
6.  The .tt files are general-purpose and we need to tweak one of them to work with WPF databinding, which requires ObservableCollections.  In Solution Explorer, expand the Northwind_model node until you find Northwind_model.tt. (Make sure you are **not** in the *.Context .tt file which is directly below the .edmx file).  
  
    -   Replace the two occurrences of <xref:System.Collections.ICollection> with <xref:System.Collections.ObjectModel.ObservableCollection%601>.  
  
    -   Replace the first occurrence of <xref:System.Collections.Generic.HashSet%601> with <xref:System.Collections.ObjectModel.ObservableCollection%601> around line 51. Do not replace the second occurrence of HashSet  
  
    -   Replace the only occurrence of <xref:System.Collections.Generic> (around line 431) with <xref:System.Collections.ObjectModel>.  
  
7.  Press **Ctrl + Shift + B** to build the project. When the build finishes, the model classes are visible to the data sources wizard.  
  
 Now we are ready to hook up this model to the XAML page so that we can view, navigate and modify the data.  
  
## Databind the model to the XAML page  
 It is possible to write your own databinding code, but it is much easier to let Visual Studio do it for you.  
  
1.  From the main menu, choose **Project > Add new data source** to bring up the **Data Source Configuration Wizard**. Choose **Object** because we are binding to the model classes, not to the database:  
  
     ![Data Source Configuration Wizard with Object Source](../data-tools/media/raddata-data-source-configuration-wizard-with-object-source.png "raddata Data Source Configuration Wizard with Object Source")  
  
2.  Select Customer.  (Sources for Orders will be automatically generated from the Orders navigation property in  Customer.)  
  
     ![Add entity classes as data sources](../data-tools/media/raddata-add-entity-classes-as-data-sources.png "raddata Add entity classes as data sources")  
  
3.  Click **Finish**  
  
4.  Navigate to MainWindow.xaml in Code View. We are going to keep the XAML very simple for the purposes of this example. Change the title of MainWindow to something more descriptive, and increase its Height and Width to 600 x 800 for now. You can always change it later. Now add these three row definitions to the main grid, one row for the navigation buttons, one for the customer's details, one for the grid that shows their orders:  
<<<<<<< HEAD

    ```xaml  
    <Grid.RowDefinitions>  
            <RowDefinition Height="auto"/>  
            <RowDefinition Height="auto"/>  
            <RowDefinition Height="*"/>  
        </Grid.RowDefinitions>
    ```

5.  Now open MainWindow.xaml so that you are viewing it in the designer. This will cause the Data Sources window to appear as an option in the Visual Studio window margin next to Toolbox. Click on the tab to open the window, or else press **Shift + Alt + D** or choose **View &#124; Other Windows &#124; Data Sources**. We are going to display each property in the  Customers class in its own individual text box. First click on the arrow in the Customers combo box and choose **Details**. Then drag the node onto the middle part of the design surface so that the designer knows you want it to go in the middle row.  If you misplace it, you can specify the row manually later in the XAML. By default, the controls are placed vertically in a grid element, but at this point you can arrange them however you like on the form.  For example, it might make sense to put the Name text box on top, above the address. The sample application for this article reorders the fields and rearranges them into two columns.  
=======
  
<CodeContentPlaceHolder>0</CodeContentPlaceHolder>  
5.  Now open MainWindow.xaml so that you are viewing it in the designer. This will cause the Data Sources window to appear as an option in the Visual Studio window margin next to Toolbox. Click on the tab to open the window, or else press **Shift + Alt + D** or choose **View > Other Windows > Data Sources**. We are going to display each property in the  Customers class in its own individual text box. First click on the arrow in the Customers combo box and choose **Details**. Then drag the node onto the middle part of the design surface so that the designer knows you want it to go in the middle row.  If you misplace it, you can specify the row manually later in the XAML. By default, the controls are placed vertically in a grid element, but at this point you can arrange them however you like on the form.  For example, it might make sense to put the Name text box on top, above the address. The sample application for this article reorders the fields and rearranges them into two columns.  
>>>>>>> 3cd705d7
  
     ![Customers data source binding to individual controls](../data-tools/media/raddata-customers-data-source-binding-to-individual-controls.png "raddata Customers data source binding to individual controls")  
  
     In the code view, you can now see a new `Grid` element in row 1 (the middle row) of the parent Grid. The parent Grid has a `DataContext` attribute that refers to a CollectionViewSource which has been added to the `Windows.Resources` element. Given that data context, when the first text box, for example, binds to "Address" that name is mapped to the `Address` property in the current `Customer` object in the CollectionViewSource.  
  
    ```xaml  
    <Grid DataContext="{StaticResource customerViewSource}">  
    ```  

6.  When a customer is visible in the top half of the window, we want to see their orders in the bottom half. We'll show the orders in a single grid view control. For master-detail databinding to work as expected, it is important that we bind to the Orders property in the Customers class, not to the separate Orders node. Pay attention to the following illustration! Drag the Orders property of the Customers class to the lower half of the form, so that the designer puts it in row 2:  
  
     ![Drag Orders classes as grid](../data-tools/media/raddata-drag-orders-classes-as-grid.png "raddata Drag Orders classes as grid")  
  
7.  Visual Studio has generated all the binding code that connects the UI controls to events in the model. All we need to do, in order to see some data, is to write some code to populate the model. First let's navigate to MainWindow.xaml.cs and add a data member to the MainWindow class for the data context. This object, which has been generated for us, acts something like a control that tracks changes and events in the model. We'll also add the constructor initialization logic. The top of our class should look like this:  
  
     [!code-cs[MainWindow#1](../data-tools/codesnippet/CSharp/CreateWPFDataApp/MainWindow.xaml.cs#1)]  
     
     Add a `using` directive for System.Data.Entity to bring the Load extension method into scope:  
  
     ```cs
     using System.Data.Entity;  
     ```  

     Now scroll down and find the Window_Loaded event handler. Notice that Visual Studio has added a CollectionViewSource object for us. This represents the NorthwindEntities object that we selected when we created the model. Let's add code to Window_Loaded so that the entire method now looks like this:  

     [!code-cs[Window_Loaded#2](../data-tools/codesnippet/CSharp/CreateWPFDataApp/MainWindow.xaml.cs#2)]  

8.  Press **F5**. You should see the details for the first customer that was retrieved into the CollectionViewSource. You should also see their orders in the data grid. The formatting isn't great, so let's fix that up. We'll also create a way to view the other records and do basic CRUD operations.  
  
## Adjust the page design and add grids for new customers and orders  
 The default arrangement produced by Visual Studio is not ideal for our application, so we'll make some changes manually in the XAML. We will also need some "forms" (which are actually Grids) to enable the user to add a new customer or order. In order to be able to add a new customer and order, we need a separate set of text boxes that are not data-bound to the `CollectionViewSource`. We'll control which grid the user sees at any given time by setting the Visible property in the handler methods. Finally, we will add a Delete button to each row in the Orders grid to enable the user to delete an individual order.  
  
 First, add these styles to the Windows.Resources element in MainWindow.xaml:  
  
```xaml  
<Style x:Key="Label" TargetType="{x:Type Label}" BasedOn="{x:Null}">  
    <Setter Property="HorizontalAlignment" Value="Left"/>  
    <Setter Property="VerticalAlignment" Value="Center"/>  
    <Setter Property="Margin" Value="3"/>  
    <Setter Property="Height" Value="23"/>  
</Style>  
<Style x:Key="CustTextBox" TargetType="{x:Type TextBox}" BasedOn="{x:Null}">  
    <Setter Property="HorizontalAlignment" Value="Right"/>  
    <Setter Property="VerticalAlignment" Value="Center"/>  
    <Setter Property="Margin" Value="3"/>  
    <Setter Property="Height" Value="26"/>  
    <Setter Property="Width" Value="120"/>  
</Style>  
```  
  
 Next, replace the entire outer Grid with this markup:  
  
```xaml  
<Grid>  
     <Grid.RowDefinitions>  
         <RowDefinition Height="auto"/>  
         <RowDefinition Height="auto"/>  
         <RowDefinition Height="*"/>  
     </Grid.RowDefinitions>   
     <Grid x:Name="existingCustomerGrid" Grid.Row="1" HorizontalAlignment="Left" Margin="5" Visibility="Visible" VerticalAlignment="Top" Background="AntiqueWhite" DataContext="{StaticResource customerViewSource}">  
         <Grid.ColumnDefinitions>  
             <ColumnDefinition Width="Auto" MinWidth="233"/>  
             <ColumnDefinition Width="Auto" MinWidth="397"/>  
         </Grid.ColumnDefinitions>  
         <Grid.RowDefinitions>  
             <RowDefinition Height="Auto"/>  
             <RowDefinition Height="Auto"/>  
             <RowDefinition Height="Auto"/>  
             <RowDefinition Height="Auto"/>  
             <RowDefinition Height="Auto"/>  
             <RowDefinition Height="Auto"/>  
         </Grid.RowDefinitions>  
         <Label Content="Customer ID:" Grid.Row="0" Style="{StaticResource Label}"/>  
         <TextBox x:Name="customerIDTextBox"  Grid.Row="0" Style="{StaticResource CustTextBox}"   
                  Text="{Binding CustomerID, Mode=TwoWay, NotifyOnValidationError=true, ValidatesOnExceptions=true}"/>  
         <Label Content="Company Name:"  Grid.Row="1" Style="{StaticResource Label}"/>  
         <TextBox x:Name="companyNameTextBox"  Grid.Row="1" Style="{StaticResource CustTextBox}"   
                  Text="{Binding CompanyName, Mode=TwoWay, NotifyOnValidationError=true, ValidatesOnExceptions=true}"/>  
         <Label Content="Contact Name:"  Grid.Row="2" Style="{StaticResource Label}"/>  
         <TextBox x:Name="contactNameTextBox" Grid.Row="2" Style="{StaticResource CustTextBox}"   
                  Text="{Binding ContactName, Mode=TwoWay, NotifyOnValidationError=true, ValidatesOnExceptions=true}"/>  
         <Label Content="Contact Title:"  Grid.Row="3" Style="{StaticResource Label}"/>  
         <TextBox x:Name="contactTitleTextBox" Grid.Row="3" Style="{StaticResource CustTextBox}"   
                  Text="{Binding ContactTitle, Mode=TwoWay, NotifyOnValidationError=true, ValidatesOnExceptions=true}"/>  
         <Label Content="Address:" Grid.Row="4" Style="{StaticResource Label}"/>  
         <TextBox x:Name="addressTextBox" Grid.Row="4" Style="{StaticResource CustTextBox}"   
                  Text="{Binding Address, Mode=TwoWay, NotifyOnValidationError=true, ValidatesOnExceptions=true}"/>  
         <Label Content="City:" Grid.Column="1" Grid.Row="0"  Style="{StaticResource Label}"/>  
         <TextBox x:Name="cityTextBox" Grid.Column="1" Grid.Row="0" Style="{StaticResource CustTextBox}"   
                  Text="{Binding City, Mode=TwoWay, NotifyOnValidationError=true, ValidatesOnExceptions=true}"/>  
         <Label Content="Country:" Grid.Column="1" Grid.Row="1" Style="{StaticResource Label}"/>  
         <TextBox x:Name="countryTextBox" Grid.Column="1" Grid.Row="1" Style="{StaticResource CustTextBox}"   
                  Text="{Binding Country, Mode=TwoWay, NotifyOnValidationError=true, ValidatesOnExceptions=true}"/>  
         <Label Content="Fax:" Grid.Column="1" Grid.Row="2" Style="{StaticResource Label}"/>  
         <TextBox x:Name="faxTextBox" Grid.Column="1" Grid.Row="2" Style="{StaticResource CustTextBox}"   
                  Text="{Binding Fax, Mode=TwoWay, NotifyOnValidationError=true, ValidatesOnExceptions=true}"/>  
         <Label Content="Phone:" Grid.Column="1" Grid.Row="3" Style="{StaticResource Label}"/>  
         <TextBox x:Name="phoneTextBox" Grid.Column="1" Grid.Row="3" Style="{StaticResource CustTextBox}"   
                  Text="{Binding Phone, Mode=TwoWay, NotifyOnValidationError=true, ValidatesOnExceptions=true}"/>  
         <Label Content="Postal Code:" Grid.Column="1" Grid.Row="4" VerticalAlignment="Center" Style="{StaticResource Label}"/>  
         <TextBox x:Name="postalCodeTextBox" Grid.Column="1" Grid.Row="4" Style="{StaticResource CustTextBox}"   
                  Text="{Binding PostalCode, Mode=TwoWay, NotifyOnValidationError=true, ValidatesOnExceptions=true}"/>  
         <Label Content="Region:" Grid.Column="1" Grid.Row="5" Style="{StaticResource Label}"/>  
         <TextBox x:Name="regionTextBox" Grid.Column="1" Grid.Row="5" Style="{StaticResource CustTextBox}"   
                  Text="{Binding Region, Mode=TwoWay, NotifyOnValidationError=true, ValidatesOnExceptions=true}"/>  
     </Grid>  
     <Grid x:Name="newCustomerGrid" Grid.Row="1" HorizontalAlignment="Left" VerticalAlignment="Top" Margin="5" DataContext="{Binding RelativeSource={RelativeSource FindAncestor, AncestorType={x:Type Window}}, Path=newCustomer, UpdateSourceTrigger=Explicit}" Visibility="Collapsed" Background="CornflowerBlue">  
         <Grid.ColumnDefinitions>  
             <ColumnDefinition Width="Auto" MinWidth="233"/>  
             <ColumnDefinition Width="Auto" MinWidth="397"/>  
         </Grid.ColumnDefinitions>  
         <Grid.RowDefinitions>  
             <RowDefinition Height="Auto"/>  
             <RowDefinition Height="Auto"/>  
             <RowDefinition Height="Auto"/>  
             <RowDefinition Height="Auto"/>  
             <RowDefinition Height="Auto"/>  
             <RowDefinition Height="Auto"/>  
         </Grid.RowDefinitions>  
         <Label Content="Customer ID:" Grid.Row="0" Style="{StaticResource Label}"/>  
         <TextBox x:Name="add_customerIDTextBox"  Grid.Row="0"  Style="{StaticResource CustTextBox}"   
                  Text="{Binding CustomerID, Mode=TwoWay, NotifyOnValidationError=true, ValidatesOnExceptions=true}"/>  
         <Label Content="Company Name:"  Grid.Row="1" Style="{StaticResource Label}"/>  
         <TextBox x:Name="add_companyNameTextBox"  Grid.Row="1" Style="{StaticResource CustTextBox}"   
                  Text="{Binding CompanyName, Mode=TwoWay, NotifyOnValidationError=true, ValidatesOnExceptions=true }"/>  
         <Label Content="Contact Name:"  Grid.Row="2" Style="{StaticResource Label}"/>  
         <TextBox x:Name="add_contactNameTextBox" Grid.Row="2" Style="{StaticResource CustTextBox}"   
                  Text="{Binding ContactName, Mode=TwoWay, NotifyOnValidationError=true, ValidatesOnExceptions=true}"/>  
         <Label Content="Contact Title:"  Grid.Row="3" Style="{StaticResource Label}"/>  
         <TextBox x:Name="add_contactTitleTextBox" Grid.Row="3" Style="{StaticResource CustTextBox}"   
                  Text="{Binding ContactTitle, Mode=TwoWay, NotifyOnValidationError=true, ValidatesOnExceptions=true}"/>  
         <Label Content="Address:" Grid.Row="4" Style="{StaticResource Label}"/>  
         <TextBox x:Name="add_addressTextBox" Grid.Row="4" Style="{StaticResource CustTextBox}"   
                  Text="{Binding Address, Mode=TwoWay, NotifyOnValidationError=true, ValidatesOnExceptions=true}"/>  
         <Label Content="City:" Grid.Column="1" Grid.Row="0"  Style="{StaticResource Label}"/>  
         <TextBox x:Name="add_cityTextBox" Grid.Column="1" Grid.Row="0" Style="{StaticResource CustTextBox}"   
                  Text="{Binding City, Mode=TwoWay, NotifyOnValidationError=true, ValidatesOnExceptions=true}"/>  
         <Label Content="Country:" Grid.Column="1" Grid.Row="1" Style="{StaticResource Label}"/>  
         <TextBox x:Name="add_countryTextBox" Grid.Column="1" Grid.Row="1" Style="{StaticResource CustTextBox}"   
                  Text="{Binding Country, Mode=TwoWay, NotifyOnValidationError=true, ValidatesOnExceptions=true}"/>  
         <Label Content="Fax:" Grid.Column="1" Grid.Row="2" Style="{StaticResource Label}"/>  
         <TextBox x:Name="add_faxTextBox" Grid.Column="1" Grid.Row="2" Style="{StaticResource CustTextBox}"   
                  Text="{Binding Fax, Mode=TwoWay, NotifyOnValidationError=true, ValidatesOnExceptions=true}"/>  
         <Label Content="Phone:" Grid.Column="1" Grid.Row="3" Style="{StaticResource Label}"/>  
         <TextBox x:Name="add_phoneTextBox" Grid.Column="1" Grid.Row="3" Style="{StaticResource CustTextBox}"   
                  Text="{Binding Phone, Mode=TwoWay, NotifyOnValidationError=true, ValidatesOnExceptions=true}"/>  
         <Label Content="Postal Code:" Grid.Column="1" Grid.Row="4" VerticalAlignment="Center" Style="{StaticResource Label}"/>  
         <TextBox x:Name="add_postalCodeTextBox" Grid.Column="1" Grid.Row="4" Style="{StaticResource CustTextBox}"   
                  Text="{Binding PostalCode, Mode=TwoWay, NotifyOnValidationError=true, ValidatesOnExceptions=true}"/>  
         <Label Content="Region:" Grid.Column="1" Grid.Row="5" Style="{StaticResource Label}"/>  
         <TextBox x:Name="add_regionTextBox" Grid.Column="1" Grid.Row="5" Style="{StaticResource CustTextBox}"   
                  Text="{Binding Region, Mode=TwoWay, NotifyOnValidationError=true, ValidatesOnExceptions=true}"/>  
     </Grid>  
     <Grid x:Name="newOrderGrid" Grid.Row="1" HorizontalAlignment="Left" VerticalAlignment="Top" Margin="5" DataContext="{Binding Path=newOrder, Mode=TwoWay}" Visibility="Collapsed" Background="LightGreen">  
         <Grid.ColumnDefinitions>  
             <ColumnDefinition Width="Auto" MinWidth="233"/>  
             <ColumnDefinition Width="Auto" MinWidth="397"/>  
         </Grid.ColumnDefinitions>  
         <Grid.RowDefinitions>  
             <RowDefinition Height="Auto"/>  
             <RowDefinition Height="Auto"/>  
             <RowDefinition Height="Auto"/>  
             <RowDefinition Height="Auto"/>  
             <RowDefinition Height="Auto"/>  
             <RowDefinition Height="Auto"/>  
             <RowDefinition Height="Auto"/>  
         </Grid.RowDefinitions>  
         <Label Content="New Order Form" FontWeight="Bold"/>  
         <Label Content="Employee ID:"  Grid.Row="1" Style="{StaticResource Label}"/>  
         <TextBox x:Name="add_employeeIDTextBox" Grid.Row="1" Style="{StaticResource CustTextBox}"   
                  Text="{Binding EmployeeID, Mode=TwoWay, NotifyOnValidationError=true, ValidatesOnExceptions=true}"/>  
         <Label Content="Order Date:"  Grid.Row="2" Style="{StaticResource Label}"/>  
         <DatePicker x:Name="add_orderDatePicker" Grid.Row="2"  HorizontalAlignment="Right" Width="120"  
                 SelectedDate="{Binding OrderDate, Mode=TwoWay, NotifyOnValidationError=true, ValidatesOnExceptions=true, UpdateSourceTrigger=PropertyChanged}"/>  
         <Label Content="Required Date:" Grid.Row="3" Style="{StaticResource Label}"/>  
         <DatePicker x:Name="add_requiredDatePicker" Grid.Row="3" HorizontalAlignment="Right" Width="120"  
                  SelectedDate="{Binding RequiredDate, Mode=TwoWay, NotifyOnValidationError=true, ValidatesOnExceptions=true, UpdateSourceTrigger=PropertyChanged}"/>  
         <Label Content="Shipped Date:"  Grid.Row="4"  Style="{StaticResource Label}"/>  
         <DatePicker x:Name="add_shippedDatePicker"  Grid.Row="4"  HorizontalAlignment="Right" Width="120"  
                 SelectedDate="{Binding ShippedDate, Mode=TwoWay, NotifyOnValidationError=true, ValidatesOnExceptions=true, UpdateSourceTrigger=PropertyChanged}"/>  
         <Label Content="Ship Via:"  Grid.Row="5" Style="{StaticResource Label}"/>  
         <TextBox x:Name="add_ShipViaTextBox"  Grid.Row="5" Style="{StaticResource CustTextBox}"   
                  Text="{Binding ShipVia, Mode=TwoWay, NotifyOnValidationError=true, ValidatesOnExceptions=true}"/>  
         <Label Content="Freight"  Grid.Row="6" Style="{StaticResource Label}"/>  
         <TextBox x:Name="add_freightTextBox" Grid.Row="6" Style="{StaticResource CustTextBox}"   
                  Text="{Binding Freight, Mode=TwoWay, NotifyOnValidationError=true, ValidatesOnExceptions=true}"/>  
     </Grid>  
     <DataGrid x:Name="ordersDataGrid" SelectionUnit="Cell" SelectionMode="Single" AutoGenerateColumns="False" CanUserAddRows="false" IsEnabled="True" EnableRowVirtualization="True" Width="auto" ItemsSource="{Binding Source={StaticResource customerOrdersViewSource}}" Margin="10,10,10,10" Grid.Row="2" RowDetailsVisibilityMode="VisibleWhenSelected">  
         <DataGrid.Columns>  
             <DataGridTemplateColumn>  
                 <DataGridTemplateColumn.CellTemplate>  
                     <DataTemplate>  
                         <Button Content="Delete"  Command="{StaticResource DeleteOrderCommand}" CommandParameter="{Binding}"/>  
                     </DataTemplate>  
                 </DataGridTemplateColumn.CellTemplate>  
             </DataGridTemplateColumn>  
             <DataGridTextColumn x:Name="customerIDColumn" Binding="{Binding CustomerID}" Header="Customer ID" Width="SizeToHeader"/>  
             <DataGridTextColumn x:Name="employeeIDColumn" Binding="{Binding EmployeeID}" Header="Employee ID" Width="SizeToHeader"/>  
             <DataGridTextColumn x:Name="freightColumn" Binding="{Binding Freight}" Header="Freight" Width="SizeToHeader"/>  
             <DataGridTemplateColumn x:Name="orderDateColumn" Header="Order Date" Width="SizeToHeader">  
                 <DataGridTemplateColumn.CellTemplate>  
                     <DataTemplate>  
                         <DatePicker SelectedDate="{Binding OrderDate, Mode=TwoWay, NotifyOnValidationError=true, ValidatesOnExceptions=true, UpdateSourceTrigger=PropertyChanged}"/>  
                     </DataTemplate>  
                 </DataGridTemplateColumn.CellTemplate>  
             </DataGridTemplateColumn>  
             <DataGridTextColumn x:Name="orderIDColumn" Binding="{Binding OrderID}" Header="Order ID" Width="SizeToHeader"/>  
             <DataGridTemplateColumn x:Name="requiredDateColumn" Header="Required Date" Width="SizeToHeader">  
                 <DataGridTemplateColumn.CellTemplate>  
                     <DataTemplate>  
                         <DatePicker SelectedDate="{Binding RequiredDate, Mode=TwoWay, NotifyOnValidationError=true, ValidatesOnExceptions=true, UpdateSourceTrigger=PropertyChanged}"/>  
                     </DataTemplate>  
                 </DataGridTemplateColumn.CellTemplate>  
             </DataGridTemplateColumn>  
             <DataGridTextColumn x:Name="shipAddressColumn" Binding="{Binding ShipAddress}" Header="Ship Address" Width="SizeToHeader"/>  
             <DataGridTextColumn x:Name="shipCityColumn" Binding="{Binding ShipCity}" Header="Ship City" Width="SizeToHeader"/>  
             <DataGridTextColumn x:Name="shipCountryColumn" Binding="{Binding ShipCountry}" Header="Ship Country" Width="SizeToHeader"/>  
             <DataGridTextColumn x:Name="shipNameColumn" Binding="{Binding ShipName}" Header="Ship Name" Width="SizeToHeader"/>  
             <DataGridTemplateColumn x:Name="shippedDateColumn" Header="Shipped Date" Width="SizeToHeader">  
                 <DataGridTemplateColumn.CellTemplate>  
                     <DataTemplate>  
                         <DatePicker SelectedDate="{Binding ShippedDate, Mode=TwoWay, NotifyOnValidationError=true, ValidatesOnExceptions=true, UpdateSourceTrigger=PropertyChanged}"/>  
                     </DataTemplate>  
                 </DataGridTemplateColumn.CellTemplate>  
             </DataGridTemplateColumn>  
             <DataGridTextColumn x:Name="shipPostalCodeColumn" Binding="{Binding ShipPostalCode}" Header="Ship Postal Code" Width="SizeToHeader"/>  
             <DataGridTextColumn x:Name="shipRegionColumn" Binding="{Binding ShipRegion}" Header="Ship Region" Width="SizeToHeader"/>  
             <DataGridTextColumn x:Name="shipViaColumn" Binding="{Binding ShipVia}" Header="Ship Via" Width="SizeToHeader"/>  
         </DataGrid.Columns>  
     </DataGrid>  
 </Grid>  
```  
  
## Add buttons to navigate, add, update and delete  
 In Windows Forms applications, you get a BindingNavigator object with buttons for navigating through rows in a database and doing basic CRUD operations. WPF does not provide a BindingNavigator, but they are easy enough to make. We'll do that with buttons inside a horizontal StackPanel, and we'll associate the buttons with Commands that are bound to methods in the code behind.  
  
 There are fours parts to the command logic: (1) the commands, (2) the bindings, (3) the buttons, and (4) the command handlers in the code-behind.  
  
#### Add commands, bindings and buttons in XAML  
  
1.  First, let's add the commands in our MainWindow.xaml file inside the Windows.Resources element:  
  
    ```xaml  
    <RoutedUICommand x:Key="FirstCommand" Text="First"/>  
    <RoutedUICommand x:Key="LastCommand" Text="Last"/>  
    <RoutedUICommand x:Key="NextCommand" Text="Next"/>  
    <RoutedUICommand x:Key="PreviousCommand" Text="Previous"/>  
    <RoutedUICommand x:Key="DeleteCustomerCommand" Text="Delete Customer"/>  
    <RoutedUICommand x:Key="DeleteOrderCommand" Text="Delete Order"/>  
    <RoutedUICommand x:Key="UpdateCommand" Text="Update"/>  
    <RoutedUICommand x:Key="AddCommand" Text="Add"/>  
    <RoutedUICommand x:Key="CancelCommand" Text="Cancel"/>  
    ```  
  
2.  A CommandBinding maps a RoutedUICommand event to a method in the code behind. Add this CommandBindings element after the Windows.Resources closing tag:  
  
    ```xaml  
    <Window.CommandBindings>  
        <CommandBinding Command="{StaticResource FirstCommand}" Executed="FirstCommandHandler"/>  
        <CommandBinding Command="{StaticResource LastCommand}" Executed="LastCommandHandler"/>  
        <CommandBinding Command="{StaticResource NextCommand}" Executed="NextCommandHandler"/>  
        <CommandBinding Command="{StaticResource PreviousCommand}" Executed="PreviousCommandHandler"/>  
        <CommandBinding Command="{StaticResource DeleteCustomerCommand}" Executed="DeleteCustomerCommandHandler"/>  
        <CommandBinding Command="{StaticResource DeleteOrderCommand}" Executed="DeleteOrderCommandHandler"/>  
        <CommandBinding Command="{StaticResource UpdateCommand}" Executed="UpdateCommandHandler"/>  
        <CommandBinding Command="{StaticResource AddCommand}" Executed="AddCommandHandler"/>  
        <CommandBinding Command="{StaticResource CancelCommand}" Executed="CancelCommandHandler"/>  
    </Window.CommandBindings>  
    ```  
  
3.  Now let's add the StackPanel with the navigation, add, delete and update buttons. First, add this style to Windows.Resources:  
  
    ```xaml  
    <Style x:Key="NavButton" TargetType="{x:Type Button}" BasedOn="{x:Null}">  
        <Setter Property="FontSize" Value="24"/>  
        <Setter Property="FontFamily" Value="Segoe UI Symbol"/>  
        <Setter Property="Margin" Value="2,2,2,0"/>  
        <Setter Property="Width" Value="40"/>  
        <Setter Property="Height" Value="auto"/>  
    </Style>  
    ```  
  
     Second, paste this code just after the RowDefinitions for the outer Grid element, toward the top of the XAML page:  
  
    ```xaml  
    <StackPanel Orientation="Horizontal" Margin="2,2,2,0" Height="36" VerticalAlignment="Top" Background="Gainsboro" DataContext="{StaticResource customerViewSource}" d:LayoutOverrides="LeftMargin, RightMargin, TopMargin, BottomMargin">  
        <Button Name="btnFirst" Content="|◄" Command="{StaticResource FirstCommand}" Style="{StaticResource NavButton}"  />  
        <Button Name="btnPrev" Content="◄" Command="{StaticResource PreviousCommand}" Style="{StaticResource NavButton}"/>  
        <Button Name="btnNext" Content="►" Command="{StaticResource NextCommand}" Style="{StaticResource NavButton}"/>  
        <Button Name="btnLast" Content="►|" Command="{StaticResource LastCommand}" Style="{StaticResource NavButton}"/>  
        <Button Name="btnDelete" Content="Delete Customer" Command="{StaticResource DeleteCustomerCommand}" FontSize="11" Width="120" Style="{StaticResource NavButton}"/>  
        <Button Name="btnAdd" Content="New Customer" Command="{StaticResource AddCommand}" FontSize="11" Width="80" Style="{StaticResource NavButton}"/>  
        <Button Content="New Order" Name="btnNewOrder" FontSize="11" Width="80" Style="{StaticResource NavButton}" Click="NewOrder_click"/>  
        <Button Name="btnUpdate" Content="Commit" Command="{StaticResource UpdateCommand}" FontSize="11" Width="80" Style="{StaticResource NavButton}"/>  
        <Button Content="Cancel" Name="btnCancel" Command="{StaticResource CancelCommand}" FontSize="11" Width="80" Style="{StaticResource NavButton}"/>  
    </StackPanel>  
    ```  
  
#### Add command handlers to the MainWindow class  
  
The code-behind is minimal except for the add and delete methods. Navigation is performed by calling methods on the View property of the CollectionViewSource. The DeleteOrderCommandHandler shows how to perform a cascade delete on an order. We have to first delete the Order_Details that are associated with it. The UpdateCommandHandler adds a new customer or order to the collection, or else just updates an existing customer or order with the changes that the user made in the text boxes.  
  
1.  Add these handler methods to the MainWindow class in MainWindow.xaml.cs. If your CollectionViewSource for the Customers table has a different name, then you will need to adjust the name in each of these methods:  
  
[!code-cs[CommandHandlers#3](../data-tools/codesnippet/CSharp/CreateWPFDataApp/MainWindow.xaml.cs#3)]  
  
2.  Press **F5** to start debugging. You should see customer and order data populated in the grid, and the navigation buttons should work as expected. Click on "Commit" to add a new customer or order to the model after you have entered the data. Click on "Cancel" to back out of a new customer or new order form without saving the data. You can make edits to existing customers and orders directly in the text boxes, and those changes will be written to the model automatically.  
  
## See Also  
 [Visual Studio data tools for .NET](../data-tools/visual-studio-data-tools-for-dotnet.md) [Entity Framework Documentation](https://msdn.microsoft.com/en-us/data/ee712907.aspx)<|MERGE_RESOLUTION|>--- conflicted
+++ resolved
@@ -50,8 +50,7 @@
 1.  Right click on the project node in Solution Explorer and choose **Add > New Item**. In the left pane, under the C# node, choose **Data** and in the middle pane choose **ADO.NET Entity Data Model**.  
   
      ![Entity Framework Model New Project Item](../data-tools/media/raddata-ef-new-project-item.png "raddata EF New Project Item")  
-  
-2.  Call the model `Northwind_model` and choose OK. This brings up the **Entity Data Model Wizard**. Choose **EF Designer from database** and then click **Next**.  
+  2.  Call the model `Northwind_model` and choose OK. This brings up the **Entity Data Model Wizard**. Choose **EF Designer from database** and then click **Next**.  
   
      ![EF Model from Database](../data-tools/media/raddata-ef-model-from-database.png "raddata EF Model from Database")  
   
@@ -62,8 +61,7 @@
      ![Choose database Objects for the model](../data-tools/media/raddata-choose-ef-objects.png "raddata Choose EF Objects")  
   
 5.  The wizard generates the C# classes that represent the Entity Framework model. These are plain old C# classes and they are what we will databind to the WPF user interface. The .edmx file describes the relationships and other metadata that associates the classes with objects in the database.  The .tt files are T4 templates that generate the code that will operate on the model and save changes to the database. You can see all these files in Solution Explorer under the Northwind_model node:  
-  
-     ![Solution Explorer EF model files](../data-tools/media/raddata-solution-explorer-ef-model-files.png "raddata Solution Explorer EF model files")  
+       ![Solution Explorer EF model files](../data-tools/media/raddata-solution-explorer-ef-model-files.png "raddata Solution Explorer EF model files")  
   
      The designer surface for the .edmx file enables you to modify some properties and relationships in the model. We are not going to use the designer in this walkthrough.  
   
@@ -93,7 +91,6 @@
 3.  Click **Finish**  
   
 4.  Navigate to MainWindow.xaml in Code View. We are going to keep the XAML very simple for the purposes of this example. Change the title of MainWindow to something more descriptive, and increase its Height and Width to 600 x 800 for now. You can always change it later. Now add these three row definitions to the main grid, one row for the navigation buttons, one for the customer's details, one for the grid that shows their orders:  
-<<<<<<< HEAD
 
     ```xaml  
     <Grid.RowDefinitions>  
@@ -104,11 +101,6 @@
     ```
 
 5.  Now open MainWindow.xaml so that you are viewing it in the designer. This will cause the Data Sources window to appear as an option in the Visual Studio window margin next to Toolbox. Click on the tab to open the window, or else press **Shift + Alt + D** or choose **View &#124; Other Windows &#124; Data Sources**. We are going to display each property in the  Customers class in its own individual text box. First click on the arrow in the Customers combo box and choose **Details**. Then drag the node onto the middle part of the design surface so that the designer knows you want it to go in the middle row.  If you misplace it, you can specify the row manually later in the XAML. By default, the controls are placed vertically in a grid element, but at this point you can arrange them however you like on the form.  For example, it might make sense to put the Name text box on top, above the address. The sample application for this article reorders the fields and rearranges them into two columns.  
-=======
-  
-<CodeContentPlaceHolder>0</CodeContentPlaceHolder>  
-5.  Now open MainWindow.xaml so that you are viewing it in the designer. This will cause the Data Sources window to appear as an option in the Visual Studio window margin next to Toolbox. Click on the tab to open the window, or else press **Shift + Alt + D** or choose **View > Other Windows > Data Sources**. We are going to display each property in the  Customers class in its own individual text box. First click on the arrow in the Customers combo box and choose **Details**. Then drag the node onto the middle part of the design surface so that the designer knows you want it to go in the middle row.  If you misplace it, you can specify the row manually later in the XAML. By default, the controls are placed vertically in a grid element, but at this point you can arrange them however you like on the form.  For example, it might make sense to put the Name text box on top, above the address. The sample application for this article reorders the fields and rearranges them into two columns.  
->>>>>>> 3cd705d7
   
      ![Customers data source binding to individual controls](../data-tools/media/raddata-customers-data-source-binding-to-individual-controls.png "raddata Customers data source binding to individual controls")  
   

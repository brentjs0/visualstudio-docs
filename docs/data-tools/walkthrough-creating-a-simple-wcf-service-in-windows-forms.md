---
title: "Walkthrough: Creating a simple WCF Service in Windows Forms"
ms.date: 11/04/2016
ms.topic: conceptual
dev_langs:
  - "VB"
  - "CSharp"
helpviewer_keywords:
  - "WCF, walkthrough [Visual Studio]"
  - "WCF, Visual Studio tools for"
  - "WCF services"
  - "WCF services, walkthrough"
ms.assetid: 5fef1a64-27a4-4f10-aa57-29023e28a2d6
author: gewarren
ms.author: gewarren
manager: douge
ms.prod: visual-studio-dev15
ms.technology: vs-data-tools
ms.workload:
  - "data-storage"
---
<<<<<<< HEAD
# Walkthrough: Create a simple WCF Service in Windows Forms
=======
# Walkthrough: Create a simple WCF service in Windows Forms
>>>>>>> facd0302
This walkthrough demonstrates how to create a simple [!INCLUDE[vsindigo](../data-tools/includes/vsindigo_md.md)] service, test it, and then access it from a Windows Forms application.

[!INCLUDE[note_settings_general](../data-tools/includes/note_settings_general_md.md)]

<<<<<<< HEAD
## Create the Service
=======
## Create the service
>>>>>>> facd0302

### To create a WCF service

1.  On the **File** menu, point to **New** and then click **Project**.

2.  In the **New Project** dialog box, expand the **Visual Basic** or **Visual C#** node and click **WCF**, followed by **WCF Service Library**. Click **OK** to open the project.

     ![The WCF Service Library project](../data-tools/media/wcf1.png)

    > [!NOTE]
    >  This creates a working service that can be tested and accessed. The following two steps demonstrate how you might modify the default method to use a different data type. In a real application, you would also add your own functions to the service.

3.  ![The IService1 file](../data-tools/media/wcf2.png)

     In **Solution Explorer**, double-click **IService1.vb** or **IService1.cs** and find the following line:

     [!code-csharp[WCFWalkthrough#4](../data-tools/codesnippet/CSharp/walkthrough-creating-a-simple-wcf-service-in-windows-forms_1.cs)]
     [!code-vb[WCFWalkthrough#4](../data-tools/codesnippet/VisualBasic/walkthrough-creating-a-simple-wcf-service-in-windows-forms_1.vb)]

     Change the type for the `value` parameter to string:

     [!code-csharp[WCFWalkthrough#1](../data-tools/codesnippet/CSharp/walkthrough-creating-a-simple-wcf-service-in-windows-forms_2.cs)]
     [!code-vb[WCFWalkthrough#1](../data-tools/codesnippet/VisualBasic/walkthrough-creating-a-simple-wcf-service-in-windows-forms_2.vb)]

     In the above code, note the `<OperationContract()>` or `[OperationContract]` attributes. These attributes are required for any method exposed by the service.

4.  ![The Service1 file](../data-tools/media/wcf3.png)

     In **Solution Explorer**, double-click **Service1.vb** or **Service1.cs** and find the following line:

     [!code-vb[WCFWalkthrough#5](../data-tools/codesnippet/VisualBasic/walkthrough-creating-a-simple-wcf-service-in-windows-forms_3.vb)]
     [!code-csharp[WCFWalkthrough#5](../data-tools/codesnippet/CSharp/walkthrough-creating-a-simple-wcf-service-in-windows-forms_3.cs)]

     Change the type for the `value` parameter to string:

     [!code-csharp[WCFWalkthrough#2](../data-tools/codesnippet/CSharp/walkthrough-creating-a-simple-wcf-service-in-windows-forms_4.cs)]
     [!code-vb[WCFWalkthrough#2](../data-tools/codesnippet/VisualBasic/walkthrough-creating-a-simple-wcf-service-in-windows-forms_4.vb)]

<<<<<<< HEAD
## Test the Service
=======
## Test the service
>>>>>>> facd0302

### To test a WCF service

1.  Press **F5** to run the service. A **WCF Test Client** form appears and loads the service.

2.  In the **WCF Test Client** form, double-click the **GetData()** method under **IService1**. The **GetData** tab appears.

     ![The GetData&#40;&#41; method](../data-tools/media/wcf4.png)

3.  In the **Request** box, select the **Value** field and type `Hello`.

     ![The Value field](../data-tools/media/wcf5.png)

4.  Click the **Invoke** button. If a **Security Warning** dialog box appears, click **OK**. The result displays in the **Response** box.

     ![The result in the Response box](../data-tools/media/wcf6.png)

5.  On the **File** menu, click **Exit** to close the test form.

## Access the Service

### To reference a WCF service

1.  On the **File** menu, point to **Add** and then click **New Project**.

2.  In the **New Project** dialog box, expand the **Visual Basic** or **Visual C#** node, select **Windows**, and then select **Windows Forms Application**. Click **OK** to open the project.

     ![Windows Forms Application project](../data-tools/media/wcf7.png)

3.  Right-click **WindowsApplication1** and click **Add Service Reference**. The **Add Service Reference** dialog box appears.

4.  In the **Add Service Reference** dialog box, click **Discover**.

     ![The Add Service Reference dialog box](../data-tools/media/wcf8.png)

     **Service1** displays in the **Services** pane.

5.  Click **OK** to add the service reference.

### To build a client application

1.  In **Solution Explorer**, double-click **Form1.vb** or **Form1.cs** to open the Windows Forms Designer if it is not already open.

2.  From the **Toolbox**, drag a `TextBox` control, a `Label` control, and a `Button` control onto the form.

     ![Adding controls to the form](../data-tools/media/wcf9.png)

3.  Double-click the `Button`, and add the following code in the `Click` event handler:

     [!code-csharp[WCFWalkthrough#3](../data-tools/codesnippet/CSharp/walkthrough-creating-a-simple-wcf-service-in-windows-forms_5.cs)]
     [!code-vb[WCFWalkthrough#3](../data-tools/codesnippet/VisualBasic/walkthrough-creating-a-simple-wcf-service-in-windows-forms_5.vb)]

4.  In **Solution Explorer**, right-click **WindowsApplication1** and click **Set as StartUp Project**.

5.  Press **F5** to run the project. Enter some text and click the button. The label displays "You entered:" and shows the text that you entered.

     ![The form showing the result](../data-tools/media/wcf10.png)

## See also

- [Windows Communication Foundation Services and WCF Data Services in Visual Studio](../data-tools/windows-communication-foundation-services-and-wcf-data-services-in-visual-studio.md)<|MERGE_RESOLUTION|>--- conflicted
+++ resolved
@@ -19,20 +19,14 @@
 ms.workload:
   - "data-storage"
 ---
-<<<<<<< HEAD
-# Walkthrough: Create a simple WCF Service in Windows Forms
-=======
+
 # Walkthrough: Create a simple WCF service in Windows Forms
->>>>>>> facd0302
+
 This walkthrough demonstrates how to create a simple [!INCLUDE[vsindigo](../data-tools/includes/vsindigo_md.md)] service, test it, and then access it from a Windows Forms application.
 
 [!INCLUDE[note_settings_general](../data-tools/includes/note_settings_general_md.md)]
 
-<<<<<<< HEAD
-## Create the Service
-=======
 ## Create the service
->>>>>>> facd0302
 
 ### To create a WCF service
 
@@ -71,11 +65,7 @@
      [!code-csharp[WCFWalkthrough#2](../data-tools/codesnippet/CSharp/walkthrough-creating-a-simple-wcf-service-in-windows-forms_4.cs)]
      [!code-vb[WCFWalkthrough#2](../data-tools/codesnippet/VisualBasic/walkthrough-creating-a-simple-wcf-service-in-windows-forms_4.vb)]
 
-<<<<<<< HEAD
-## Test the Service
-=======
 ## Test the service
->>>>>>> facd0302
 
 ### To test a WCF service
 

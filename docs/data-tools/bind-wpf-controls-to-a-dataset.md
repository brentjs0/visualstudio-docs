--- conflicted
+++ resolved
@@ -203,7 +203,6 @@
   
 2.  Modify the `Window_Loaded` event handler, so the `ProductViewSource`, `AdventureWorksLTDataSet`, and `AdventureWorksLTDataSetProductTableAdapter` are outside of the method and accessible to the entire form. Declare only these to be global to the form, and assign them within the `Window_Loaded` event handler similar to the following:  
   
-<<<<<<< HEAD
      [!code-csharp[Data_WPFDATASET#1](../data-tools/codesnippet/CSharp/bind-wpf-controls-to-a-dataset_1.cs)]
      [!code-vb[Data_WPFDATASET#1](../data-tools/codesnippet/VisualBasic/bind-wpf-controls-to-a-dataset_1.vb)]  
   
@@ -211,27 +210,13 @@
   
      [!code-csharp[Data_WPFDATASET#2](../data-tools/codesnippet/CSharp/bind-wpf-controls-to-a-dataset_2.cs)]
      [!code-vb[Data_WPFDATASET#2](../data-tools/codesnippet/VisualBasic/bind-wpf-controls-to-a-dataset_2.vb)]  
-=======
-   [!code-csharp[Data_WPFDATASET#1](../data-tools/codesnippet/CSharp/bind-wpf-controls-to-a-dataset_1.cs)]  
-   [!code-vb[Data_WPFDATASET#1](../data-tools/codesnippet/VisualBasic/bind-wpf-controls-to-a-dataset_1.vb)]  
-  
-3.  Add the following code to the `backButton_Click` event handler:  
-  
-   [!code-csharp[Data_WPFDATASET#2](../data-tools/codesnippet/CSharp/bind-wpf-controls-to-a-dataset_2.cs)]  
-   [!code-vb[Data_WPFDATASET#2](../data-tools/codesnippet/VisualBasic/bind-wpf-controls-to-a-dataset_2.vb)]  
->>>>>>> 21a413a3
   
 4.  Return to the designer and double-click the **>** button.  
   
 5.  Add the following code to the `nextButton_Click` event handler:  
   
-<<<<<<< HEAD
      [!code-csharp[Data_WPFDATASET#3](../data-tools/codesnippet/CSharp/bind-wpf-controls-to-a-dataset_3.cs)]
      [!code-vb[Data_WPFDATASET#3](../data-tools/codesnippet/VisualBasic/bind-wpf-controls-to-a-dataset_3.vb)]  
-=======
-   [!code-csharp[Data_WPFDATASET#3](../data-tools/codesnippet/CSharp/bind-wpf-controls-to-a-dataset_3.cs)]  
-   [!code-vb[Data_WPFDATASET#3](../data-tools/codesnippet/VisualBasic/bind-wpf-controls-to-a-dataset_3.vb)]  
->>>>>>> 21a413a3
   
 ## Save changes to product records  
 Add code that enables users to save changes to product records by using the **Save changes** button.  
@@ -244,13 +229,8 @@
   
 2.  Add the following code to the `saveButton_Click` event handler:  
   
-<<<<<<< HEAD
      [!code-csharp[Data_WPFDATASET#4](../data-tools/codesnippet/CSharp/bind-wpf-controls-to-a-dataset_4.cs)]
      [!code-vb[Data_WPFDATASET#4](../data-tools/codesnippet/VisualBasic/bind-wpf-controls-to-a-dataset_4.vb)]  
-=======
-   [!code-csharp[Data_WPFDATASET#4](../data-tools/codesnippet/CSharp/bind-wpf-controls-to-a-dataset_4.cs)]  
-   [!code-vb[Data_WPFDATASET#4](../data-tools/codesnippet/VisualBasic/bind-wpf-controls-to-a-dataset_4.vb)]  
->>>>>>> 21a413a3
   
     > [!NOTE]
     >  This example uses the `Save` method of the `TableAdapter` to save the changes. This is appropriate in this walkthrough, because only one data table is being changed. If you need to save changes to multiple data tables, you can alternatively use the `UpdateAll` method of the `TableAdapterManager` that Visual Studio generates with your dataset. For more information, see [TableAdapters](../data-tools/create-and-configure-tableadapters.md).  

--- conflicted
+++ resolved
@@ -1,17 +1,9 @@
 ---
-<<<<<<< HEAD
-title: Uninstall Visual Studio
-titleSuffix: ''
-description: Learn how to uninstall Visual Studio, step-by-step.
-ms.date: 07/31/2019
-ms.custom: seodec18
-=======
 title: "Uninstall Visual Studio"
 titleSuffix: ""
 description: "Learn how to uninstall Visual Studio, step-by-step."
 ms.date: 12/19/2019
 ms.custom: "seodec18"
->>>>>>> 8e123bcb
 ms.topic: conceptual
 f1_keywords:
 - uninstall

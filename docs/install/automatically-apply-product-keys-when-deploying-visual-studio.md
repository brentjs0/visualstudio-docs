--- conflicted
+++ resolved
@@ -43,13 +43,8 @@
 
  This is an example command line for applying the license for Visual Studio 2017 Enterprise, which has a MPC of 08860, with a product key `AAAAA-BBBBB-CCCCC-DDDDDD-EEEEEE`, assuming its installation into a default location:
 
-<<<<<<< HEAD
  ```cmd
  C:\Program Files (x86)\Microsoft Visual Studio\2017\Enterprise\Common7\IDE\StorePID.exe AAAAA-BBBBB-CCCCC-DDDDDD-EEEEEE 08860
-=======
- ```
- C:\Program Files (x86)\Microsoft Visual Studio 15.0\Common7\IDE\StorePID.exe AAAAA-BBBBB-CCCCC-DDDDDD-EEEEEE 08860
->>>>>>> b4a54e2d
  ```
 
  The following table lists the MPC codes for each edition of Visual Studio:

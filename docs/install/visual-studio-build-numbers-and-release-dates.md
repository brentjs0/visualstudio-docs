--- conflicted
+++ resolved
@@ -15,8 +15,6 @@
 ---
 # Visual Studio build numbers and release dates
 
-<<<<<<< HEAD
-=======
 ::: moniker range="vs-2022"
 
 ## Visual Studio 2022 Preview
@@ -32,7 +30,6 @@
 
 ::: moniker-end
 
->>>>>>> 30c3b4fb
 ::: moniker range="vs-2019"
 
 ## Visual Studio 2019

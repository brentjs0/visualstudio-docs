---
title: Visual Studio build numbers and release dates
titleSuffix: ''
description: A list of released versions and build numbers for Visual Studio, sorted by date.
author: TerryGLee
ms.author: tglee
manager: jmartens
ms.date: 06/15/2021
ms.topic: reference
ms.workload:
- multiple
ms.prod: visual-studio-windows
ms.technology: vs-installation
open_to_public_contributors: false
---
# Visual Studio build numbers and release dates

::: moniker range="vs-2019"

## Visual Studio 2019

The following table lists the build numbers and release dates for Visual Studio 2019, to date.

<<<<<<< HEAD
| **Version** | **Channel**                          | **Release date**   | **Build version** |
|-------------|--------------------------------------|--------------------|-------------------|
| 16.10.1     | Release                              | June 8, 2021       | 16.10.31402.337   |
| 16.9.7      | Release                              | June 8, 2021       | 16.9.31328.270    |
| 16.7.16     | Release                              | June 8, 2021       | 16.7.31327.30     |
| 16.4.23     | Release                              | June 8, 2021       | 16.4.31327.141    |
| 16.11.0     | Preview 1                            | May 25, 2021       | 16.11.31320.298   |
| 16.10.0     | Release                              | May 25, 2021       | 16.10.31321.278   |
| 16.10.0     | Preview 4                            | May 18, 2021       | 16.10.31313.381   |
| 16.9.6      | Release                              | May 18, 2021       | 16.9.31313.79     |
| 16.10.0     | Preview 3                            | May 11, 2021       | 16.10.31306.274   |
| 16.9.5      | Release                              | May 11, 2021       | 16.9.31229.75     |
| 16.7.15     | Release                              | May 11, 2021       | 16.7.31229.181    |
| 16.4.22     | Release                              | May 11, 2021       | 16.4.31229.387    |
| 16.10.0     | Preview 2.1                          | April 22, 2021     | 16.10.31220.234   |
| 16.10.0     | Preview 2                            | April 14, 2021     | 16.10.31213.239   |
| 16.9.4      | Release                              | April 13, 2021     | 16.9.31205.134    |
| 16.7.14     | Release                              | April 13, 2021     | 16.7.31205.176    |
| 16.4.21     | Release                              | April 13, 2021     | 16.4.31205.175    |
| 16.9.3      | Release                              | March 30, 2021     | 16.9.31129.286    |
| 16.9.2      | Release                              | March 16, 2021     | 16.9.31112.23     |
| 16.9.1      | Release                              | March 9, 2021      | 16.9.31105.61     |
| 16.7.13     | Release                              | March 9, 2021      | 16.7.31026.100    |
| 16.4.20     | Release                              | March 9, 2021      | 16.4.31026.101    |
| 16.10.0     | Preview 1                            | March 2, 2021      | 16.10.31025.218   |
| 16.9.0      | Release                              | March 2, 2021      | 16.9.31025.194    |
| 16.9.0      | Preview 5                            | February 23, 2021  | 16.9.31019.194    |
| 16.8.6      | Release                              | February 22, 2021  | 16.8.31019.35     |
| 16.7.12     | Release                              | February 10, 2021  | 16.7.31009.191    |
| 16.4.19     | Release                              | February 10, 2021  | 16.4.31009.304    |
| 16.9.0      | Preview 4                            | February 9, 2021   | 16.9.31004.235    |
| 16.8.5      | Release                              | February 9, 2021   | 16.8.31005.135    |
| 16.7.11     | Release                              | February 9, 2021   | 16.7.30928.143    |
| 16.4.18     | Release                              | February 9, 2021   | 16.4.30928.142    |
| 16.9.0      | Preview 3                            | January 21, 2021   | 16.9.30914.41     |
| 16.8.4      | Release                              | January 12, 2021   | 16.8.30907.101    |
| 16.7.10     | Release                              | January 12, 2021   | 16.7.30816.78     |
| 16.4.17     | Release                              | January 12, 2021   | 16.4.30816.121    |
| 16.0.22     | Release                              | January 12, 2021   | 16.0.28803.916    |
| 16.0.21     | Release                              | December 8, 2020   | 16.0.28803.902    |
| 16.9.0      | Preview 2                            | December 8, 2020   | 16.9.30803.129    |
| 16.8.3      | Release                              | December 8, 2020   | 16.8.30804.86     |
| 16.7.9      | Release                              | December 8, 2020   | 16.7.30802.117    |
| 16.4.16     | Release                              | December 8, 2020   | 16.4.30802.185    |
| 16.8.2      | Release                              | November 19, 2020  | 16.8.30717.126    |
| 16.8.1      | Release                              | November 12, 2020  | 16.8.30711.63     |
| 16.9.0      | Preview 1                            | November 10, 2020  | 16.9.30709.64     |
| 16.7.8      | Release                              | November 10, 2020  | 16.7.30704.19     |
| 16.4.15     | Release                              | November 10, 2020  | 16.4.30703.110    |
| 16.0.20     | Release                              | November 10, 2020  | 16.0.28803.868    |
| 16.8.0      | Release                              | November 10, 2020  | 16.8.30709.132    |
| 16.8.0      | Preview 6                            | October 27, 2020   | 16.8.30626.31     |
| 16.7.7      | Release                              | October 27, 2020   | 16.7.30621.155    |
| 16.8.0      | Preview 5                            | October 20, 2020   | 16.8.30615.102    |
| 16.7.6      | Release                              | October 13, 2020   | 16.7.30611.23     |
| 16.8.0      | Preview 4                            | October 13, 2020   | 16.8.30608.117    |
| 16.0.19     | Release                              | October 13, 2020   | 16.0.28803.846    |
| 16.4.14     | Release                              | October 13, 2020   | 16.4.30607.51     |
| 16.8.0      | Preview 3.2                          | September 29, 2020 | 16.8.30524.135    |
| 16.7.5      | Release                              | September 29, 2020 | 16.7.30523.141    |
| 16.8.0      | Preview 3.1                          | September 22, 2020 | 16.8.30516.212    |
| 16.7.4      | Release                              | September 21, 2020 | 16.7.30517.126    |
| 16.8.0      | Preview 3                            | September 14, 2020 | 16.8.30509.190    |
| 16.7.3      | Release                              | September 8, 2020  | 16.7.30503.244    |
| 16.4.13     | Release                              | September 8, 2020  | 16.4.30427.197    |
| 16.0.18     | Release                              | September 8, 2020  | 16.0.28803.826    |
| 16.8.0      | Preview 2.1                          | August 31, 2020    | 16.8.30428.66     |
| 16.8.0      | Preview 2                            | August 25, 2020    | 16.8.30420.98     |
| 16.7.2      | Release                              | August 18, 2020    | 16.7.30413.136    |
| 16.7.1      | Release                              | August 11, 2020    | 16.7.30406.217    |
| 16.4.12     | Release                              | August 11, 2020    | 16.4.30406.169    |
| 16.0.17     | Release                              | August 11, 2020    | 16.0.28803.806    |
| 16.8.0      | Preview 1                            | August 5, 2020     | 16.8.30404.54     |
| 16.7.0      | Release                              | August 5, 2020     | 16.7.30330.147    |
| 16.7.0      | Preview 6                            | July 28, 2020      | 16.7.30323.103    |
| 16.7.0      | Preview 5                            | July 21, 2020      | 16.7.30317.65     |
| 16.6.5      | Release                              | July 21, 2020      | 16.6.30320.27     |
| 16.7.0      | Preview 4                            | July 14, 2020      | 16.7.30310.162    |
| 16.6.4      | Release                              | July 14, 2020      | 16.6.30309.148    |
| 16.4.11     | Release                              | July 14, 2020      | 16.4.30308.118    |
| 16.0.16     | Release                              | July 14, 2020      | 16.0.28803.791    |
| 16.6.3      | Release                              | June 30, 2020      | 16.6.30225.117    |
| 16.7.0      | Preview 3.1                          | June 25, 2020      | 16.7.30223.230    |
| 16.7.0      | Preview 3                            | June 23, 2020      | 16.7.30218.91     |
| 16.0.15     | Release                              | June 9, 2020       | 16.0.28803.753    |
| 16.6.2      | Release                              | June 9, 2020       | 16.6.30204.135    |
| 16.4.10     | Release                              | June 9, 2020       | 16.4.30204.51     |
| 16.7.0      | Preview 2                            | June 2, 2020       | 16.7.30128.36     |
| 16.6.1      | Release                              | June 1, 2020       | 16.6.30128.74     |
| 16.4.9      | Release                              | May 27, 2020       | 16.4.30120.98     |
| 16.7.0      | Preview 1                            | May 19, 2020       | 16.7.30114.128    |
| 16.6.0      | Release                              | May 19, 2020       | 16.6.30114.105    |
| 16.5.5      | Release                              | May 12, 2020       | 16.5.30104.148    |
| 16.4.8      | Release                              | May 12, 2020       | 16.4.30107.140    |
| 16.0.14     | Release                              | May 12, 2020       | 16.0.28803.735    |
| 16.6.0      | Preview 6                            | May 7, 2020        | 16.6.30105.148    |
| 16.6.0      | Preview 5                            | April 30, 2020     | 16.6.30028.174    |
| 16.6.0      | Preview 4                            | April 23, 2020     | 16.6.30021.99     |
| 16.6.0      | Preview 3                            | April 16, 2020     | 16.6.30014.187    |
| 16.0.13     | Release                              | April 14, 2020     | 16.0.28803.718    |
| 16.4.7      | Release                              | April 14, 2020     | 16.4.30011.19     |
| 16.5.4      | Release                              | April 14, 2020     | 16.5.30011.22     |
| 16.5.3      | Release                              | April 7, 2020      | 16.5.30002.166    |
| 16.6.0      | Preview 2.1                          | April 2, 2020      | 16.6.30001.183    |
| 16.5.2      | Release                              | March 31, 2020     | 16.5.29926.136    |
| 16.6.0      | Preview 2                            | March 26, 2020     | 16.6.29924.181    |
| 16.5.1      | Release                              | March 24, 2020     | 16.5.29920.165    |
| 16.6.0      | Preview 1                            | March 16, 2020     | 16.6.29911.98     |
| 16.5.0      | Release                              | March 16, 2020     | 16.5.29911.84     |
| 16.4.6      | Release                              | March 10, 2020     | 16.4.29905.134    |
| 16.0.12     | Release                              | March 10, 2020     | 16.0.28803.697    |
| 16.5.0      | Preview 5                            | March 2, 2020      | 16.5.29827.131    |
| 16.5.0      | Preview 4                            | February 25, 2020  | 16.5.29820.132    |
| 16.5.0      | Preview 3                            | February 19, 2020  | 16.5.29814.53     |
| 16.4.5      | Release                              | February 11, 2020  | 16.4.29806.167    |
| 16.4.4      | Release                              | January 31, 2020   | 16.4.29728.190    |
| 16.5.0      | Preview 2                            | January 22, 2020   | 16.5.29721.120    |
| 16.4.3      | Release                              | January 14, 2020   | 16.4.29709.97     |
| 16.0.11     | Release                              | January 14, 2020   | 16.0.28803.653    |
| 16.4.2      | Release                              | December 17, 2019  | 16.4.29613.14     |
| 16.4.1      | Release                              | December 10, 2019  | 16.4.29609.76     |
| 16.0.10     | Release                              | December 10, 2019  | 16.0.28803.631    |
| 16.5.0      | Preview 1                            | December 3, 2019   | 16.5.29521.150    |
| 16.4.0      | Release                              | December 3, 2019   | 16.4.29519.181    |
| 16.4.0      | Preview 6                            | November 21, 2019  | 16.4.29519.161    |
| 16.3.10     | Release                              | November 20, 2019  | 16.3.29519.87     |
| 16.4.0      | Preview 5                            | November 14, 2019  | 16.4.29512.175    |
| 16.3.9      | Release                              | November 12, 2019  | 16.3.29509.3      |
| 16.4.0      | Preview 4                            | November 6, 2019   | 16.4.29505.145    |
| 16.3.8      | Release                              | November 5, 2019   | 16.3.29503.13     |
| 16.4.0      | Preview 3                            | November 4, 2019   | 16.4.29430.225    |
| 16.3.7      | Release                              | October 29, 2019   | 16.3.29424.173    |
| 16.3.6      | Release                              | October 22, 2019   | 16.3.29418.71     |
| 16.3.5      | Release                              | October 15, 2019   | 16.3.29411.108    |
| 16.4.0      | Preview 2                            | October 15, 2019   | 16.4.29411.138    |
| 16.0.9      | Release                              | October 15, 2019   | 16.0.28803.598    |
| 16.3.4      | Release                              | October 10, 2019   | 16.3.29409.12     |
| 16.3.3      | Release                              | October 8, 2019    | 16.3.29403.142    |
| 16.3.2      | Release                              | October 1, 2019    | 16.3.29326.143    |
| 16.3.1      | Release                              | September 25, 2019 | 16.3.29324.140    |
| 16.4.0      | Preview 1                            | September 23, 2019 | 16.4.29319.158    |
| 16.3.0      | Release                              | September 23, 2019 | 16.3.29318.209    |
| 16.3.0      | Preview 4                            | September 16, 2019 | 16.3.29311.281    |
| 16.2.5      | Release                              | September 10, 2019 | 16.2.29306.81     |
| 16.0.8      | Release                              | September 10, 2019 | 16.0.28803.584    |
| 16.2.4      | Release                              | September 5, 2019  | 16.2.29230.47     |
| 16.3.0      | Preview 3                            | September 4, 2019  | 16.3.29230.61     |
| 16.2.3      | Release                              | August 20, 2019    | 16.2.29215.179    |
| 16.2.2      | Release                              | August 13, 2019    | 16.2.29209.62     |
| 16.3.0      | Preview 2                            | August 13, 2019    | 16.3.29209.152    |
| 16.0.7      | Release                              | August 13, 2019    | 16.0.28803.571    |
| 16.2.1      | Release                              | August 6, 2019     | 16.2.29201.188    |
| 16.2.0      | Release                              | July 24, 2019      | 16.2.29123.88     |
| 16.3.0      | Preview 1                            | July 24, 2019      | 16.3.29123.89     |
| 16.2.0      | Preview 4                            | July 16, 2019      | 16.2.29111.141    |
| 16.1.6      | Release                              | July 9, 2019       | 16.1.29102.190    |
| 16.0.6      | Release                              | July 9, 2019       | 16.0.28803.540    |
| 16.1.5      | Release                              | July 2, 2019       | 16.1.29025.244    |
| 16.1.4      | Release                              | June 25, 2019      | 16.1.29020.237    |
| 16.2.0      | Preview 3                            | June 25, 2019      | 16.2.29021.104    |
| 16.1.3      | Release                              | June 11, 2019      | 16.1.29009.5      |
| 16.2.0      | Preview 2                            | June 11, 2019      | 16.2.29006.145    |
| 16.0.5      | Release                              | June 11, 2019      | 16.0.28803.514    |
| 16.1.2      | Release                              | June 5, 2019       | 16.1.29001.49     |
| 16.1.1      | Release                              | May 24, 2019       | 16.1.28922.388    |
| 16.1.0      | Release                              | May 21, 2019       | 16.1.28917.181    |
| 16.2.0      | Preview 1                            | May 21, 2019       | 16.2.28917.182    |
| 16.0.4      | Release                              | May 14, 2019       | 16.0.28803.452    |
| 16.1.0      | Preview 3                            | May 6, 2019        | 16.1.28902.138    |
| 16.0.3      | Release                              | April 30, 2019     | 16.0.28803.352    |
| 16.1.0      | Preview 2                            | April 23, 2019     | 16.1.28822.285    |
| 16.0.2      | Release                              | April 18, 2019     | 16.0.28803.202    |
| 16.1.0      | Preview 1                            | April 10, 2019     | 16.1.28809.33     |
| 16.0.1      | Release                              | April 9, 2019      | 16.0.28803.156    |
| 16.0.1      | Preview 1                            | April 9, 2019      | 16.0.28803.156    |
| 16.0.0      | Release                              | April 2, 2019      | 16.0.28729.10     |
| 16.0.0      | Preview 5                            | April 2, 2019      | 16.0.28729.10     |
| 16.0.0      | Release Candidate 4 (RC.4)           | March 26, 2019     | 16.0.28721.148    |
| 16.0.0      | Preview 4.4                          | March 26, 2019     | 16.0.28721.148    |
| 16.0.0      | Release Candidate 3 (RC.3)           | March 19, 2019     | 16.0.28714.193    |
| 16.0.0      | Preview 4.3                          | March 19, 2019     | 16.0.28714.193    |
| 16.0.0      | Release Candidate 2 (RC.2)           | March 12, 2019     | 16.0.28711.60     |
| 16.0.0      | Preview 4.2                          | March 12, 2019     | 16.0.28711.60     |
| 16.0.0      | Release Candidate 1 Svc1 (RC.1 Svc1) | March 6, 2019      | 16.0.28705.295    |
| 16.0.0      | Preview 4.1 Svc1                     | March 6, 2019      | 16.0.28705.295    |
| 16.0.0      | Release Candidate 1 (RC.1)           | March 5, 2019      | 16.0.28701.123    |
| 16.0.0      | Preview 4.1                          | March 5, 2019      | 16.0.28701.123    |
| 16.0.0      | Release Candidate (RC)               | February 27, 2019  | 16.0.28625.133    |
| 16.0.0      | Preview 4                            | February 27, 2019  | 16.0.28625.133    |
| 16.0.0      | Preview 3                            | February 13, 2019  | 16.0.28608.199    |
| 16.0.0      | Preview 2.2                          | February 5, 2019   | 16.0.28602.52     |
| 16.0.0      | Preview 2.1                          | January 31, 2019   | 16.0.28529.54     |
| 16.0.0      | Preview 2                            | January 23, 2019   | 16.0.28522.59     |
| 16.0.0      | Preview 1.1                          | December 10, 2018  | 16.0.28408.50     |
| 16.0.0      | Preview 1                            | December 4, 2018   | 16.0.28329.73     |
=======
| **Version**| **Channel** | **Release date** | **Build version** |
| ---------------------- | ----------- | ---------------- | ----------------- |
| 16.11.0 | Preview 2 | June 15, 2021 | 16.11.31410.223 |
| 16.10.2 | Release | June 15, 2021 | 16.10.31410.357 |
| 16.9.8 | Release | June 15, 2021 | 16.9.31409.214 |
| 16.10.1 | Release | June 8, 2021 | 16.10.31402.337 |
| 16.9.7 | Release | June 8, 2021 | 16.9.31328.270 |
| 16.7.16 | Release | June 8, 2021 | 16.7.31327.30 |
| 16.4.23| Release | June 8, 2021 | 16.4.31327.141 |
| 16.11.0 | Preview 1 | May 25, 2021 | 16.11.31320.298 |
| 16.10.0 | Release | May 25, 2021 | 16.10.31321.278 |
| 16.10.0 | Preview 4 | May 18, 2021 | 16.10.31313.381 |
| 16.9.6 | Release | May 18, 2021 | 16.9.31313.79 |
| 16.10.0 | Preview 3 | May 11, 2021 | 16.10.31306.274 |
| 16.9.5 | Release | May 11, 2021 | 16.9.31229.75 |
| 16.7.15 | Release | May 11, 2021 | 16.7.31229.181 |
| 16.4.22| Release | May 11, 2021 | 16.4.31229.387 |
| 16.10.0 | Preview 2.1 | April 22, 2021 | 16.10.31220.234 |
| 16.10.0 | Preview 2 | April 14, 2021 | 16.10.31213.239 |
| 16.9.4 | Release | April 13, 2021 | 16.9.31205.134 |
| 16.7.14 | Release | April 13, 2021 | 16.7.31205.176 |
| 16.4.21 | Release | April 13, 2021 | 16.4.31205.175 |
| 16.9.3 | Release | March 30, 2021 | 16.9.31129.286 |
| 16.9.2 | Release | March 16, 2021 | 16.9.31112.23 |
| 16.9.1 | Release | March 9, 2021 | 16.9.31105.61 |
| 16.7.13 | Release | March 9, 2021 | 16.7.31026.100 |
| 16.4.20 | Release | March 9, 2021 | 16.4.31026.101 |
| 16.10.0 | Preview 1 | March 2, 2021 | 16.10.31025.218 |
| 16.9.0 | Release | March 2, 2021 | 16.9.31025.194 |
| 16.9.0 | Preview 5 | February 23, 2021 | 16.9.31019.194 |
| 16.8.6 | Release | February 22, 2021 | 16.8.31019.35 |
| 16.7.12 | Release | February 10, 2021 | 16.7.31009.191 |
| 16.4.19 | Release | February 10, 2021 | 16.4.31009.304 |
| 16.9.0 | Preview 4 | February 9, 2021 | 16.9.31004.235 |
| 16.8.5 | Release | February 9, 2021 | 16.8.31005.135 |
| 16.7.11 | Release | February 9, 2021 | 16.7.30928.143 |
| 16.4.18 | Release | February 9, 2021 | 16.4.30928.142 |
| 16.9.0 | Preview 3 | January 21, 2021 | 16.9.30914.41 |
| 16.8.4 | Release | January 12, 2021 | 16.8.30907.101 |
| 16.7.10 | Release | January 12, 2021 | 16.7.30816.78 |
| 16.4.17 | Release | January 12, 2021 | 16.4.30816.121 |
| 16.0.22 | Release | January 12, 2021 | 16.0.28803.916 |
| 16.0.21 | Release | December 8, 2020 | 16.0.28803.902 |
| 16.9.0 | Preview 2 | December 8, 2020 | 16.9.30803.129 |
| 16.8.3 | Release | December 8, 2020 | 16.8.30804.86 |
| 16.7.9 | Release | December 8, 2020 | 16.7.30802.117 |
| 16.4.16 | Release | December 8, 2020 | 16.4.30802.185 |
| 16.8.2 | Release | November 19, 2020 | 16.8.30717.126 |
| 16.8.1 | Release | November 12, 2020 | 16.8.30711.63 |
| 16.9.0 | Preview 1 | November 10, 2020 | 16.9.30709.64 |
| 16.7.8 | Release | November 10, 2020 | 16.7.30704.19 |
| 16.4.15 | Release | November 10, 2020 | 16.4.30703.110 |
| 16.0.20 | Release | November 10, 2020 | 16.0.28803.868 |
| 16.8.0 | Release | November 10, 2020 | 16.8.30709.132 |
| 16.8.0 | Preview 6 | October 27, 2020 | 16.8.30626.31 |
| 16.7.7 | Release | October 27, 2020 | 16.7.30621.155 |
| 16.8.0 | Preview 5 | October 20, 2020 | 16.8.30615.102 |
| 16.7.6 | Release | October 13, 2020 | 16.7.30611.23 |
| 16.8.0 | Preview 4 | October 13, 2020 | 16.8.30608.117 |
| 16.0.19 | Release | October 13, 2020 | 16.0.28803.846 |
| 16.4.14 | Release | October 13, 2020 | 16.4.30607.51 |
| 16.8.0 | Preview 3.2 | September 29, 2020 | 16.8.30524.135 |
| 16.7.5 | Release | September 29, 2020 |  16.7.30523.141 |
| 16.8.0 | Preview 3.1 | September 22, 2020 | 16.8.30516.212 |
| 16.7.4 | Release | September 21, 2020 | 16.7.30517.126 |
| 16.8.0 | Preview 3 | September 14, 2020 | 16.8.30509.190 |
| 16.7.3 | Release | September 8, 2020 | 16.7.30503.244 |
| 16.4.13 | Release | September 8, 2020 | 16.4.30427.197 |
| 16.0.18 | Release | September 8, 2020 | 16.0.28803.826 |
| 16.8.0 | Preview 2.1 | August 31, 2020 | 16.8.30428.66 |
| 16.8.0 | Preview 2 | August 25, 2020 | 16.8.30420.98 |
| 16.7.2 | Release | August 18, 2020 | 16.7.30413.136 |
| 16.7.1 | Release | August 11, 2020 | 16.7.30406.217 |
| 16.4.12 | Release | August 11, 2020 | 16.4.30406.169 |
| 16.0.17 | Release | August 11, 2020 | 16.0.28803.806 |
| 16.8.0 | Preview 1 | August 5, 2020 | 16.8.30404.54 |
| 16.7.0 | Release | August 5, 2020 | 16.7.30330.147 |
| 16.7.0 | Preview 6 | July 28, 2020 | 16.7.30323.103 |
| 16.7.0 | Preview 5 | July 21, 2020 | 16.7.30317.65 |
| 16.6.5 | Release | July 21, 2020 | 16.6.30320.27 |
| 16.7.0 | Preview 4 | July 14, 2020 | 16.7.30310.162 |
| 16.6.4 | Release | July 14, 2020 | 16.6.30309.148 |
| 16.4.11 | Release | July 14, 2020 | 16.4.30308.118 |
| 16.0.16 | Release | July 14, 2020 | 16.0.28803.791 |
| 16.6.3 | Release | June 30, 2020 | 16.6.30225.117 |
| 16.7.0 | Preview 3.1 | June 25, 2020 | 16.7.30223.230 |
| 16.7.0 | Preview 3 | June 23, 2020 | 16.7.30218.91 |
| 16.0.15 | Release | June 9, 2020 | 16.0.28803.753 |
| 16.6.2 | Release | June 9, 2020 | 16.6.30204.135 |
| 16.4.10 | Release | June 9, 2020 | 16.4.30204.51 |
| 16.7.0 | Preview 2 | June 2, 2020 | 16.7.30128.36 |
| 16.6.1 | Release | June 1, 2020 | 16.6.30128.74 |
| 16.4.9 | Release | May 27, 2020 | 16.4.30120.98 |
| 16.7.0 | Preview 1 | May 19, 2020 | 16.7.30114.128 |
| 16.6.0 | Release | May 19, 2020 | 16.6.30114.105 |
| 16.5.5 | Release | May 12, 2020 | 16.5.30104.148 |
| 16.4.8 | Release | May 12, 2020 | 16.4.30107.140 |
| 16.0.14 | Release | May 12, 2020 | 16.0.28803.735 |
| 16.6.0 | Preview 6 | May 7, 2020 | 16.6.30105.148 |
| 16.6.0 | Preview 5 | April 30, 2020 | 16.6.30028.174 |
| 16.6.0 | Preview 4 | April 23, 2020 | 16.6.30021.99 |
| 16.6.0 | Preview 3 | April 16, 2020 | 16.6.30014.187 |
| 16.0.13 | Release | April 14, 2020 | 16.0.28803.718 |
| 16.4.7 | Release | April 14, 2020 | 16.4.30011.19 |
| 16.5.4 | Release | April 14, 2020 | 16.5.30011.22 |
| 16.5.3 | Release | April 7, 2020 | 16.5.30002.166 |
| 16.6.0 | Preview 2.1 | April 2, 2020 | 16.6.30001.183 |
| 16.5.2 | Release | March 31, 2020 | 16.5.29926.136 |
| 16.6.0 | Preview 2 | March 26, 2020 | 16.6.29924.181 |
| 16.5.1 | Release | March 24, 2020 | 16.5.29920.165 |
| 16.6.0 | Preview 1 | March 16, 2020 | 16.6.29911.98 |
| 16.5.0 | Release | March 16, 2020 | 16.5.29911.84 |
| 16.4.6 | Release | March 10, 2020  | 16.4.29905.134 |
| 16.0.12 | Release | March 10, 2020 | 16.0.28803.697 |
| 16.5.0 | Preview 5 | March 2, 2020 | 16.5.29827.131 |
| 16.5.0 | Preview 4 | February 25, 2020 | 16.5.29820.132 |
| 16.5.0 | Preview 3 | February 19, 2020 | 16.5.29814.53 |
| 16.4.5 | Release | February 11, 2020 | 16.4.29806.167 |
| 16.4.4 | Release | January 31, 2020 | 16.4.29728.190 |
| 16.5.0 | Preview 2 | January 22, 2020 | 16.5.29721.120 |
| 16.4.3 | Release | January 14, 2020 | 16.4.29709.97 |
| 16.0.11 | Release | January 14, 2020 | 16.0.28803.653 |
| 16.4.2 | Release | December 17, 2019 | 16.4.29613.14 |
| 16.4.1 | Release | December 10, 2019 | 16.4.29609.76 |
| 16.0.10 | Release | December 10, 2019 | 16.0.28803.631 |
| 16.5.0 | Preview 1 | December 3, 2019 | 16.5.29521.150 |
| 16.4.0 | Release | December 3, 2019 | 16.4.29519.181 |
| 16.4.0 | Preview 6 | November 21, 2019 | 16.4.29519.161 |
| 16.3.10 | Release | November 20, 2019 | 16.3.29519.87 |
| 16.4.0 | Preview 5 | November 14, 2019 | 16.4.29512.175 |
| 16.3.9 | Release | November 12, 2019 | 16.3.29509.3 |
| 16.4.0 | Preview 4 | November 6, 2019 | 16.4.29505.145 |
| 16.3.8 | Release | November 5, 2019 | 16.3.29503.13 |
| 16.4.0 | Preview 3 | November 4, 2019 | 16.4.29430.225 |
| 16.3.7 | Release | October 29, 2019 | 16.3.29424.173 |
| 16.3.6 | Release | October 22, 2019 | 16.3.29418.71 |
| 16.3.5 | Release | October 15, 2019 | 16.3.29411.108 |
| 16.4.0 | Preview 2 | October 15, 2019 | 16.4.29411.138 |
| 16.0.9 | Release | October 15, 2019 | 16.0.28803.598 |
| 16.3.4 | Release | October 10, 2019 | 16.3.29409.12 |
| 16.3.3 | Release | October 8, 2019 | 16.3.29403.142 |
| 16.3.2 | Release | October 1, 2019 | 16.3.29326.143 |
| 16.3.1 | Release | September 25, 2019 | 16.3.29324.140 |
| 16.4.0 | Preview 1 | September 23, 2019 | 16.4.29319.158 |
| 16.3.0 | Release | September 23, 2019 | 16.3.29318.209 |
| 16.3.0 | Preview 4 | September 16, 2019 | 16.3.29311.281 |
| 16.2.5 | Release | September 10, 2019 | 16.2.29306.81 |
| 16.0.8 | Release | September 10, 2019 | 16.0.28803.584 |
| 16.2.4 | Release | September 5, 2019 | 16.2.29230.47 |
| 16.3.0 | Preview 3 | September 4, 2019 | 16.3.29230.61 |
| 16.2.3 | Release | August 20, 2019 | 16.2.29215.179 |
| 16.2.2 | Release | August 13, 2019 | 16.2.29209.62 |
| 16.3.0 | Preview 2 | August 13, 2019 | 16.3.29209.152 |
| 16.0.7 | Release | August 13, 2019 | 16.0.28803.571 |
| 16.2.1 | Release | August 6, 2019 | 16.2.29201.188 |
| 16.2.0 | Release | July 24, 2019 | 16.2.29123.88 |
| 16.3.0 | Preview 1 | July 24, 2019 | 16.3.29123.89 |
| 16.2.0 | Preview 4 | July 16, 2019 | 16.2.29111.141 |
| 16.1.6 | Release | July 9, 2019 | 16.1.29102.190 |
| 16.0.6 | Release | July 9, 2019 | 16.0.28803.540 |
| 16.1.5 | Release | July 2, 2019 | 16.1.29025.244 |
| 16.1.4 | Release | June 25, 2019 | 16.1.29020.237 |
| 16.2.0 | Preview 3 | June 25, 2019 | 16.2.29021.104 |
| 16.1.3 | Release | June 11, 2019 | 16.1.29009.5 |
| 16.2.0 | Preview 2 | June 11, 2019 | 16.2.29006.145 |
| 16.0.5 | Release | June 11, 2019 | 16.0.28803.514 |
| 16.1.2 | Release | June 5, 2019 | 16.1.29001.49 |
| 16.1.1 | Release | May 24, 2019 | 16.1.28922.388 |
| 16.1.0 | Release | May 21, 2019 | 16.1.28917.181 |
| 16.2.0 | Preview 1 | May 21, 2019 | 16.2.28917.182 |
| 16.0.4 | Release | May 14, 2019 | 16.0.28803.452 |
| 16.1.0 | Preview 3 | May 6, 2019 | 16.1.28902.138 |
| 16.0.3 | Release | April 30, 2019 | 16.0.28803.352 |
| 16.1.0 | Preview 2 | April 23, 2019 | 16.1.28822.285 |
| 16.0.2 | Release | April 18, 2019 | 16.0.28803.202 |
| 16.1.0 | Preview 1 | April 10, 2019 | 16.1.28809.33 |
| 16.0.1 | Release | April 9, 2019 | 16.0.28803.156 |
| 16.0.1 | Preview 1 | April 9, 2019 | 16.0.28803.156 |
| 16.0.0 | Release | April 2, 2019 | 16.0.28729.10 |
| 16.0.0 | Preview 5 | April 2, 2019 | 16.0.28729.10 |
| 16.0.0 | Release Candidate 4 (RC.4) | March 26, 2019 | 16.0.28721.148 |
| 16.0.0 | Preview 4.4 | March 26, 2019 | 16.0.28721.148 |
| 16.0.0 | Release Candidate 3 (RC.3) | March 19, 2019 | 16.0.28714.193 |
| 16.0.0 | Preview 4.3 | March 19, 2019 | 16.0.28714.193 |
| 16.0.0 | Release Candidate 2 (RC.2) | March 12, 2019 | 16.0.28711.60 |
| 16.0.0 | Preview 4.2 | March 12, 2019 | 16.0.28711.60 |
| 16.0.0 | Release Candidate 1 Svc1 (RC.1 Svc1) | March 6, 2019 | 16.0.28705.295 |
| 16.0.0 | Preview 4.1 Svc1 | March 6, 2019 | 16.0.28705.295 |
| 16.0.0 | Release Candidate 1 (RC.1) | March 5, 2019 | 16.0.28701.123 |
| 16.0.0 | Preview 4.1 | March 5, 2019 | 16.0.28701.123 |
| 16.0.0 | Release Candidate (RC) | February 27, 2019 | 16.0.28625.133 |
| 16.0.0 | Preview 4 | February 27, 2019 | 16.0.28625.133 |
| 16.0.0 | Preview 3 | February 13, 2019 | 16.0.28608.199 |
| 16.0.0 | Preview 2.2 | February 5, 2019 | 16.0.28602.52 |
| 16.0.0 | Preview 2.1 | January 31, 2019 | 16.0.28529.54 |
| 16.0.0 | Preview 2 | January 23, 2019 | 16.0.28522.59 |
| 16.0.0 | Preview 1.1 | December 10, 2018 | 16.0.28408.50 |
| 16.0.0 | Preview 1 | December 4, 2018 | 16.0.28329.73 |
>>>>>>> abfaed5d

> [!NOTE]
> For a list of the build numbers and release dates for the previous version, see [Visual Studio 2017 build numbers and release dates](visual-studio-build-numbers-and-release-dates.md?view=vs-2017&preserve-view=true)

::: moniker-end

::: moniker range="vs-2017"

## Visual Studio 2017

The following table lists the build numbers and release dates for Visual Studio 2017, to date.

| **Version**      | **Channel** | **Release date**   | **Build version** |
|------------------|-------------|--------------------|-------------------|
| 15.9.36          | Release     | May 11, 2021       | 15.9.28307.1525   |
| 15.9.35          | Release     | April 13, 2021     | 15.9.28307.1500   |
| 15.9.34          | Release     | March 9, 2021      | 15.9.28307.1440   |
| 15.9.33          | Release     | February 10, 2021  | 15.9.28307.1401   |
| 15.9.32          | Release     | February 9, 2021   | 15.9.28307.1382   |
| 15.9.31          | Release     | January 12, 2021   | 15.9.28307.1342   |
| 15.9.30          | Release     | December 8, 2020   | 15.9.28307.1321   |
| 15.9.29          | Release     | November 10, 2020  | 15.9.28307.1300   |
| 15.9.28          | Release     | October 13, 2020   | 15.9.28307.1274   |
| 15.9.27          | Release     | September 8, 2020  | 15.9.28307.1259   |
| 15.9.26          | Release     | August 11, 2020    | 15.9.28307.1234   |
| 15.9.25          | Release     | July 14, 2020      | 15.9.28307.1216   |
| 15.9.24          | Release     | June 9, 2020       | 15.9.28307.1177   |
| 15.9.23          | Release     | May 12, 2020       | 15.9.28307.1146   |
| 15.9.22          | Release     | April 14, 2020     | 15.9.28307.1093   |
| 15.9.21          | Release     | March 10, 2020     | 15.9.28307.1064   |
| 15.9.20          | Release     | February 11, 2020  | 15.9.28307.1033   |
| 15.9.19          | Release     | January 14, 2020   | 15.9.28307.1000   |
| 15.0.28          | Release     | December 11, 2019  | 15.0.26228.102    |
| 15.9.18          | Release     | December 10, 2019  | 15.9.28307.960    |
| 15.9.17          | Release     | October 15, 2019   | 15.9.28307.905    |
| 15.9.16          | Release     | September 10, 2019 | 15.9.28307.858    |
| 15.0.27          | Release     | September 10, 2019 | 15.0.26228.98     |
| 15.9.15          | Release     | August 13, 2019    | 15.9.28307.812    |
| 15.0.26          | Release     | August 13, 2019    | 15.0.26228.96     |
| 15.9.14          | Release     | July 9, 2019       | 15.9.28307.770    |
| 15.0.25          | Release     | July 9, 2019       | 15.0.26228.92     |
| 15.9.13          | Release     | June 11, 2019      | 15.9.28307.718    |
| 15.0.24          | Release     | June 11, 2019      | 15.0.26228.88     |
| 15.9.12          | Release     | May 14, 2019       | 15.9.28307.665    |
| 15.0.23          | Release     | May 14, 2019       | 15.0.26228.85     |
| 15.9.11          | Release     | April 2, 2019      | 15.9.28307.586    |
| 15.9.10          | Release     | March 25, 2019     | 15.9.28307.557    |
| 15.9.9           | Release     | March 12, 2019     | 15.9.28307.518    |
| 15.0.22          | Release     | March 12, 2019     | 15.0.26228.76     |
| 15.9.8           | Release     | March 5, 2019      | 15.9.28307.481    |
| 15.9.7           | Release     | February 12, 2019  | 15.9.28307.423    |
| 15.0.21          | Release     | February 12, 2019  | 15.0.26228.73     |
| 15.9.6           | Release     | January 24, 2019   | 15.9.28307.344    |
| 15.9.5           | Release     | January 8, 2019    | 15.9.28307.280    |
| 15.9.4           | Release     | December 11, 2018  | 15.9.28307.222    |
| 15.0.20          | Release     | December 11, 2018  | 15.0.26228.64     |
| 15.9.3           | Release     | November 28, 2018  | 15.9.28307.145    |
| 15.9.2           | Release     | November 19, 2018  | 15.9.28307.108    |
| 15.9.1           | Release     | November 15, 2018  | 15.9.28307.105    |
| 15.9.0           | Release     | November 13, 2018  | 15.9.28307.53     |
| 15.9.0 Preview 6 | Preview     | November 13, 2018  | 15.9.28307.53     |
| 15.9.0 Preview 5 | Preview     | November 6, 2018   | 15.9.28302.56     |
| 15.8.9           | Release     | November 2, 2018   | 15.8.28010.2050   |
| 15.8.8           | Release     | October 24, 2018   | 15.8.28010.2048   |
| 15.9.0 Preview 4 | Preview     | October 23, 2018   | 15.9.28219.56     |
| 15.8.7           | Release     | October 10, 2018   | 15.8.28010.2046   |
| 15.0.19          | Release     | October 10, 2018   | 15.0.26228.57     |
| 15.9.0 Preview 3 | Preview     | October 2, 2018    | 15.9.28128.56     |
| 15.8.6           | Release     | October 2, 2018    | 15.8.28010.2041   |
| 15.8.5           | Release     | September 20, 2018 | 15.8.28010.2036   |
| 15.9.0 Preview 2 | Preview     | September 11, 2018 | 15.9.28107.0      |
| 15.8.4           | Release     | September 11, 2018 | 15.8.28010.2026   |
| 15.8.3           | Release     | September 6, 2018  | 15.8.28010.2019   |
| 15.8.2           | Release     | August 28, 2018    | 15.8.28010.2016   |
| 15.0.18          | Release     | August 28, 2018    | 15.0.26228.52     |
| 15.9.0 Preview 1 | Preview     | August 20, 2018    | 15.9.28016.0      |
| 15.8.1           | Release     | August 17, 2018    | 15.8.28010.2003   |
| 15.8.0           | Release     | August 14, 2018    | 15.8.28010.0      |
| 15.0.17          | Release     | August 14, 2018    | 15.0.26228.49     |
| 15.7.6           | Release     | August 2, 2018     | 15.7.27703.2047   |
| 15.0.16          | Release     | August 2, 2018     | 15.0.26228.48     |
| 15.8.0 Preview 5 | Preview     | July 26, 2018      | 15.8.27924.0      |
| 15.8.0 Preview 4 | Preview     | July 10, 2018      | 15.8.27906.1      |
| 15.7.5           | Release     | July 10, 2018      | 15.7.27703.2042   |
| 15.0.15          | Release     | July 10, 2018      | 15.0.26228.43     |
| 15.8.0 Preview 3 | Preview     | June 26, 2018      | 15.8.27825.0      |
| 15.7.4           | Release     | June 18, 2018      | 15.7.27703.2035   |
| 15.7.3           | Release     | May 31, 2018       | 15.7.27703.2026   |
| 15.0.14          | Release     | May 31, 2018       | 15.0.26228.37     |
| 15.8.0 Preview 2 | Preview     | May 31, 2018       | 15.8.27729.1      |
| 15.7.2           | Release     | May 21, 2018       | 15.7.27703.2018   |
| 15.8.0 Preview 1 | Preview     | May 8, 2018        | 15.8.27705.2000   |
| 15.7.1           | Release     | May 8, 2018        | 15.7.27703.2000   |
| 15.8.0 Preview 1 | Preview     | May 7, 2018        | 15.8.27705.0      |
| 15.7.0           | Release     | May 7, 2018        | 15.7.27703.1      |
| 15.7.0 Preview 6 | Preview     | May 3, 2018        | 15.7.27701.1      |
| 15.7.0 Preview 5 | Preview     | April 26, 2018     | 15.7.27625.0      |
| 15.6.7           | Release     | April 26, 2018     | 15.6.27428.2043   |
| 15.0.13          | Release     | April 26, 2018     | 15.0.26228.31     |
| 15.7.0 Preview 4 | Preview     | April 18, 2018     | 15.7.27617.1      |
| 15.6.6           | Release     | April 10, 2018     | 15.6.27428.2037   |
| 15.0.12          | Release     | April 10, 2018     | 15.0.26228.30     |
| 15.7.0 Preview 3 | Preview     | April 9, 2018      | 15.7.27604.0      |
| 15.6.5           | Release     | April 4, 2018      | 15.6.27428.2027   |
| 15.6.4           | Release     | March 22, 2018     | 15.6.27428.2015   |
| 15.7.0 Preview 2 | Preview     | March 21, 2018     | 15.7.27520.0      |
| 15.6.3           | Release     | March 19, 2018     | 15.6.27428.2011   |
| 15.7.0 Preview 1 | Preview     | March 13, 2018     | 15.7.27512.0      |
| 15.6.2           | Release     | March 13, 2018     | 15.6.27428.2005   |
| 15.0.11          | Release     | March 13, 2018     | 15.0.26228.29     |
| 15.6.1           | Release     | March 8, 2018      | 15.6.27428.2002   |
| 15.6.1 Preview 1 | Preview     | March 8, 2018      | 15.6.27428.2002   |
| 15.6.0           | Release     | March 5, 2018      | 15.6.27428.1      |
| 15.6.0 Preview 7 | Preview     | March 2, 2018      | 15.6.27428.1      |
| 15.6.0 Preview 6 | Preview     | February 23, 2018  | 15.6.27421.1      |
| 15.0.10          | Release     | February 21, 2018  | 15.0.26228.28     |
| 15.5.7           | Release     | February 20, 2018  | 15.0.27130.2036   |
| 15.6.0 Preview 5 | Preview     | February 14, 2018  | 15.6.27413.0      |
| 15.6.0 Preview 4 | Preview     | February 7, 2018   | 15.6.27406.0      |
| 15.0.9           | Release     | February 2, 2018   | 15.0.26228.23     |
| 15.5.6           | Release     | January 29, 2018   | 15.0.27130.2027   |
| 15.5.5           | Release     | January 25, 2018   | 15.0.27130.2026   |
| 15.6.0 Preview 3 | Preview     | January 25, 2018   | 15.6.27323.2      |
| 15.5.4           | Release     | January 16, 2018   | 15.0.27130.2024   |
| 15.6.0 Preview 2 | Preview     | January 10, 2018   | 15.6.27309.0      |
| 15.5.3           | Release     | January 9, 2018    | 15.0.27130.2020   |
| 15.0.8           | Release     | January 9, 2018    | 15.0.26228.21     |
| 15.5.2           | Release     | December 14, 2017  | 15.0.27130.2010   |
| 15.6.0 Preview 1 | Preview     | December 14, 2017  | 15.6.27205.2004   |
| 15.5.1           | Release     | December 7, 2017   | 15.0.27130.2003   |
| 15.6.0 Preview 1 | Preview     | December 7, 2017   | 15.6.27205.0      |
| 15.0.7           | Release     | December 6, 2017   | 15.0.26228.18     |
| 15.5.0           | Release     | December 4, 2017   | 15.0.27130.0      |
| 15.5.0 Preview 5 | Preview     | November 30, 2017  | 15.0.27128.1      |
| 15.4.5           | Release     | November 27, 2017  | 15.0.27004.2010   |
| 15.5.0 Preview 4 | Preview     | November 14, 2017  | 15.0.27110.0      |
| 15.4.4           | Release     | November 14, 2017  | 15.0.27004.2009   |
| 15.0.6           | Release     | November 14, 2017  | 15.0.26228.17     |
| 15.4.3           | Release     | November 8, 2017   | 15.0.27004.2008   |
| 15.5.0 Preview 3 | Preview     | November 6, 2017   | 15.0.27102.0      |
| 15.4.2           | Release     | October 31, 2017   | 15.0.27004.2006   |
| 15.5.0 Preview 2 | Preview     | October 23, 2017   | 15.0.27019.1      |
| 15.4.1           | Release     | October 19, 2017   | 15.0.27004.2005   |
| 15.5 Preview 1   | Preview     | October 11, 2017   | 15.0.27009.1      |
| 15.4.0           | Release     | October 9, 2017    | 15.0.27004.2002   |
| 15.4 Preview 6   | Preview     | October 9, 2017    | 15.0.27004.20002  |
| 15.4 Preview 5   | Preview     | October 6, 2017    | 15.0.27004.2000   |
| 15.4 Preview 4   | Preview     | October 2, 2017    | 15.0.26929.2      |
| 15.4 Preview 3   | Preview     | September 21, 2017 | 15.0.26923.00     |
| 15.3.5           | Release     | September 19, 2017 | 15.0.26730.16     |
| 15.0.5           | Release     | September 18, 2017 | 15.0.26228.16     |
| 15.3.4           | Release     | September 12, 2017 | 15.0.26730.15     |
| 15.4 Preview 2   | Preview     | September 11, 2017 | 15.0.26906.1      |
| 15.3.3           | Release     | August 29, 2017    | 15.0.26730.12     |
| 15.4 Preview 1   | Preview     | August 24, 2017    | 15.0.26823.01     |
| 15.3.2           | Release     | August 22, 2017    | 15.0.26730.10     |
| 15.3.1           | Release     | August 18, 2017    | 15.0.26730.08     |
| 15.3.1 Preview 1 | Preview     | August 18, 2017    | 15.0.26730.08     |
| 15.3.1           | Release     | August 18, 2017    | 15.0.26730.08     |
| 15.4 Preview 1   | Preview     | August 24, 2017    | 15.0.26823.1      |
| 15.3.0           | Release     | August 14, 2017    | 15.0.26730.3      |
| 15.3 Preview 7.1 | Preview     | August 11, 2017    | 15.0.26730.3      |
| 15.3 Preview 7   | Preview     | August 1, 2017     | 15.0.26730.0      |
| 15.3 Preview 6   | Preview     | July 26, 2017      | 15.0.26724.1      |
| 15.3 Preview 5   | Preview     | July 24, 2017      | 15.0.26720.02     |
| 15.2.6           | Release     | July 17, 2017      | 15.0.26430.16     |
| 15.3 Preview 4   | Preview     | July 12, 2017      | 15.0.26711.1      |
| 15.2.5           | Release     | July 6, 2017       | 15.0.26430.15     |
| 15.3 Preview 3   | Preview     | June 26, 2017      | 15.0.26621.2      |
| 15.2.4           | Release     | June 21, 2017      | 15.0.26430.14     |
| 15.3 Preview 2.1 | Preview     | June 20, 2017      | 15.0.26608.5      |
| 15.2.3           | Release     | June 9, 2017       | 15.0.26430.13     |
| 15.3 Preview 2   | Preview     | June 8, 2017       | 15.0.26606.0      |
| 15.2.2           | Release     | May 30, 2017       | 15.0.26430.12     |
| 15.0.4           | Release     | May 23, 2017       | 15.0.26228.13     |
| 15.2.1           | Release     | May 12, 2017       | 15.0.26430.6      |
| 15.3 Preview 1.1 | Preview     | May 11, 2017       | 15.0.26510.0      |
| 15.3 Preview 1   | Preview     | May 10, 2017       | 15.0.26507.0      |
| 15.2.0           | Release     | May 10, 2017       | 15.0.26430.4      |
| 15.2 Preview 4   | Preview     | May 3, 2017        | 15.0.26430.1      |
| 15.2 Preview 3   | Preview     | April 26, 2017     | 15.0.26424.2      |
| 15.2 Preview 2   | Preview     | April 20, 2017     | 15.0.26419.1      |
| 15.2 Preview 1   | Preview     | April 17, 2017     | 15.0.26412.1      |
| 15.1.2           | Release     | April 17, 2017     | 15.0.26403.7      |
| 15.1.1           | Release     | April 10, 2017     | 15.0.26403.3      |
| 15.1.0           | Release     | April 5, 2017      | 15.0.26403.0      |
| 15.0.3           | Release     | March 31, 2017     | 15.0.26228.12     |
| 15.0.2           | Release     | March 28, 2017     | 15.0.26228.10     |
| 15.1 Preview 3   | Preview     | March 27, 2017     | 15.0.26323.1      |
| 15.1 Preview 2   | Preview     | March 16, 2017     | 15.0.26315.0      |
| 15.0.1           | Release     | March 14, 2017     | 15.0.26228.9      |
| 15.1 Preview 1   | Preview     | March 7, 2017      | 15.0.26304.0      |
| 15.0.0           | Release     | March 7, 2017      | 15.0.26228.4      |

> [!NOTE]
> For more information about build numbers and release dates for the next version of Visual Studio, see the [Visual Studio 2019 build numbers and release dates](?preserve-view=true&view=vs-2019) page.

::: moniker-end

[!INCLUDE[install_get_support_md](includes/install_get_support_md.md)]

## See also

* [Visual Studio Roadmap](/visualstudio/productinfo/vs-roadmap)
* [Visual Studio release rhythm](/visualstudio/productinfo/release-rhythm)
* [Visual Studio administrator guide](visual-studio-administrator-guide.md)
* [Use command-line parameters to install Visual Studio](use-command-line-parameters-to-install-visual-studio.md)
* [Tools for detecting and managing Visual Studio instances](tools-for-managing-visual-studio-instances.md)<|MERGE_RESOLUTION|>--- conflicted
+++ resolved
@@ -21,203 +21,6 @@
 
 The following table lists the build numbers and release dates for Visual Studio 2019, to date.
 
-<<<<<<< HEAD
-| **Version** | **Channel**                          | **Release date**   | **Build version** |
-|-------------|--------------------------------------|--------------------|-------------------|
-| 16.10.1     | Release                              | June 8, 2021       | 16.10.31402.337   |
-| 16.9.7      | Release                              | June 8, 2021       | 16.9.31328.270    |
-| 16.7.16     | Release                              | June 8, 2021       | 16.7.31327.30     |
-| 16.4.23     | Release                              | June 8, 2021       | 16.4.31327.141    |
-| 16.11.0     | Preview 1                            | May 25, 2021       | 16.11.31320.298   |
-| 16.10.0     | Release                              | May 25, 2021       | 16.10.31321.278   |
-| 16.10.0     | Preview 4                            | May 18, 2021       | 16.10.31313.381   |
-| 16.9.6      | Release                              | May 18, 2021       | 16.9.31313.79     |
-| 16.10.0     | Preview 3                            | May 11, 2021       | 16.10.31306.274   |
-| 16.9.5      | Release                              | May 11, 2021       | 16.9.31229.75     |
-| 16.7.15     | Release                              | May 11, 2021       | 16.7.31229.181    |
-| 16.4.22     | Release                              | May 11, 2021       | 16.4.31229.387    |
-| 16.10.0     | Preview 2.1                          | April 22, 2021     | 16.10.31220.234   |
-| 16.10.0     | Preview 2                            | April 14, 2021     | 16.10.31213.239   |
-| 16.9.4      | Release                              | April 13, 2021     | 16.9.31205.134    |
-| 16.7.14     | Release                              | April 13, 2021     | 16.7.31205.176    |
-| 16.4.21     | Release                              | April 13, 2021     | 16.4.31205.175    |
-| 16.9.3      | Release                              | March 30, 2021     | 16.9.31129.286    |
-| 16.9.2      | Release                              | March 16, 2021     | 16.9.31112.23     |
-| 16.9.1      | Release                              | March 9, 2021      | 16.9.31105.61     |
-| 16.7.13     | Release                              | March 9, 2021      | 16.7.31026.100    |
-| 16.4.20     | Release                              | March 9, 2021      | 16.4.31026.101    |
-| 16.10.0     | Preview 1                            | March 2, 2021      | 16.10.31025.218   |
-| 16.9.0      | Release                              | March 2, 2021      | 16.9.31025.194    |
-| 16.9.0      | Preview 5                            | February 23, 2021  | 16.9.31019.194    |
-| 16.8.6      | Release                              | February 22, 2021  | 16.8.31019.35     |
-| 16.7.12     | Release                              | February 10, 2021  | 16.7.31009.191    |
-| 16.4.19     | Release                              | February 10, 2021  | 16.4.31009.304    |
-| 16.9.0      | Preview 4                            | February 9, 2021   | 16.9.31004.235    |
-| 16.8.5      | Release                              | February 9, 2021   | 16.8.31005.135    |
-| 16.7.11     | Release                              | February 9, 2021   | 16.7.30928.143    |
-| 16.4.18     | Release                              | February 9, 2021   | 16.4.30928.142    |
-| 16.9.0      | Preview 3                            | January 21, 2021   | 16.9.30914.41     |
-| 16.8.4      | Release                              | January 12, 2021   | 16.8.30907.101    |
-| 16.7.10     | Release                              | January 12, 2021   | 16.7.30816.78     |
-| 16.4.17     | Release                              | January 12, 2021   | 16.4.30816.121    |
-| 16.0.22     | Release                              | January 12, 2021   | 16.0.28803.916    |
-| 16.0.21     | Release                              | December 8, 2020   | 16.0.28803.902    |
-| 16.9.0      | Preview 2                            | December 8, 2020   | 16.9.30803.129    |
-| 16.8.3      | Release                              | December 8, 2020   | 16.8.30804.86     |
-| 16.7.9      | Release                              | December 8, 2020   | 16.7.30802.117    |
-| 16.4.16     | Release                              | December 8, 2020   | 16.4.30802.185    |
-| 16.8.2      | Release                              | November 19, 2020  | 16.8.30717.126    |
-| 16.8.1      | Release                              | November 12, 2020  | 16.8.30711.63     |
-| 16.9.0      | Preview 1                            | November 10, 2020  | 16.9.30709.64     |
-| 16.7.8      | Release                              | November 10, 2020  | 16.7.30704.19     |
-| 16.4.15     | Release                              | November 10, 2020  | 16.4.30703.110    |
-| 16.0.20     | Release                              | November 10, 2020  | 16.0.28803.868    |
-| 16.8.0      | Release                              | November 10, 2020  | 16.8.30709.132    |
-| 16.8.0      | Preview 6                            | October 27, 2020   | 16.8.30626.31     |
-| 16.7.7      | Release                              | October 27, 2020   | 16.7.30621.155    |
-| 16.8.0      | Preview 5                            | October 20, 2020   | 16.8.30615.102    |
-| 16.7.6      | Release                              | October 13, 2020   | 16.7.30611.23     |
-| 16.8.0      | Preview 4                            | October 13, 2020   | 16.8.30608.117    |
-| 16.0.19     | Release                              | October 13, 2020   | 16.0.28803.846    |
-| 16.4.14     | Release                              | October 13, 2020   | 16.4.30607.51     |
-| 16.8.0      | Preview 3.2                          | September 29, 2020 | 16.8.30524.135    |
-| 16.7.5      | Release                              | September 29, 2020 | 16.7.30523.141    |
-| 16.8.0      | Preview 3.1                          | September 22, 2020 | 16.8.30516.212    |
-| 16.7.4      | Release                              | September 21, 2020 | 16.7.30517.126    |
-| 16.8.0      | Preview 3                            | September 14, 2020 | 16.8.30509.190    |
-| 16.7.3      | Release                              | September 8, 2020  | 16.7.30503.244    |
-| 16.4.13     | Release                              | September 8, 2020  | 16.4.30427.197    |
-| 16.0.18     | Release                              | September 8, 2020  | 16.0.28803.826    |
-| 16.8.0      | Preview 2.1                          | August 31, 2020    | 16.8.30428.66     |
-| 16.8.0      | Preview 2                            | August 25, 2020    | 16.8.30420.98     |
-| 16.7.2      | Release                              | August 18, 2020    | 16.7.30413.136    |
-| 16.7.1      | Release                              | August 11, 2020    | 16.7.30406.217    |
-| 16.4.12     | Release                              | August 11, 2020    | 16.4.30406.169    |
-| 16.0.17     | Release                              | August 11, 2020    | 16.0.28803.806    |
-| 16.8.0      | Preview 1                            | August 5, 2020     | 16.8.30404.54     |
-| 16.7.0      | Release                              | August 5, 2020     | 16.7.30330.147    |
-| 16.7.0      | Preview 6                            | July 28, 2020      | 16.7.30323.103    |
-| 16.7.0      | Preview 5                            | July 21, 2020      | 16.7.30317.65     |
-| 16.6.5      | Release                              | July 21, 2020      | 16.6.30320.27     |
-| 16.7.0      | Preview 4                            | July 14, 2020      | 16.7.30310.162    |
-| 16.6.4      | Release                              | July 14, 2020      | 16.6.30309.148    |
-| 16.4.11     | Release                              | July 14, 2020      | 16.4.30308.118    |
-| 16.0.16     | Release                              | July 14, 2020      | 16.0.28803.791    |
-| 16.6.3      | Release                              | June 30, 2020      | 16.6.30225.117    |
-| 16.7.0      | Preview 3.1                          | June 25, 2020      | 16.7.30223.230    |
-| 16.7.0      | Preview 3                            | June 23, 2020      | 16.7.30218.91     |
-| 16.0.15     | Release                              | June 9, 2020       | 16.0.28803.753    |
-| 16.6.2      | Release                              | June 9, 2020       | 16.6.30204.135    |
-| 16.4.10     | Release                              | June 9, 2020       | 16.4.30204.51     |
-| 16.7.0      | Preview 2                            | June 2, 2020       | 16.7.30128.36     |
-| 16.6.1      | Release                              | June 1, 2020       | 16.6.30128.74     |
-| 16.4.9      | Release                              | May 27, 2020       | 16.4.30120.98     |
-| 16.7.0      | Preview 1                            | May 19, 2020       | 16.7.30114.128    |
-| 16.6.0      | Release                              | May 19, 2020       | 16.6.30114.105    |
-| 16.5.5      | Release                              | May 12, 2020       | 16.5.30104.148    |
-| 16.4.8      | Release                              | May 12, 2020       | 16.4.30107.140    |
-| 16.0.14     | Release                              | May 12, 2020       | 16.0.28803.735    |
-| 16.6.0      | Preview 6                            | May 7, 2020        | 16.6.30105.148    |
-| 16.6.0      | Preview 5                            | April 30, 2020     | 16.6.30028.174    |
-| 16.6.0      | Preview 4                            | April 23, 2020     | 16.6.30021.99     |
-| 16.6.0      | Preview 3                            | April 16, 2020     | 16.6.30014.187    |
-| 16.0.13     | Release                              | April 14, 2020     | 16.0.28803.718    |
-| 16.4.7      | Release                              | April 14, 2020     | 16.4.30011.19     |
-| 16.5.4      | Release                              | April 14, 2020     | 16.5.30011.22     |
-| 16.5.3      | Release                              | April 7, 2020      | 16.5.30002.166    |
-| 16.6.0      | Preview 2.1                          | April 2, 2020      | 16.6.30001.183    |
-| 16.5.2      | Release                              | March 31, 2020     | 16.5.29926.136    |
-| 16.6.0      | Preview 2                            | March 26, 2020     | 16.6.29924.181    |
-| 16.5.1      | Release                              | March 24, 2020     | 16.5.29920.165    |
-| 16.6.0      | Preview 1                            | March 16, 2020     | 16.6.29911.98     |
-| 16.5.0      | Release                              | March 16, 2020     | 16.5.29911.84     |
-| 16.4.6      | Release                              | March 10, 2020     | 16.4.29905.134    |
-| 16.0.12     | Release                              | March 10, 2020     | 16.0.28803.697    |
-| 16.5.0      | Preview 5                            | March 2, 2020      | 16.5.29827.131    |
-| 16.5.0      | Preview 4                            | February 25, 2020  | 16.5.29820.132    |
-| 16.5.0      | Preview 3                            | February 19, 2020  | 16.5.29814.53     |
-| 16.4.5      | Release                              | February 11, 2020  | 16.4.29806.167    |
-| 16.4.4      | Release                              | January 31, 2020   | 16.4.29728.190    |
-| 16.5.0      | Preview 2                            | January 22, 2020   | 16.5.29721.120    |
-| 16.4.3      | Release                              | January 14, 2020   | 16.4.29709.97     |
-| 16.0.11     | Release                              | January 14, 2020   | 16.0.28803.653    |
-| 16.4.2      | Release                              | December 17, 2019  | 16.4.29613.14     |
-| 16.4.1      | Release                              | December 10, 2019  | 16.4.29609.76     |
-| 16.0.10     | Release                              | December 10, 2019  | 16.0.28803.631    |
-| 16.5.0      | Preview 1                            | December 3, 2019   | 16.5.29521.150    |
-| 16.4.0      | Release                              | December 3, 2019   | 16.4.29519.181    |
-| 16.4.0      | Preview 6                            | November 21, 2019  | 16.4.29519.161    |
-| 16.3.10     | Release                              | November 20, 2019  | 16.3.29519.87     |
-| 16.4.0      | Preview 5                            | November 14, 2019  | 16.4.29512.175    |
-| 16.3.9      | Release                              | November 12, 2019  | 16.3.29509.3      |
-| 16.4.0      | Preview 4                            | November 6, 2019   | 16.4.29505.145    |
-| 16.3.8      | Release                              | November 5, 2019   | 16.3.29503.13     |
-| 16.4.0      | Preview 3                            | November 4, 2019   | 16.4.29430.225    |
-| 16.3.7      | Release                              | October 29, 2019   | 16.3.29424.173    |
-| 16.3.6      | Release                              | October 22, 2019   | 16.3.29418.71     |
-| 16.3.5      | Release                              | October 15, 2019   | 16.3.29411.108    |
-| 16.4.0      | Preview 2                            | October 15, 2019   | 16.4.29411.138    |
-| 16.0.9      | Release                              | October 15, 2019   | 16.0.28803.598    |
-| 16.3.4      | Release                              | October 10, 2019   | 16.3.29409.12     |
-| 16.3.3      | Release                              | October 8, 2019    | 16.3.29403.142    |
-| 16.3.2      | Release                              | October 1, 2019    | 16.3.29326.143    |
-| 16.3.1      | Release                              | September 25, 2019 | 16.3.29324.140    |
-| 16.4.0      | Preview 1                            | September 23, 2019 | 16.4.29319.158    |
-| 16.3.0      | Release                              | September 23, 2019 | 16.3.29318.209    |
-| 16.3.0      | Preview 4                            | September 16, 2019 | 16.3.29311.281    |
-| 16.2.5      | Release                              | September 10, 2019 | 16.2.29306.81     |
-| 16.0.8      | Release                              | September 10, 2019 | 16.0.28803.584    |
-| 16.2.4      | Release                              | September 5, 2019  | 16.2.29230.47     |
-| 16.3.0      | Preview 3                            | September 4, 2019  | 16.3.29230.61     |
-| 16.2.3      | Release                              | August 20, 2019    | 16.2.29215.179    |
-| 16.2.2      | Release                              | August 13, 2019    | 16.2.29209.62     |
-| 16.3.0      | Preview 2                            | August 13, 2019    | 16.3.29209.152    |
-| 16.0.7      | Release                              | August 13, 2019    | 16.0.28803.571    |
-| 16.2.1      | Release                              | August 6, 2019     | 16.2.29201.188    |
-| 16.2.0      | Release                              | July 24, 2019      | 16.2.29123.88     |
-| 16.3.0      | Preview 1                            | July 24, 2019      | 16.3.29123.89     |
-| 16.2.0      | Preview 4                            | July 16, 2019      | 16.2.29111.141    |
-| 16.1.6      | Release                              | July 9, 2019       | 16.1.29102.190    |
-| 16.0.6      | Release                              | July 9, 2019       | 16.0.28803.540    |
-| 16.1.5      | Release                              | July 2, 2019       | 16.1.29025.244    |
-| 16.1.4      | Release                              | June 25, 2019      | 16.1.29020.237    |
-| 16.2.0      | Preview 3                            | June 25, 2019      | 16.2.29021.104    |
-| 16.1.3      | Release                              | June 11, 2019      | 16.1.29009.5      |
-| 16.2.0      | Preview 2                            | June 11, 2019      | 16.2.29006.145    |
-| 16.0.5      | Release                              | June 11, 2019      | 16.0.28803.514    |
-| 16.1.2      | Release                              | June 5, 2019       | 16.1.29001.49     |
-| 16.1.1      | Release                              | May 24, 2019       | 16.1.28922.388    |
-| 16.1.0      | Release                              | May 21, 2019       | 16.1.28917.181    |
-| 16.2.0      | Preview 1                            | May 21, 2019       | 16.2.28917.182    |
-| 16.0.4      | Release                              | May 14, 2019       | 16.0.28803.452    |
-| 16.1.0      | Preview 3                            | May 6, 2019        | 16.1.28902.138    |
-| 16.0.3      | Release                              | April 30, 2019     | 16.0.28803.352    |
-| 16.1.0      | Preview 2                            | April 23, 2019     | 16.1.28822.285    |
-| 16.0.2      | Release                              | April 18, 2019     | 16.0.28803.202    |
-| 16.1.0      | Preview 1                            | April 10, 2019     | 16.1.28809.33     |
-| 16.0.1      | Release                              | April 9, 2019      | 16.0.28803.156    |
-| 16.0.1      | Preview 1                            | April 9, 2019      | 16.0.28803.156    |
-| 16.0.0      | Release                              | April 2, 2019      | 16.0.28729.10     |
-| 16.0.0      | Preview 5                            | April 2, 2019      | 16.0.28729.10     |
-| 16.0.0      | Release Candidate 4 (RC.4)           | March 26, 2019     | 16.0.28721.148    |
-| 16.0.0      | Preview 4.4                          | March 26, 2019     | 16.0.28721.148    |
-| 16.0.0      | Release Candidate 3 (RC.3)           | March 19, 2019     | 16.0.28714.193    |
-| 16.0.0      | Preview 4.3                          | March 19, 2019     | 16.0.28714.193    |
-| 16.0.0      | Release Candidate 2 (RC.2)           | March 12, 2019     | 16.0.28711.60     |
-| 16.0.0      | Preview 4.2                          | March 12, 2019     | 16.0.28711.60     |
-| 16.0.0      | Release Candidate 1 Svc1 (RC.1 Svc1) | March 6, 2019      | 16.0.28705.295    |
-| 16.0.0      | Preview 4.1 Svc1                     | March 6, 2019      | 16.0.28705.295    |
-| 16.0.0      | Release Candidate 1 (RC.1)           | March 5, 2019      | 16.0.28701.123    |
-| 16.0.0      | Preview 4.1                          | March 5, 2019      | 16.0.28701.123    |
-| 16.0.0      | Release Candidate (RC)               | February 27, 2019  | 16.0.28625.133    |
-| 16.0.0      | Preview 4                            | February 27, 2019  | 16.0.28625.133    |
-| 16.0.0      | Preview 3                            | February 13, 2019  | 16.0.28608.199    |
-| 16.0.0      | Preview 2.2                          | February 5, 2019   | 16.0.28602.52     |
-| 16.0.0      | Preview 2.1                          | January 31, 2019   | 16.0.28529.54     |
-| 16.0.0      | Preview 2                            | January 23, 2019   | 16.0.28522.59     |
-| 16.0.0      | Preview 1.1                          | December 10, 2018  | 16.0.28408.50     |
-| 16.0.0      | Preview 1                            | December 4, 2018   | 16.0.28329.73     |
-=======
 | **Version**| **Channel** | **Release date** | **Build version** |
 | ---------------------- | ----------- | ---------------- | ----------------- |
 | 16.11.0 | Preview 2 | June 15, 2021 | 16.11.31410.223 |
@@ -416,7 +219,6 @@
 | 16.0.0 | Preview 2 | January 23, 2019 | 16.0.28522.59 |
 | 16.0.0 | Preview 1.1 | December 10, 2018 | 16.0.28408.50 |
 | 16.0.0 | Preview 1 | December 4, 2018 | 16.0.28329.73 |
->>>>>>> abfaed5d
 
 > [!NOTE]
 > For a list of the build numbers and release dates for the previous version, see [Visual Studio 2017 build numbers and release dates](visual-studio-build-numbers-and-release-dates.md?view=vs-2017&preserve-view=true)

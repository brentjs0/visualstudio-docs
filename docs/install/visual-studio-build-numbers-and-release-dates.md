--- conflicted
+++ resolved
@@ -8,13 +8,8 @@
 ms.date: 04/16/2018
 ms.topic: reference
 helpviewer_keywords:
-<<<<<<< HEAD
-ms.technology: "vs-acquisition"
-ms.service:
-=======
 ms-prod: visual-studio-dev15
 ms.technology: vs-acquisition
->>>>>>> 1c6a05ea
 ms.workload:
   - "multiple"
 ---
@@ -24,6 +19,7 @@
 
 | **Version**| **Channel** | **Release date** | **Build version** |
 | ---------------------- | ----------- | ---------------- | ----------------- |
+| 15.7.0 Preview 4.0 | Preview | April 18, 2018 | 15.7.27617.1 |
 | 15.6.6 | Release | April 10, 2018 | 15.6.27428.2037 |
 | 15.0.12 | Release | April 10, 2018 | 15.0.26228.30 |
 | 15.7.0 Preview 3.0 | Preview | April 9, 2018 | 15.7.27604.0 |

--- conflicted
+++ resolved
@@ -13,13 +13,8 @@
 author: PhilLee-MSFT
 ms.author: tglee
 manager: douge
-<<<<<<< HEAD
-ms.workload: 
-  - "multiple"
-=======
 ms.workload:
   - multiple
->>>>>>> 4baa5c63
 ---
 # <a id="top"> </a> Visual Studio images on Azure
 

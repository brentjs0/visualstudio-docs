--- conflicted
+++ resolved
@@ -28,11 +28,7 @@
  Workloads contain the features you need for the programming language or platform that you are using. Use workloads to modify Visual Studio so that it supports the work you want to do, when you want to do it.  
 
 >[!IMPORTANT]
-<<<<<<< HEAD
->To install, update, or modify Visual Studio, you must log on with an account that has administrative permissions. For more information, see [User Permissions and Visual Studio](../ide/user-permissions-and-visual-studio).
-=======
 >To install, update, or modify Visual Studio, you must log on with an account that has administrative permissions. For more information, see [User Permissions and Visual Studio](../ide/user-permissions-and-visual-studio.md).
->>>>>>> b09bb60d
 
 1.  Find the Visual Studio Installer on your computer.  
 

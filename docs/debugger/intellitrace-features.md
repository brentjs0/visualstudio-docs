---
title: "IntelliTrace Features | Microsoft Docs"
ms.custom: ""
ms.date: "09/19/2018"
ms.technology: "vs-ide-debug"
ms.topic: "conceptual"
helpviewer_keywords: 
  - "IntelliTrace, debugging with events"
  - "IntelliTrace, recording execution history"
  - "debugging [Visual Studio ALM], recording execution history"
  - "IntelliTrace, turn off"
  - "IntelliTrace, navigating event and call history"
  - "IntelliTrace, saving your session"
  - "IntelliTrace, enabling"
  - "IntelliTrace, start debugging"
  - "IntelliTrace, debugging with events and call information"
  - "IntelliTrace, disabling"
  - "IntelliTrace, turn on"
  - "debugging [Visual Studio ALM], IntelliTrace"
author: "mikejo5000"
ms.author: "mikejo"
manager: douge
ms.workload: 
  - "multiple"
---
# IntelliTrace Features

You can use IntelliTrace to record events and method calls your application, which allows you to examine its state (call stack and local variable values) at different points in the execution. Just start debugging as usual - IntelliTrace is turned on by default, and you can see the information IntelliTrace is recording in the new **Diagnostic Tools** window under the **Events** tab. Select an event and click **Activate Historical Debugging** to see the call stack and locals recorded for this event.

For a step-by-step description, see [Walkthrough: Using IntelliTrace](../debugger/walkthrough-using-intellitrace.md).

IntelliTrace is available in Visual Studio Enterprise edition, but not in the Visual Studio Professional or Community editions.

To confirm that IntelliTrace is turned on, open the **Tools > Options > IntelliTrace** options page. **Enable IntelliTrace** should be checked by default.

> [!NOTE]
> The scope of all settings on the **IntelliTrace** options page is Visual Studio as a whole, not individual projects or solutions. A change in these settings applies to all instances of Visual Studio, all debugging sessions and all projects or solutions.

## <a name="ChooseEvents"></a> Choose the events that IntelliTrace records (managed code only)

You can turn on or off recording for specific IntelliTrace events.

If you're debugging, stop debugging. Go to **Tools > Options > IntelliTrace > IntelliTrace Events**. Choose the events you want IntelliTrace to record.

## <a name="Snapshots"></a> Collect snapshots

<<<<<<< HEAD
This isn't enabled by default, but IntelliTrace can capture snapshots of your application at every breakpoint and debugger step event, and you can view these snapshots in a historical debugging session. A snapshot gives you a view of your full application state. To enable the capture of snapshots, go to **Tools > Options > IntelliTrace > General**, and select **IntelliTrace snapshots (managed and native)**. For more information, see [View snapshots using IntelliTrace step-back](../debugger/how-to-use-intellitrace-step-back.md)
=======
This isn't enabled by default, but IntelliTrace can capture snapshots of your application at every breakpoint and debugger step event, and you can view these snapshots in a historical debugging session. A snapshot gives you a view of your full application state. To enable the capture of snapshots, go to **Tools > Options > IntelliTrace > General**, and select **IntelliTrace snapshots (managed and native)**. For more information, see [Inspect previous app states using IntelliTrace](../debugger/view-historical-application-state.md)
>>>>>>> 67b33f6b

Snapshots are available in Visual Studio Enterprise 2017 version 15.5 and higher, and it requires Windows 10 Anniversary Update or above.  For .NET Core and ASP.NET Core apps, Visual Studio Enterprise 2017 version 15.7 is required. For native apps targeting Windows, Visual Studio Enterprise 2017 version 15.9 Preview 2 is required.

## <a name="GoingFurther"></a> Collect IntelliTrace events and call information (managed code only)

This isn't enabled by default, but IntelliTrace can record method calls along with events. To enable collection of method calls go to **Tools > Options > IntelliTrace > General**, and select **IntelliTrace events and call information (managed only)**.

Call information is not currently available for .NET Core and ASP.NET Core apps. 

This lets you see the call stack history and step backward and forward through calls in your code. IntelliTrace records data such as method names, method entry and exit points, and certain parameter values and return values.

> [!TIP]
> This option is not enabled by default because it adds considerable overhead. Not only does IntelliTrace have to intercept every method call your application makes, but it also has to deal with a much larger set of data when it comes to showing it on the screen or persisting it to disk.
>
> You can reduce the performance overhead by restricting the list of events that IntelliTrace records and by keeping the number of modules you are collecting to a minimum. For more information, see [Control how much call information IntelliTrace records](../debugger/intellitrace-features.md#ControlCallData).

### Use the navigation gutter

You can use the navigation gutter that appears to the left of the code window. If you don't see the navigation gutter, go to **Tools > Options > IntelliTrace > Advanced**, and select **Display the navigation gutter while in debug mode**.

The navigation gutter allows you to move forwards and backwards through method calls and events in historical debugging mode. For more information about historical debugging, see [Historical Debugging](../debugger/historical-debugging.md). It has a number of commands:

|||
|-|-|
|**Set Debugger Context Here**|Set the debugging context to the call timeframe where it appears.<br /><br /> This icon appears only on the current call stack.|
|**Return to Call Site**|Move the pointer and debugging context back to where the current function was called.<br /><br /> If you are in Live Debugging mode, this command turns Historical Debugging on. If you navigate back to the original execution break, Historical Debugging is turned off and Live Debugging is turned on.|
|**Go to Previous Call or IntelliTrace Event**|Move the pointer and debugging context back to the previous call or event.<br /><br /> If you are in Live Debugging mode, this command turns on Historical Debugging.|
|**Step In**|Step into the currently selected function.<br /><br /> This command is available only when you are in Historical Debugging mode.|
|**Go to Next Call or IntelliTrace Event**|Move the pointer and debugging context to the next call or event for which IntelliTrace data exists.<br /><br /> This command is available only when you are in Historical Debugging mode.|
|**Go to Live Mode**|Return to Live Debugging mode.|

### Search for a line or method in IntelliTrace

You can search methods only when method call information has been enabled. You can search IntelliTrace history for a specific line or method. While debugger execution is halted, right-click inside the body of the function to see the context menu, and click either **Search For This LIne In IntelliTrace** or **Search For This Method In IntelliTrace**.

### <a name="ControlCallData"></a> Control how much call information IntelliTrace records

By default IntelliTrace records information for all the modules used by your solution. You can set IntelliTrace to record call information only for the modules that interest you. In **Tools > Options > IntelliTrace > Modules**, You can specify the modules to include or the modules to exclude from IntelliTrace. IntelliTrace will collect only the events that originated from the modules you have specified, and the method calls that happened within the modules you are interested in.

To add multiple modules, use the wildcard character * at the start or the end of the string. For module names, use file names, not assembly names. File paths are not accepted.

Try to keep the number of modules to a minimum. You get better performance because there is less data to be collected. You also get less noise in the UI because there is less data to go through.

## <a name="SaveSession"></a> Save IntelliTrace data to file

You can save the data that IntelliTrace has collected going to **Debug > IntelliTrace > Save IntelliTrace Session** while you are debugging and the application is in a break state. The menu item is disabled and you will not be able to save the data IntelliTrace has collected if the application is still running or if you have stopped debugging.

You can configure IntelliTrace to automatically save to a file by going to **Tools > Options > IntelliTrace > Advanced** and selecting **Store IntelliTrace recordings in this directory**. You can also configure a set size for the generated file, which causes IntelliTrace to write over older data when it runs out of space. Visual Studio creates two files for each IntelliTrace session when they are saved automatically and the Visual Studio hosting process (vshost.exe) is turned on.

> [!TIP]
> To save disk space, turn off saving files automatically when you don't need them anymore. Any existing files will not be deleted. You can always save to file on demand from the context menu.

When you save IntelliTrace data to file, you get one .itrace file for each process that IntelliTrace collected from. You can then open the .itrace file in Visual Studio by going to **File > Open > File** and selecting the .itrace file from the Open File dialog. For more information, see [Using saved IntelliTrace data](../debugger/using-saved-intellitrace-data.md).

## Blogs

[IntelliTrace in Visual Studio Enterprise 2015](https://blogs.msdn.microsoft.com/devops/2015/01/16/intellitrace-in-visual-studio-ultimate-2015/)

[Walkthrough of Live Debugging using IntelliTrace in Visual Studio 2015 (Text Editor)](https://blogs.msdn.microsoft.com/devops/2015/01/16/walkthrough-of-live-debugging-using-intellitrace-in-visual-studio-2015-text-editor/)

[Walkthrough of Live Debugging using IntelliTrace in Visual Studio 2015 (Social Club)](https://blogs.msdn.microsoft.com/devops/2015/04/29/walkthrough-of-live-debugging-using-intellitrace-in-visual-studio-2015-social-club/)

[IntelliTrace in Visual Studio Enterprise 2015 now supports attach!](https://blogs.msdn.microsoft.com/devops/2015/05/14/intellitrace-in-visual-studio-enterprise-2015-now-supports-attach/)

[Collect data from a windows service using the IntelliTrace Standalone Collector](https://blogs.msdn.microsoft.com/devops/2015/05/14/collect-data-from-a-windows-service-using-the-intellitrace-standalone-collector/)

[Editing the IntelliTrace collection plan](https://blogs.msdn.microsoft.com/devops/2015/03/09/editing-the-intellitrace-collection-plan/)

[Custom TraceSource and debugging using IntelliTrace](https://blogs.msdn.microsoft.com/devops/2014/12/16/custom-tracesource-and-debugging-using-intellitrace/)

[IntelliTrace Standalone Collector and Application Pools running under Active Directory accounts](https://blogs.msdn.microsoft.com/devops/2014/12/22/intellitrace-standalone-collector-and-application-pools-running-under-active-directory-accounts/)

## Forums

[Visual Studio Debugger](http://go.microsoft.com/fwlink/?LinkId=262263)

## Videos

[IntelliTrace Experience](https://channel9.msdn.com/Series/Visual-Studio-2015-Enterprise-Videos/IntelliTrace-Experience)

[Historical Debugging with IntelliTrace in Microsoft Visual Studio Ultimate 2015](https://channel9.msdn.com/events/Ignite/2015/BRK3716)<|MERGE_RESOLUTION|>--- conflicted
+++ resolved
@@ -44,11 +44,7 @@
 
 ## <a name="Snapshots"></a> Collect snapshots
 
-<<<<<<< HEAD
-This isn't enabled by default, but IntelliTrace can capture snapshots of your application at every breakpoint and debugger step event, and you can view these snapshots in a historical debugging session. A snapshot gives you a view of your full application state. To enable the capture of snapshots, go to **Tools > Options > IntelliTrace > General**, and select **IntelliTrace snapshots (managed and native)**. For more information, see [View snapshots using IntelliTrace step-back](../debugger/how-to-use-intellitrace-step-back.md)
-=======
 This isn't enabled by default, but IntelliTrace can capture snapshots of your application at every breakpoint and debugger step event, and you can view these snapshots in a historical debugging session. A snapshot gives you a view of your full application state. To enable the capture of snapshots, go to **Tools > Options > IntelliTrace > General**, and select **IntelliTrace snapshots (managed and native)**. For more information, see [Inspect previous app states using IntelliTrace](../debugger/view-historical-application-state.md)
->>>>>>> 67b33f6b
 
 Snapshots are available in Visual Studio Enterprise 2017 version 15.5 and higher, and it requires Windows 10 Anniversary Update or above.  For .NET Core and ASP.NET Core apps, Visual Studio Enterprise 2017 version 15.7 is required. For native apps targeting Windows, Visual Studio Enterprise 2017 version 15.9 Preview 2 is required.
 

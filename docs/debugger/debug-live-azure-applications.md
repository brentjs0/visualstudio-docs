--- conflicted
+++ resolved
@@ -26,14 +26,7 @@
 - ASP.NET applications running on .NET Framework 4.6.1 or later.
 - ASP.NET Core applications running on .NET Core 2.0 or later on Windows.
 
-<<<<<<< HEAD
 Additionally, the Snapshot Debugger is only available for Visual Studio 2017 Enterprise version 15.5 or higher. 
-
-> [!NOTE]
-> With some additional configuration, Application Insights can automatically capture snapshots when your app hits an exception. For more information, see [Debug snapshots on exceptions in .NET apps](/azure/application-insights/app-insights-snapshot-debugger). Application Insights supports Service Fabric apps in addition to Azure App Service.
-=======
-Additionally, the Snapshot Debugger is only available for **Visual Studio 2017 Enterprise version 15.5 or higher. 
->>>>>>> e572a291
 
 ## Start the Snapshot Debugger
 

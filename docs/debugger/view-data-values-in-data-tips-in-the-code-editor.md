---
title: "View data values in DataTips in the code editor | Microsoft Docs"
ms.custom: ""
ms.date: "11/21/2018"
ms.technology: "vs-ide-debug"
ms.topic: "conceptual"
dev_langs: 
  - "CSharp"
  - "VB"
  - "FSharp"
  - "C++"
  - "JScript"
helpviewer_keywords: 
  - "debugging [Visual Studio], DataTips"
  - "DataTips tool"
ms.assetid: ffa7bd18-439b-4685-a9b3-c7884b5de41f
author: "mikejo5000"
ms.author: "mikejo"
manager: douge
ms.workload: 
  - "multiple"
---
# View data values in DataTips in the code editor
<<<<<<< HEAD
DataTips provide a convenient way to view information about variables in your program during debugging. DataTips work only in break mode and only with variables that are in the current scope of execution. If this is the first time that you've tried to debug code, you may want to read [Write better C# code using Visual Studio](../debugger/write-better-code-with-visual-studio.md) and [Debugging for absolute beginners](../debugger/debugging-absolute-beginners.md) before going through this article.
  
### To display a DataTip  
  
1. Set a breakpoint and start debugging (press **F5**).
=======
>>>>>>> fec01d33

DataTips provide a convenient way to view information about variables in your program during debugging. DataTips work only in break mode and only with variables that are in the current scope of execution. If this is the first time that you've tried to debug code, you may want to read [Fix bugs by writing better C# code](../debugger/write-better-code-with-visual-studio.md) and [Debugging for absolute beginners](../debugger/debugging-absolute-beginners.md) before going through this article.

If this is your first time debugging, you may want to read [Write better C# code using Visual Studio](../debugger/write-better-code-with-visual-studio.md) and [Debugging for absolute beginners](../debugger/debugging-absolute-beginners.md) before you read this article.
  
## Work with DataTips

DataTips appear only in break mode, and only on variables that are in the current scope of execution.

### Display a DataTip  
  
1. Set a breakpoint in your code, and start debugging by pressing **F5** or selecting **Debug** > **Start Debugging**.
  
1. When paused at the breakpoint, hover over any variable in the current scope. A DataTip appears, showing the name and current value of the variable.

### Make a DataTip transparent  

To make a DataTip transparent to see code that is underneath it, while in the DataTip, press **Ctrl**. The DataTip stays transparent as long as you hold down the **Ctrl** key. This doesn't work for pinned or floating DataTips.  
### Pin a DataTip

To pin a DataTip so that it stays open, select the pushpin **Pin to source** icon. 

![Pin a DataTip](../debugger/media/dbg-tips-data-tips-pinned.png "Pin a DataTip")

You can move a pinned DataTip by dragging it around the code window. A pushpin icon appears in the gutter next to the line the DataTip is pinned to. 

>[!NOTE]
>DataTips are always evaluated in the context where execution is suspended, not the current cursor or DataTip location. If you hover over a variable in another function that has the same name as a variable in the current context, the value of the variable in the current context is displayed.
  
### Unpin a DataTip from source

To float a pinned DataTip, hover over the DataTip and select the pushpin icon from the context menu. 

The pushpin icon changes to the unpinned position, and the DataTip now floats or can be dragged above all open windows. Floating DataTips close when the debugging session ends.  
  
### Repin a DataTip  
  
To repin a floating DataTip to source, hover over it in the code editor and select the pushpin icon. The pushpin icon changes to the pinned position, and the DataTip is again pinned only to the code window. 

If a DataTip is floating over a non-source code window, the pushpin icon is unavailable, and the DataTip cannot be repinned. To access the pushpin icon, return the DataTip to the code editor window by dragging it or giving the code window focus. 
  
### Close a DataTip  
  
To close a DataTip, hover over the DataTip and select the close (**x**) icon from the context menu.  
  
### Close all DataTips  
  
To close all DataTips, on the **Debug** menu, select **Clear All DataTips**.  
  
### Close all DataTips for a specific file  
  
To close all DataTips for a specific file, on the **Debug** menu, select **Clear All DataTips Pinned to \<Filename>**.  
  
## Expand and edit information  
You can use DataTips to expand an array, a structure, or an object to view its members. You can also edit the value of a variable from a DataTip.  
  
### Expand a variable

To expand an object in a DataTip to see its elements, hover over the expand arrows before the item names to display the elements in tree form. For a pinned DataTip, select the **+** before the variable name and then expand the tree. 

![Expand a DataTip](../debugger/media/dbg-tour-data-tips.png "Expand a DataTip")

You can use the mouse or the arrow keys on the keyboard to move up and down in the expanded view. 

You can also pin expanded items to the pinned DataTip by hovering over them and selecting their pushpin icons. The elements then appear in the pinned DataTip after the tree is collapsed. 

### Edit the value of a variable

To edit the value of a variable or element in a DataTip, select the value, type a new value, and press **Enter**. Selection is disabled for read-only values.  

## Visualize complex data types  

A magnifying glass icon next to a variable or element in a DataTip means that one or more [visualizers](../debugger/create-custom-visualizers-of-data.md), such as the [Text Visualizer](../debugger/string-visualizer-dialog-box.md), are available for the variable. Visualizers display information in a more meaningful, sometimes graphical, manner.
  
To view the element using the default visualizer for the data type, select the magnifying glass icon ![Visualizer icon](../debugger/media/dbg-tips-visualizer-icon.png "Visualizer icon"). Select the arrow next to the magnifying glass icon to select from a list of visualizers for the data type.  

## Add a variable to a Watch window  

If you want to continue to watch a variable, you can add it to a **Watch** window from a DataTip. Right-click the variable in the DataTip, and select **Add Watch**. 

The variable appears in the **Watch** window. If your Visual Studio edition supports more than one **Watch** window, the variable appears in **Watch 1**. 
  
## Import and export DataTips  

You can export DataTips to an XML file, which you can share or edit using a text editor. You can also import a DataTip XML file you have received or edited. 
  
**To export DataTips:** 
  
1. Select **Debug** > **Export DataTips**.  
   
1. In the **Export DataTips** dialog box, navigate to the location to save the XML file, type a name for the file, and then select **Save**.  
  
**To import DataTips:** 
  
<<<<<<< HEAD
## See Also  
 [What is debugging?](../debugger/what-is-debugging.md)  
 [Write better C# code using Visual Studio](../debugger/write-better-code-with-visual-studio.md)  
=======
1. Select **Debug** > **Import DataTips**.  
   
1. In the **Import DataTips** dialog box, select the DataTips XML file you want to open, and then select **Open**.  

## See also  
 [What is debugging?](../debugger/what-is-debugging.md)  
 [Fix bugs by writing better C# code](../debugger/write-better-code-with-visual-studio.md)  
>>>>>>> fec01d33
 [First look at debugging](../debugger/debugger-feature-tour.md) 
 [Viewing Data in the Debugger](../debugger/viewing-data-in-the-debugger.md)   
 [Watch and QuickWatch Windows](../debugger/watch-and-quickwatch-windows.md)   
 [Create Custom Visualizers](../debugger/create-custom-visualizers-of-data.md)   
<|MERGE_RESOLUTION|>--- conflicted
+++ resolved
@@ -21,14 +21,6 @@
   - "multiple"
 ---
 # View data values in DataTips in the code editor
-<<<<<<< HEAD
-DataTips provide a convenient way to view information about variables in your program during debugging. DataTips work only in break mode and only with variables that are in the current scope of execution. If this is the first time that you've tried to debug code, you may want to read [Write better C# code using Visual Studio](../debugger/write-better-code-with-visual-studio.md) and [Debugging for absolute beginners](../debugger/debugging-absolute-beginners.md) before going through this article.
-  
-### To display a DataTip  
-  
-1. Set a breakpoint and start debugging (press **F5**).
-=======
->>>>>>> fec01d33
 
 DataTips provide a convenient way to view information about variables in your program during debugging. DataTips work only in break mode and only with variables that are in the current scope of execution. If this is the first time that you've tried to debug code, you may want to read [Fix bugs by writing better C# code](../debugger/write-better-code-with-visual-studio.md) and [Debugging for absolute beginners](../debugger/debugging-absolute-beginners.md) before going through this article.
 
@@ -123,11 +115,6 @@
   
 **To import DataTips:** 
   
-<<<<<<< HEAD
-## See Also  
- [What is debugging?](../debugger/what-is-debugging.md)  
- [Write better C# code using Visual Studio](../debugger/write-better-code-with-visual-studio.md)  
-=======
 1. Select **Debug** > **Import DataTips**.  
    
 1. In the **Import DataTips** dialog box, select the DataTips XML file you want to open, and then select **Open**.  
@@ -135,7 +122,6 @@
 ## See also  
  [What is debugging?](../debugger/what-is-debugging.md)  
  [Fix bugs by writing better C# code](../debugger/write-better-code-with-visual-studio.md)  
->>>>>>> fec01d33
  [First look at debugging](../debugger/debugger-feature-tour.md) 
  [Viewing Data in the Debugger](../debugger/viewing-data-in-the-debugger.md)   
  [Watch and QuickWatch Windows](../debugger/watch-and-quickwatch-windows.md)   

---
title: "Set a watch on variables in Visual Studio | Microsoft Docs"
ms.custom: "H1Hack27Feb2017"
ms.date: "10/11/2018"
ms.technology: "vs-ide-debug"
ms.topic: "conceptual"
f1_keywords:
  - "vs.debug.watch"
helpviewer_keywords:
  - "debugging [Visual Studio], Watch window"
  - "expressions [debugger], evaluating"
  - "variables [debugger], evaluating"
  - "expression evaluation"
  - "registers, evaluating"
  - "debugging [Visual Studio], expression evaluation"
author: "mikejo5000"
ms.author: "mikejo"
manager: douge
ms.workload:
  - "multiple"
---
# Watch variables with Watch windows and QuickWatch 

While you're debugging, you can use **Watch** windows and **QuickWatch** to watch variables and expressions. The windows are only available during a debugging session.

**Watch** windows can display several variables at a time while debugging. The **QuickWatch** dialog displays a single variable at a time, and must be closed before debugging can continue.

If this is the first time that you've tried to debug code, you may want to read [Fix bugs by writing better C# code](../debugger/write-better-code-with-visual-studio.md) and [Debugging for absolute beginners](../debugger/debugging-absolute-beginners.md) before going through this article.

## Observe variables with a Watch window

You can open more than one **Watch** window, and observe more than one variable in a **Watch** window. 

For example, to set a watch on the values of `a`, `b`, and `c` in the following code:

```C++
int main()
{
    int a, b, c;
    a = 1;
    b = 2;
    c = 0;

    for (int i = 0; i < 10; i++)
    {
        a++;
        b *= 2;
        c = a + b;
    }

    return 0;
}

```

1. Set a breakpoint on the `c = a + b;` line by clicking in the left margin, selecting **Debug** > **Toggle Breakpoint**, or pressing **F9**.
   
1. Start debugging by selecting the green **Start** arrow or **Debug** > **Start Debugging**, or press **F5**. Execution pauses at the breakpoint.
   
1. Open a **Watch** window by selecting **Debug** > **Windows** > **Watch** > **Watch 1**, or pressing **Ctrl**+**Alt**+**W** > **1**.
   
   You can open additional **Watch** windows by selecting windows **2**, **3**, or **4**.
   
1. In the **Watch** window, select an empty row, and type variable `a`. Do the same for `b` and `c`.
   
   ![Watch variables](../debugger/media/watchvariables.png "WatchVariables")
   
1. Continue debugging by selecting **Debug** > **Step Into** or pressing **F11** as needed to advance. The variable values in the **Watch** window change as you iterate through the `for` loop.
   
>[!NOTE]
>For C++ only, 
>- You may need to qualify the context of a variable name, or an expression that uses a variable name. The context is the function, source file, or module where a variable is located. If you have to qualify the context, use the [context operator (C++)](../debugger/context-operator-cpp.md) syntax in the **Name** in the **Watch** window. 
>  
>- You can add register names and variable names using **$\<register&nbsp;name>** or **@\<register&nbsp;name>** to the **Name** in the **Watch** window. For more information, see [Pseudovariables](../debugger/pseudovariables.md).

## Use expressions in a Watch window

You can observe any valid expression recognized by the debugger in a **Watch** window.

For example, for the code in the preceding section, you can get the average of the three values by entering `(a + b + c) / 3` in the **Watch** window:

![Watch expression](../debugger/media/watchexpression.png "Watch expression")

The rules for evaluating expressions in the **Watch** window are generally the same as the rules for evaluating expressions in the code language. If an expression has a syntax error, expect the same compiler error as in the code editor. For example, a typo in the preceding expression produces this error in the **Watch** window:

![Watch expression error](../debugger/media/watchexpressionerror.png "Watch expression error")

A circle with two wavy lines icon may appear in the **Watch** window. This icon means the debugger doesn't evaluate the expression because of a potential cross-thread dependency. Evaluating the code requires other threads in your app to run temporarily, but since you are in break mode, all threads in your app are usually stopped. Allowing other threads to run temporarily can have unexpected effects on the state of your app, and the debugger may ignore events such as breakpoints and exceptions on those threads.

### <a name="bkmk_refreshWatch"></a> Refresh watch values

A refresh icon (circular arrow) might appear in the **Watch** window when an expression is evaluated. The refresh icon indicates an error or a value that is out of date. 

To refresh the value, select the refresh icon, or press the spacebar. The debugger tries to reevaluate the expression. However, you may not want or be able to reevaluate the expression, depending on why the value wasn't evaluated. 

Hover over the refresh icon or see the **Value** column for the reason the expression wasn't evaluated. Reasons include:

- An error occurred as the expression was being evaluated, as in the previous example. A timeout might occur, or a variable might be out of scope.
  
- The expression has a function call that could trigger a side effect in the app. See [Expression side effects](#bkmk_sideEffects).
  
- Automatic evaluation of properties and implicit function calls is disabled. 
  
If the refresh icon appears because automatic evaluation of properties and implicit function calls is disabled, you can enable it by selecting **Enable property evaluation and other implicit function calls** in **Tools** > **Options** > **Debugging** > **General**.

To demonstrate using the refresh icon:

1. In **Tools** > **Options** > **Debugging** > **General**, clear the **Enable property evaluation and other implicit function calls** check box. 
   
1. Enter the following code, and in the **Watch** window, set a watch on the `list.Count` property. 
   
   ```csharp
   static void Main(string[] args)
   {
       List<string> list = new List<string>();
       list.Add("hello");
       list.Add("goodbye");
   }
   ```
   
1. Start debugging. The **Watch** window shows something like the following message:
   
   ![Refresh Watch](../debugger/media/refreshwatch.png "Refresh Watch")
   
1. To refresh the value, select the refresh icon, or press the spacebar. The debugger reevaluates the expression. 

### <a name="bkmk_sideEffects"></a> Expression side effects 

Evaluating some expressions can change the value of a variable, or otherwise affect the state of your app. For example, evaluating the following expression changes the value of `var1`:

```csharp
var1 = var2
```

This code can cause a [side effect](https://en.wikipedia.org/wiki/Side_effect_\(computer_science\)). Side effects can make debugging more difficult by changing the way your app operates.

An expression with side effects is evaluated only once, when you first enter it. After that, the expression appears grayed out in the **Watch** window, and further evaluations are disabled. The tooltip or **Value** column explains that the expression causes a side effect. You can force reevaluation by selecting the refresh icon that appears next to the value.

One way to prevent the side effects designation is to turn off automatic function evaluation. In **Tools** > **Options** > **Debugging** > **General**, deselect **Enable property evaluation and other implicit function calls**.

For C# only, when evaluation of properties or implicit function calls is turned off, you can force evaluation by adding the **ac** format modifier to a variable **Name** in the **Watch** window. See [Format specifiers in C#](../debugger/format-specifiers-in-csharp.md).

## <a name="bkmk_objectIds"></a> Use Object IDs in the Watch window (C# and Visual Basic)

Sometimes you want to observe the behavior of a specific object. For example, you might want to track an object referred to by a local variable after that variable has gone out of scope. In C# and Visual Basic, you can create Object IDs for specific instances of reference types, and use them in the **Watch** window and in breakpoint conditions. The Object ID is generated by the common language runtime (CLR) debugging services and associated with the object.

> [!NOTE]
> Object IDs create weak references that don't prevent the object from being garbage collected. They are valid only for the current debugging session.

In the following code, the `MakePerson()` method creates a `Person` using a local variable: 

```csharp
class Person
{
    public Person(string name)
    {
        Name = name;
    }
    public string Name { get; set; }
}

public class Program
{
    static List<Person> _people = new List<Person>();
    public static void Main(string[] args)
    {
        MakePerson();
        DoSomething();
    }

    private static void MakePerson()
    {
        var p = new Person("Bob");
        _people.Add(p);
    }

    private static void DoSomething()
    {
        // more processing
         Console.WriteLine("done");
    }
}
```

To find out the name of the `Person` in the `DoSomething()` method, you can add a reference to the `Person` Object ID in the **Watch** window.

1. Set a breakpoint in the code after the `Person` object has been created.
   
1. Start debugging.
   
1. When execution pauses at the breakpoint, open the **Locals** window by choosing **Debug** > **Windows** > **Locals**.
   
1. In the **Locals** window, right-click the `Person` variable and select **Make Object ID**.
   
   You should see a dollar sign (**$**) plus a number in the **Locals** window, which is the Object ID.
   
1. Add the object ID to the **Watch** window by right-clicking the Object ID and selecting **Add Watch**.
   
1. Set another breakpoint in the `DoSomething()` method.
   
1. Continue debugging. When execution pauses in the `DoSomething()` method, the **Watch** window displays the `Person` object.
   
   > [!NOTE]
   > If you want to see the object's properties, such as `Person.Name`, you must enable property evaluation by selecting **Tools** > **Options** > **Debugging** > **General** > **Enable property evaluation and other implicit function calls**.

## Dynamic View and the Watch window

Some scripting languages (for example, JavaScript or Python) use dynamic or [duck](https://en.wikipedia.org/wiki/Duck_typing) typing, and .NET version 4.0 and later supports objects that are difficult to observe in the normal debugging windows.

The **Watch** window displays these objects as dynamic objects, which are created from types that implement the <xref:System.Dynamic.IDynamicMetaObjectProvider> interface. Dynamic object nodes show the dynamic members of the dynamic objects, but don't allow editing of the member values. 

To refresh **Dynamic View** values, select the [refresh icon](#bkmk_refreshWatch) next to the dynamic object node. 

To display only the **Dynamic View** for an object, add a **dynamic** format specifier after the dynamic object name in the **Watch** window:

- For C#: `ObjectName, dynamic`
- For Visual Basic: `$dynamic, ObjectName`

>[!NOTE]
>- The C# debugger doesn't automatically reevaluate the values in the **Dynamic View** when you step to the next line of code. 
>- The Visual Basic debugger automatically refreshes expressions added through the **Dynamic View**.
>- Evaluating the members of a **Dynamic View** can have [side effects](https://en.wikipedia.org/wiki/Side_effect_\(computer_science\)). 

**To insert a new watch variable that casts an object to a dynamic object:**
  
1. Right-click any child of a **Dynamic View**.
1. Choose **Add Watch**. The `object.name` becomes `((dynamic) object).name` and appears in a new **Watch** window.

The debugger also adds a **Dynamic View** child node of the object to the **Autos** window. To open the **Autos** window, during debugging, select **Debug** > **Windows** > **Autos**. 

**Dynamic View** also enhances debugging for COM objects. When the debugger gets to a COM object wrapped in **System.__ComObject**, it adds a **Dynamic View** node for the object.

## Observe a single variable or expression with QuickWatch

You can use **QuickWatch** to observe a single variable. 

For example, for the following code:

```csharp
static void Main(string[] args)
{
    int a, b;
    a = 1;
    b = 2;
    for (int i = 0; i < 10; i++)
    {
        a = a + b;
    }
}
```

To observe the `a` variable, 
   
1. Set a breakpoint on the `a = a + b;` line.
   
1. Start debugging. Execution pauses at the breakpoint.
   
1. Select the variable `a` in the code.
   
1. Select **Debug** > **QuickWatch**, press **Shift**+**F9**, or right-click and select **QuickWatch**. 
   
   The **QuickWatch** dialog appears. The `a` variable is in the **Expression** box with a **Value** of **1**.
   
   ![QuickWatch variable](../debugger/media/quickwatchvariable.png "QuickWatch variable")
   
1. To evaluate an expression using the variable, type an expression such as `a + b` in the **Expression** box, and select **Reevaluate**.
   
   ![QuickWatch expression](../debugger/media/quickwatchexpression.png "QuickWatch expression")
   
1. To add the variable or expression from **QuickWatch** to the **Watch** window, select **Add Watch**.
   
1. Select **Close** to close the **QuickWatch** window. (**QuickWatch** is a modal dialog, so you can't continue debugging as long as it is open.)
   
1. Continue debugging. You can observe the variable in the **Watch** window.

## See also
 [What is debugging?](../debugger/what-is-debugging.md)  
<<<<<<< HEAD
 [Write better C# code using Visual Studio](../debugger/write-better-code-with-visual-studio.md)  
=======
 [Fix bugs by writing better C# code](../debugger/write-better-code-with-visual-studio.md)  
>>>>>>> fec01d33
 [First look at debugging](../debugger/debugger-feature-tour.md) 
 [Debugger windows](../debugger/debugger-windows.md)<|MERGE_RESOLUTION|>--- conflicted
+++ resolved
@@ -275,10 +275,6 @@
 
 ## See also
  [What is debugging?](../debugger/what-is-debugging.md)  
-<<<<<<< HEAD
- [Write better C# code using Visual Studio](../debugger/write-better-code-with-visual-studio.md)  
-=======
  [Fix bugs by writing better C# code](../debugger/write-better-code-with-visual-studio.md)  
->>>>>>> fec01d33
  [First look at debugging](../debugger/debugger-feature-tour.md) 
  [Debugger windows](../debugger/debugger-windows.md)
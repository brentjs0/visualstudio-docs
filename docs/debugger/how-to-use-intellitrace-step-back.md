--- conflicted
+++ resolved
@@ -108,11 +108,8 @@
     Workaround:
     * Clear all snapshots by ending the debugging session. 
 
-<<<<<<< HEAD
 * When debugging an application whose process has a high number of unique memory regions, such as an application that loads a large number of DLLs, stepping performance with snapshots enabled may be impacted. This issue will be addressed in a future version of Windows. If you are experiencing this issue, reach out to us at stepback@microsoft.com. 
 
-* When saving a file with **Debug > IntelliTrace > Save IntelliTrace session** under events and snapshots mode, the additional data captured from snapshots is not available in the .itrace file. On breakpoint and step events, you see the same information as if you had saved the file in IntelliTrace events only mode. 
-=======
 * When saving a file with **Debug > IntelliTrace > Save IntelliTrace session** under events and snapshots mode, the additional data captured from snapshots is not available in the .itrace file. On breakpoint and step events, you see the same information as if you had saved the file in IntelliTrace events only mode. 
 
 ## Next steps
@@ -120,5 +117,4 @@
 In this tutorial, you've learned how to use IntelliTrace step-back. You may want to learn more about other IntelliTrace features.
 
 > [!div class="nextstepaction"]
-> [IntelliTrace features](../debugger/intellitrace-features.md)
->>>>>>> 0dda72ff
+> [IntelliTrace features](../debugger/intellitrace-features.md)
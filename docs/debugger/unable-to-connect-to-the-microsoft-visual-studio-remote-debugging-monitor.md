--- conflicted
+++ resolved
@@ -1,7 +1,7 @@
 ---
 title: "Unable to Connect to the Microsoft Visual Studio Remote Debugging Monitor | Microsoft Docs"
 ms.custom: ""
-ms.date: "07/18/2017"
+ms.date: "08/24/2017"
 ms.reviewer: ""
 ms.suite: ""
 ms.technology: 
@@ -49,24 +49,44 @@
 
 - [The debugger cannot connect to the remote computer. The debugger was unable to resolve the specified computer name](#cannot_connect)
 - [Connection request was rejected by the remote debugger](#rejected)
+- [Invalid access to memory location](#invalid_access)
 - [There is no server by the specified name running on the remote computer](#no_server)
 - [The requested name was valid, but no data of the requested type was found](#valid_name)
 - [The Visual Studio Remote Debugger on the target computer cannot connect back to this computer](#cant_connect_back)
-- [Invalid access to memory location](#invalid_access)
 - [Access denied](#access_denied)
 - [A security package specific error occurred](#security_package)
 
 ## <a name="cannot_connect"></a> The debugger cannot connect to the remote computer. The debugger was unable to resolve the specified computer name
 
-An invalid computer name was entered in the **Attach to Process** dialog box or in the project properties (To set properties, see [these steps](#server_incorrect)).
+Try these steps:
 
-If correcting the computer name does not resolve this error, see [The remote machine is not reachable](#dns).
+1. Make sure that you enter a valid computer name and port number in the **Attach to Process** dialog box or in the project properties (To set properties, see [these steps](#server_incorrect)). The computer name must be the following format:
+
+    ```
+    computername:port
+    ```
+
+    > [!NOTE]
+    > The port number must match the [port number of the remote debugger](../debugger/remote-debugger-port-assignments.md), which *must be running* on the target machine.
+
+2. If the computer name does not work, try the IP address and port number instead.
+
+3. Make sure that the version of the remote debugger running on the target machine matches your version of Visual Studio.
+
+    > [!TIP]
+    > If you are attaching to the process and you connect successfully but don't see the process you want, select the **Show processes from all users check box**. This will show processes if you are connected under a different user account.
+
+4. If these steps do not resolve this error, see [The remote machine is not reachable](#dns).
 
 ## <a name="rejected"></a> Connection request was rejected by the remote debugger
 
 In the **Attach to Process** dialog box or in the project properties, make sure that the remote computer name and the port number matches the name and port number shown in the remote debugger window. If incorrect, fix and try again.
 
 If these values are correct and the message mentions **Windows Authentication** mode, check that the remote debugger is in the correct authentication mode (**Tools > Options**).
+
+## <a name="invalid_access"></a> Invalid access to memory location
+
+An internal error occurred. Restart Visual Studio and try again.
 
 ## <a name="no_server"></a> There is no server by the specified name running on the remote computer
 
@@ -97,10 +117,6 @@
 
 If the error message also mentions a firewall, the firewall on the local machine may be preventing communication from the remote computer back to Visual Studio. See [these steps](#firewall).
 
-## <a name="invalid_access"></a> Invalid access to memory location
-
-An internal error occurred. Restart Visual Studio and try again.
-
 ## <a name="access_denied"></a> Access denied
 
 You may see this error if you try to debug on a 64-bit remote computer from a 32-bit computer (not supported).
@@ -119,14 +135,10 @@
   
 ### <a name="server_incorrect"></a> The server name is incorrect or third-party software is interfering with the remote debugger
 
-<<<<<<< HEAD
 In Visual Studio, look at the project properties and make sure the server name is correct. See topics for [C# and Visual Basic](../debugger/remote-debugging-csharp.md#remote_csharp) and [C++](../debugger/remote-debugging-cpp.md#remote_cplusplus). For ASP.NET, open **Properties / Web / Servers** or **Properties / Debug** depending on your project type.
 
 > [!NOTE]
-> If you are attaching to the process, you don't need to set the project properties.
-=======
-In Visual Studio, look at the project properties and make sure the server name is correct. See topics for [C# and Visual Basic](../debugger/remote-debugging-csharp.md#remote_csharp) and [C++](../debugger/remote-debugging-cpp.md#remote_cplusplus). For ASP.NET, open **Properties > Web > Servers** or **Properties > Debug** depending on your project type. (If you are attaching to the process, you don't need to set the project properties.)
->>>>>>> ff8ecec1
+> If you are attaching to the process, the remote settings in the project properties are not used.
 
 If the server name is correct, your anti-virus software or a third-party firewall may be blocking the remote debugger. When debugging locally, this can happen because Visual Studio is a 32-bit application, so it uses the 64-bit version of the remote debugger to debug 64-bit applications. The 32-bit and 64-bit processes communicate using the local network within the local computer. No network traffic leaves the computer, but it is possible that third party security software may block the communication.
 

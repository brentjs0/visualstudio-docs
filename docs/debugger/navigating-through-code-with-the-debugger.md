---
title: "Navigate code with the Visual Studio debugger | Microsoft Docs"
ms.custom: "H1Hack27Feb2017"
ms.date: "11/12/2018"
ms.technology: "vs-ide-debug"
ms.topic: "conceptual"
f1_keywords: 
  - "vs.debug.execution"
helpviewer_keywords: 
  - "stepping"
  - "debugging [Visual Studio], execution control"
  - "execution, controlling in debugger"
ms.assetid: 759072ba-4aaa-447e-8e51-0dd1456fe896
author: "mikejo5000"
ms.author: "mikejo"
manager: douge
ms.workload: 
  - "multiple"
---
<<<<<<< HEAD
# Navigate Code with the Visual Studio Debugger
Get familiar with commands and shortcuts to navigate code in the debugger and that will make it faster and easier to find and resolve issues in your app. While you navigate code in the debugger, you can inspect the state of your app or learn more about its execution flow.  

## Start debugging  
 Often, you start a debugging session using **F5** (**Debug** > **Start Debugging**). This command starts your app with the debugger attached.  
=======
# Navigate through code with the Visual Studio debugger

The Visual Studio debugger can help you navigate through code to inspect the state of an app and show its execution flow. You can use keyboard shortcuts, debug commands, breakpoints, and other features to quickly get to the code you want to examine. Familiarity with debugger navigation commands and shortcuts makes it faster and easier to find and resolve app issues.  
>>>>>>> 8ea0332c
  
## Basic debugging  

To start your app with the debugger attached, press **F5**, select **Debug** > **Start Debugging**, or select the green arrow in the Visual Studio toolbar.  
  
 ![DBG&#95;Basics&#95;Start&#95;Debugging](../debugger/media/dbg_basics_start_debugging.png "DBG_Basics_Start_Debugging")  
  
While you're debugging, a yellow highlight shows the code line that will execute next.  
  
 ![DBG&#95;Basics&#95;Break&#95;Mode](../debugger/media/dbg_basics_break_mode.png "Break mode")  
  
Most debugger windows, like the **Modules** and **Watch** windows, are available only while the debugger is running. Some debugger features, such as viewing variable values in the **Locals** window or evaluating expressions in the **Watch** window, are available only while the debugger is paused at a breakpoint, also called *break mode*. 

In break mode, app execution is suspended while functions, variables, and objects remain in memory. You can examine the elements' positions and states to look for violations or bugs. For some project types, you can also make adjustments to the app while in break mode. For a video showing these features, see [Getting Started with the Debugger](https://www.youtube.com/watch?v=FtGCi5j30YU&list=PLReL099Y5nRfw6VNvzMkv0sabT2crbSpK&index=6).

If you break in code that doesn't have source or symbol (*.pdb*) files loaded, the debugger displays a **Source Files Not Found** or **Symbols Not Found** page that can help you find and load the files. See [Specify symbol (.pdb) and source files](../debugger/specify-symbol-dot-pdb-and-source-files-in-the-visual-studio-debugger.md). If you can't load the symbol or source files, you can still debug the assembly instructions in the **Disassembly** window. 

You don't always have to start debugging by starting an app at the beginning. You can also press **F11** to [step into code](#BKMK_Step_into__over__or_out_of_the_code), press **F10**  to [step over code](#BKMK_Step_over_Step_out), or [run to a specific location or function](#BKMK_Break_into_code_by_using_breakpoints_or_Break_All).    

##  Step through code

The debugger step commands help you inspect your app state or find out more about its execution flow. 

If you need to find the entry point in your app, start with **F10** or **F11**.  

### <a name="BKMK_Step_into__over__or_out_of_the_code"></a> Step into code line by line  

To stop on each line of code or statement while debugging, use **Debug** > **Step Into**, or press **F11**.  

The debugger steps through code statements, not physical lines. For example, an `if` clause can be written on one line:  
  
  ```csharp  
  int x = 42;  
  string s = "Not answered";  
  if( int x == 42) s = "Answered!";  
  ```  
  
  ```vb  
  Dim x As Integer = 42  
  Dim s As String = "Not answered"  
  If x = 42 Then s = "Answered!"  
  ```  

However, when you step into this line, the debugger treats the condition as one step, and the consequence as another. In the preceding example, the condition is true.  
  
On a nested function call, **Step Into** steps into the most deeply nested function. For example, if you use **Step Into** on a call like `Func1(Func2())`, the debugger steps into the function `Func2`.  

>[!TIP]
>As you execute each line of code, you can hover over variables to see their values, or use the [Locals](autos-and-locals-windows.md) and [Watch](watch-and-quickwatch-windows.md) windows to watch the values change. You can also visually trace the call stack while stepping into functions. See [Map methods on the call stack while debugging](../debugger/map-methods-on-the-call-stack-while-debugging-in-visual-studio.md). 

###  <a name="BKMK_Step_over_Step_out"></a> Step through code and skip some functions  

You may not care about a function while debugging, or you know it works, like well-tested library code. You can use the following commands to skip through code. The functions still execute, but the debugger skips over them.  
  
|Keyboard command|Debug menu command|Description|  
|----------------------|------------------|-----------------|  
|**F10**|**Step Over**|If the current line contains a function call, **Step Over** runs the code, then suspends execution at the first line of code after the called function returns.|  
|**Shift**+**F11**|**Step Out**|**Step Out** continues running code and suspends execution when the current function returns. The debugger skips through the current function.|  
  
##  <a name="BKMK_Break_into_code_by_using_breakpoints_or_Break_All"></a> Run to a specific location or function  

You may prefer to run directly to a specific location or function when you know exactly what code you want to inspect, or you know where you want to start debugging.  
  
### Run to a breakpoint in code  
  
To set a simple breakpoint in your code, click the far left margin next to the line of code where you want to suspend execution. You can also select the line and press **F9**, select **Debug** > **Toggle Breakpoint**, or right-click and select **Breakpoint** > **Insert Breakpoint**. The breakpoint appears as a red dot in the left margin next to the code line. The debugger suspends execution just before the line executes.
  
![Set a breakpoint](../debugger/media/dbg_basics_setbreakpoint.png "Set a breakpoint")  
  
Breakpoints in Visual Studio provide a rich set of additional functionality, such as conditional breakpoints and tracepoints. For details, see [Using breakpoints](../debugger/using-breakpoints.md).  
  
### Run to a function breakpoint  

You can tell the debugger to run until it reaches a specified function. You can specify the function by name, or you can choose it from the call stack.  
  
**To specify a function breakpoint by name**

1. Select **Debug** > **New Breakpoint** > **Function Breakpoint**
   
1. In the **New Function Breakpoint** dialog, type the name of the function and select its language.
   
   ![New Function Breakpoint dialog box](../debugger/media/dbg_execution_newbreakpoint.png "New Function Breakpoint")  
   
1. Select **OK**. 

If the function is overloaded or in more than one namespace, you can choose the one you want in the **Breakpoints** window.  

![Overloaded function breakpoints](../debugger/media/dbg_execution_overloadedbreakpoints.png "Overloaded function breakpoints")  
  
**To select a function breakpoint from the call stack** 
  
1. While debugging, open the **Call Stack** window by selecting **Debug** > **Windows** > **Call Stack**. 
   
1. In the **Call Stack** window, right-click a function and select **Run To Cursor**, or press **Ctrl**+**F10**.  

To visually trace the call stack, see [Map methods on the call stack while debugging](../debugger/map-methods-on-the-call-stack-while-debugging-in-visual-studio.md).  
  
### Run to a cursor location  

To run to the cursor location, in source code or the **Call Stack** window, select the line you want to break at, right-click and select **Run To Cursor**, or press **Ctrl**+**F10**. Selecting **Run To Cursor** is like setting a temporary breakpoint.

### Run to Click 

While paused in the debugger, you can hover over a statement in source code or the **Disassembly** window, and select the **Run execution to here** green arrow icon. Using **Run to Click** eliminates the need to set a temporary breakpoint.

![Run to Click](../debugger/media/dbg-run-to-click.png "Run to Click") 

> [!NOTE]
> **Run to Click** is new in [!include[vs_dev15](../misc/includes/vs_dev15_md.md)].
  
### Manually break into code  
  
To break in the next available line of code in a running app, select **Debug** > **Break All**, or press **Ctrl**+**Alt**+**Break**. 
  
##  <a name="BKMK_Set_the_next_statement_to_execute"></a> Move the pointer to change the execution flow  

While the debugger is paused, a yellow arrowhead in the margin of the source code or **Disassembly** window marks the location of the next statement to be executed. You can change the next statement to execute by moving this arrowhead. You can skip over a portion of code, or return to a previous line. Moving the pointer is useful for situations such as skipping a section of code that contains a known bug.  

 ![Move the pointer](../debugger/media/dbg_basics_example3.gif "Move the pointer")
  
To change the next statement to execute, the debugger must be in break mode. In the source code or **Disassembly** window, drag the yellow arrowhead to a different line, or right-click the line you want to execute next and select **Set Next Statement**. 

The program counter jumps directly to the new location, and instructions between the old and new execution points aren't executed. However, if you move the execution point backwards, the intervening instructions aren't undone.  

>[!CAUTION]
>- Moving the next statement to another function or scope usually results in call-stack corruption, causing a run-time error or exception. If you try moving the next statement to another scope, the debugger opens a dialog box with a warning and gives you a chance to cancel the operation. 
>- In Visual Basic, you cannot move the next statement to another scope or function.  
>- In native C++, if you have run-time checks enabled, setting the next statement can cause an exception to be thrown when execution reaches the end of the method.  
>- When Edit and Continue is enabled, **Set Next Statement** fails if you have made edits that Edit and Continue cannot remap immediately. This can occur, for example, if you have edited code inside a catch block. When this happens, an error message tells you that the operation is not supported.  
>- In managed code, you cannot move the next statement if:  
>   - The next statement is in a different method than the current statement.  
>   - Debugging was started by Just-In-Time debugging.  
>   - A call stack unwind is in progress.  
>   - A System.StackOverflowException or System.Threading.ThreadAbortException exception has been thrown.  
  
## <a name="BKMK_Restrict_stepping_to_Just_My_Code"></a>Debug non-user code  

By default, the debugger tries to debug only your app code by enabling a setting called *Just My Code*. For more details about how this feature works for different project types and languages, and how you can customize it, see [Just My Code](../debugger/just-my-code.md). 

To look at framework code, third-party library code, or system calls while debugging, you can disable Just My Code. In **Tools** (or **Debug**) > **Options** > **Debugging**, clear the **Enable Just My Code** check box. When Just My Code is disabled, non-user code appears in the debugger windows, and the debugger can step into the non-user code.  

> [!NOTE]
> Just My Code is not supported for device projects.  
  
### Debug system code

If you have loaded debugging symbols for Microsoft system code, and disabled Just My Code, you can step into a system call just as you can any other call.  
  
To load Microsoft symbols, see [Configure symbol locations and loading options](specify-symbol-dot-pdb-and-source-files-in-the-visual-studio-debugger.md#configure-symbol-locations-and-loading-options).  
  
**To load symbols for a specific system component:**

1. While you're debugging, open the **Modules** window by selecting **Debug** > **Windows** > **Modules**, or pressing **Ctrl**+**Alt**+**U**.  
  
1. In the **Modules** window, you can tell which modules have symbols loaded in the **Symbol Status** column. Right-click the module that you want to load symbols for, and select **Load Symbols**.  
  
##  <a name="BKMK_Step_into_properties_and_operators_in_managed_code"></a> Step into properties and operators in managed code  
<<<<<<< HEAD
 The debugger steps over properties and operators in managed code by default. In most cases, this provides a better debugging experience. To enable stepping into properties or operators, choose **Debug** > **Options**. On the **Debugging** > **General** page, clear the **Step over properties and operators (Managed only)** check box.

## See also
 [What is debugging?](../debugger/what-is-debugging.md)  
 [Write better C# code using Visual Studio](../debugger/write-better-code-with-visual-studio.md)  
 [First look at debugging](../debugger/debugger-feature-tour.md) 
=======
 By default, the debugger steps over properties and operators in managed code. Stepping over properties and operators usually provides a better debugging experience. To enable stepping into properties and operators, in **Tools** (or **Debug**) > **Options** > **Debugging** > **General**, clear the **Step over properties and operators (Managed only)** check box.
>>>>>>> 8ea0332c
<|MERGE_RESOLUTION|>--- conflicted
+++ resolved
@@ -17,17 +17,9 @@
 ms.workload: 
   - "multiple"
 ---
-<<<<<<< HEAD
-# Navigate Code with the Visual Studio Debugger
-Get familiar with commands and shortcuts to navigate code in the debugger and that will make it faster and easier to find and resolve issues in your app. While you navigate code in the debugger, you can inspect the state of your app or learn more about its execution flow.  
-
-## Start debugging  
- Often, you start a debugging session using **F5** (**Debug** > **Start Debugging**). This command starts your app with the debugger attached.  
-=======
 # Navigate through code with the Visual Studio debugger
 
 The Visual Studio debugger can help you navigate through code to inspect the state of an app and show its execution flow. You can use keyboard shortcuts, debug commands, breakpoints, and other features to quickly get to the code you want to examine. Familiarity with debugger navigation commands and shortcuts makes it faster and easier to find and resolve app issues.  
->>>>>>> 8ea0332c
   
 ## Basic debugging  
 
@@ -185,13 +177,9 @@
 1. In the **Modules** window, you can tell which modules have symbols loaded in the **Symbol Status** column. Right-click the module that you want to load symbols for, and select **Load Symbols**.  
   
 ##  <a name="BKMK_Step_into_properties_and_operators_in_managed_code"></a> Step into properties and operators in managed code  
-<<<<<<< HEAD
  The debugger steps over properties and operators in managed code by default. In most cases, this provides a better debugging experience. To enable stepping into properties or operators, choose **Debug** > **Options**. On the **Debugging** > **General** page, clear the **Step over properties and operators (Managed only)** check box.
 
 ## See also
  [What is debugging?](../debugger/what-is-debugging.md)  
  [Write better C# code using Visual Studio](../debugger/write-better-code-with-visual-studio.md)  
- [First look at debugging](../debugger/debugger-feature-tour.md) 
-=======
- By default, the debugger steps over properties and operators in managed code. Stepping over properties and operators usually provides a better debugging experience. To enable stepping into properties and operators, in **Tools** (or **Debug**) > **Options** > **Debugging** > **General**, clear the **Step over properties and operators (Managed only)** check box.
->>>>>>> 8ea0332c
+ [First look at debugging](../debugger/debugger-feature-tour.md) 
---
title: "Messages View | Microsoft Docs"
<<<<<<< HEAD
description: Messages View displays the message stream of a window, process, or thread. Learn how to open Messages View, and how to stop message logging.
=======
description: Each window, thread, and process has an associated message stream that can be viewed in a Messages View window. Learn how to open and control a Messages View.
>>>>>>> af230328
ms.custom: SEO-VS-2020
ms.date: "11/04/2016"
ms.topic: "conceptual"
f1_keywords:
  - "vs.externaltools.spyplus.messagesview"
helpviewer_keywords:
  - "Messages view"
ms.assetid: 14c2a786-c23a-4b2d-acad-8c32a856c70d
author: "mikejo5000"
ms.author: "mikejo"
manager: jillfra
ms.workload:
  - "multiple"
---
# Messages View
Each window has an associated message stream. A Messages view window displays this message stream. The window handle, message code, and message are shown. You can create a Messages view for a thread or process as well. This allows you to view messages sent to all windows owned by a specific process or thread, which is particularly useful for capturing window initialization messages.

 A typical Messages view window appears below. Note that the first column contains the window handle, and the second column contains a message code (explained in [Message Codes](../debugger/message-codes.md)). Decoded message parameters and return values are on the right.

 ![Spy&#43;&#43; Messages View](../debugger/media/spy--_messagesview.png "Spy++_MessagesView")
Spy++ Messages View

## Procedures

#### To open a Messages view for a window, process, or thread

1. Move the focus to a [Windows View](../debugger/windows-view.md), [Processes View](../debugger/processes-view.md), or [Threads View](../debugger/threads-view.md) window.

2. Find the node for the item whose messages you want to examine, and select it.

3. From the **Spy** menu, choose **Log Messages**.

     The [Message Options Dialog Box](../debugger/message-options-dialog-box.md) opens.

4. Select the options for the message you want to display.

5. Press **OK** to begin logging messages.

     A Messages view window opens, and a **Messages** menu is added to the Spy++ toolbar. Depending upon the options selected, messages begin streaming into the active Messages view window.

6. When you have enough messages, choose **Stop Logging** from the **Messages** menu.

## In This Section
 [Controlling Messages View](../debugger/how-to-control-messages-view.md)
 Explains how to manage Messages view.

 [Opening Messages View from Find Window](../debugger/how-to-open-messages-view-from-find-window.md)
 Explains how to open Messages view from the Find Window dialog box.

 [Searching for a Message in Messages View](../debugger/how-to-search-for-a-message-in-messages-view.md)
 Explains how to find a specific message in Messages view.

 [Starting and Stopping the Message Log Display](../debugger/how-to-start-and-stop-the-message-log-display.md)
 Explains how to start and stop message logging.

 [Message Codes](../debugger/message-codes.md)
 Defines the codes for messages listed in Messages view.

 [Displaying Message Properties](../debugger/how-to-display-message-properties.md)
 How to show more information about a message.

## Related Sections
 [Spy++ Views](../debugger/spy-increment-views.md)
 Explains the Spy++ tree views of windows, messages, processes, and threads.

 [Using Spy++](../debugger/using-spy-increment.md)
 Introduces the Spy++ tool and explains how it can be used.

 [Message Options Dialog Box](../debugger/message-options-dialog-box.md)
 Used to select which messages are listed in the active Messages view.

 [Message Search Dialog Box](../debugger/message-search-dialog-box.md)
 Used to find the node for a specific message in Messages view.

 [Message Properties Dialog Box](../debugger/message-properties-dialog-box.md)
 Used to display the properties of a message selected in Message view.

 [Spy++ Reference](../debugger/spy-increment-reference.md)
 Includes sections describing each Spy++ menu and dialog box.<|MERGE_RESOLUTION|>--- conflicted
+++ resolved
@@ -1,10 +1,6 @@
 ---
 title: "Messages View | Microsoft Docs"
-<<<<<<< HEAD
-description: Messages View displays the message stream of a window, process, or thread. Learn how to open Messages View, and how to stop message logging.
-=======
 description: Each window, thread, and process has an associated message stream that can be viewed in a Messages View window. Learn how to open and control a Messages View.
->>>>>>> af230328
 ms.custom: SEO-VS-2020
 ms.date: "11/04/2016"
 ms.topic: "conceptual"

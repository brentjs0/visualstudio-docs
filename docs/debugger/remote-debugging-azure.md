---
title: "Remote Debug ASP.NET Core on IIS and Azure | Microsoft Docs"
ms.custom: "remotedebugging"
ms.date: "05/21/2018"
ms.technology: "vs-ide-debug"
ms.topic: "conceptual"
ms.assetid: a6c04b53-d1b9-4552-a8fd-3ed6f4902ce6
author: "mikejo5000"
ms.author: "mikejo"
manager: douge
ms.workload: 
  - "aspnet"
  - "dotnetcore"
  - "azure"
---

# Remote Debug ASP.NET Core on IIS in Azure in Visual Studio 2017

This guide explains how to set up and configure a Visual Studio 2017 ASP.NET Core app, deploy it to IIS using Azure, and attach the remote debugger from Visual Studio.

The recommended way to remote debug on Azure depends on your scenario:

* To debug ASP.NET Core on Azure App Service, see [Debug Azure apps using the Snapshot Debugger](../debugger/debug-live-azure-applications.md). This is the recommended method.
* To debug ASP.NET Core on Azure App Service using more traditional debugging features, follow steps in this topic (see the section [Remote debug on Azure App Service](#remote_debug_azure_app_service)).

    In this scenario, you must deploy your app from Visual Studio to Azure but you do not need to manually install or configure IIS or the remote debugger (these components are represented with dotted lines), as shown in the following illustration.

    ![Remote debugger components](../debugger/media/remote-debugger-azure-app-service.png "Remote_debugger_components")

* To debug IIS on an Azure VM, follow steps in this topic (see the section [Remote Debug on an Azure VM](#remote_debug_azure_vm)). This allows you to use a customized configuration of IIS, but the setup and deployment steps are more complicated.

    For an Azure VM, you must deploy your app from Visual Studio to Azure and you also need to manually install the IIS role and the remote debugger, as shown in the following illustration.

    ![Remote debugger components](../debugger/media/remote-debugger-azure-vm.png "Remote_debugger_components")

* To debug ASP.NET Core on Azure Service Fabric, see [Debug a remote Service Fabric application](/azure/service-fabric/service-fabric-debugging-your-application#debug-a-remote-service-fabric-application).

> [!WARNING]
> Be sure to delete the Azure resources that you create when you have completed the steps in this tutorial. That way you can avoid incurring unnecessary charges.


### Requirements

Debugging between two computers connected through a proxy is not supported. Debugging over a high latency or low bandwidth connection, such as dialup Internet, or over the Internet across countries is not recommended and may fail or be unacceptably slow. For a complete list of requirements, see [Requirements](../debugger/remote-debugging.md#requirements_msvsmon).

## Create the ASP.NET Core application on the Visual Studio 2017 computer 

1. Create a new ASP.NET Core application. (Choose **File > New > Project**, then select **Visual C# > Web > ASP.NET Core Web Application**).

    In the **ASP.NET Core** templates section, select **Web Application**.

2. Make sure that **ASP.NET Core 2.0** is selected, that **Enable Docker Support** is **not** selected and that **Authentication** is set to **No Authentication**.

3. Name the project **MyASPApp** and click **OK** to create the new solution.

4. Open the About.cshtml.cs file and set a breakpoint in the `OnGet` method (in older templates, open HomeController.cs instead and set the breakpoint in the `About()` method).

## <a name="remote_debug_azure_app_service"></a> Remote Debug ASP.NET Core on an Azure App Service

From Visual Studio, you can quickly publish and debug your app to a fully provisioned instance of IIS. However, the configuration of IIS is preset and you cannot customize it. For more detailed instructions, see [Deploy an ASP.NET Core web app to Azure using Visual Studio](/aspnet/core/tutorials/publish-to-azure-webapp-using-vs). (If you need the ability to customize IIS, try debugging on an [Azure VM](#BKMK_azure_vm).) 

#### To deploy the app and remote debug using Server Explorer

1. In Visual Studio, right-click the project node and choose **Publish**.

    If you have previously configured any publishing profiles, the **Publish** pane appears. Click **New profile**.

1. Choose **Azure App Service** from the **Publish** dialog box, select **Create New**, and follow the prompts to publish.

    For detailed instructions, see [Deploy an ASP.NET Core web app to Azure using Visual Studio](/aspnet/core/tutorials/publish-to-azure-webapp-using-vs).

    ![Publish to Azure App Service](../debugger/media/remotedbg_azure_app_service_profile.png)

1. Open **Server Explorer** (**View** > **Server Explorer**), right-click on the App Service instance and choose **Attach Debugger**.

1. In the running ASP.NET application, click the link to the **About** page.

    The breakpoint should be hit in Visual Studio.

    That's it! The rest of the steps in this topic apply to remote debugging on an Azure VM.

## <a name="remote_debug_azure_vm"></a> Remote Debug ASP.NET Core on an Azure VM

You can create an Azure VM for Windows Server and then install and configure IIS and the other required software components. This takes more time than deploying to an Azure App Service and requires that you follow the remaining steps in this tutorial.

First, follow all the steps described in [Install and run IIS](/azure/virtual-machines/windows/quick-create-portal).

When you open port 80 in the Network security group, also open port 4022 for the Remote Debugger. That way, you won't have to open it later.

### App already running in IIS on the Azure VM?

This article includes steps on setting up a basic configuration of IIS on Windows server and deploying the app from Visual Studio. These steps are included to make sure that the server has the required components installed, that the app can run correctly, and that you are ready to remote debug.

* If your app is running in IIS and you just want to download the remote debugger and start debugging, go to [Download and Install the remote tools on Windows Server](#BKMK_msvsmon).

* If you want help to make sure that your app is set up, deployed, and running correctly in IIS so that you can debug, follow all the steps in this topic.

### Update browser security settings on Windows Server

If Enhanced Security Configuration is enabled in Internet Explorer (it is enabled by default), then you may need to add some domains as trusted sites to enable you to download some of the web server components. Add the trusted sites by going to **Internet Options > Security > Trusted Sites > Sites**. Add the following domains.

- microsoft.com
- go.microsoft.com
- download.microsoft.com
- iis.net

When you download the software, you may get requests to grant permission to load various web site scripts and resources. Some of these resources are not required, but to simplify the process, click **Add** when prompted.

### Install ASP.NET Core on Windows Server

1. Install the [.NET Core Windows Server Hosting](https://aka.ms/dotnetcore-2-windowshosting) bundle on the hosting system. The bundle will install the .NET Core Runtime, .NET Core Library, and the ASP.NET Core Module. For more in-depth instructions, see [Publishing to IIS](/aspnet/core/publishing/iis?tabs=aspnetcore2x#iis-configuration).

    > [!NOTE]
    > If the system doesn't have an Internet connection, obtain and install the *[Microsoft Visual C++ 2015 Redistributable](https://www.microsoft.com/download/details.aspx?id=53840)* before installing the .NET Core Windows Server Hosting bundle.

3. Restart the system (or execute **net stop was /y** followed by **net start w3svc** from a command prompt to pick up a change to the system PATH).

## Choose a deployment option

If you need help to deploy the app to IIS, consider these options:

* Deploy by creating a publish settings file in IIS and importing the settings in Visual Studio. In some scenarios, this is a fast way to deploy your app. When you create the publish settings file, permissions are automatically set up in IIS.

* Deploy by publishing to a local folder and copying the output by a preferred method to a prepared app folder on IIS.

## (Optional) Deploy using a publish settings file

You can use this option create a publish settings file and import it into Visual Studio.

> [!NOTE]
> This deployment method uses Web Deploy. If you want to configure Web Deploy manually in Visual Studio instead of importing the settings, you can install Web Deploy 3.6 instead of Web Deploy 3.6 for Hosting Servers. However, if you configure Web Deploy manually, you will need to make sure that an app folder on the server is configured with the correct values and permissions (see [Configure ASP.NET Web site](#BKMK_deploy_asp_net)).

### Install and configure Web Deploy for Hosting Servers on Windows Server

[!INCLUDE [install-web-deploy-with-hosting-server](../deployment/includes/install-web-deploy-with-hosting-server.md)]

### Create the publish settings file in IIS on Windows Server

[!INCLUDE [install-web-deploy-with-hosting-server](../deployment/includes/create-publish-settings-iis.md)]

### Import the publish settings in Visual Studio and deploy

[!INCLUDE [install-web-deploy-with-hosting-server](../deployment/includes/import-publish-settings-vs.md)]

After the app deploys successfully, it should start automatically. If the app does not start from Visual Studio, start the app in IIS. For ASP.NET Core, you need to make sure that the Application pool field for the **DefaultAppPool** is set to **No Managed Code**.

1. In the **Settings** dialog box, enable debugging by clicking **Next**, choose a **Debug** configuration, and then choose **Remove additional files at destination** under the **File Publish** options.

    > [!NOTE]
    > If you choose a Release configuration, you disable debugging in the *web.config* file when you publish.

1. Click **Save**.

## (Optional) Deploy by publishing to a local folder

You can use this option to deploy your app if you want to copy the app to IIS using Powershell, RoboCopy, or you want to manually copy the files.

### <a name="BKMK_deploy_asp_net"></a> Configure the ASP.NET Web site on the Windows Server computer

If you are importing publish settings, you can skip this section.

1. Open the **Internet Information Services (IIS) Manager** and go to **Sites**.

2. Right-click the **Default Web Site** node and select **Add Application**.

3. Set the **Alias** field to **MyASPApp** and the Application pool field to **No Managed Code**. Set the **Physical path** to **C:\Publish** (where you will later deploy the ASP.NET project).

4. With the site selected in the IIS Manager, choose **Edit Permissions**, and make sure that IUSR, IIS_IUSRS, or the user configured for the Application Pool is an authorized user with Read & Execute rights.

    If you don't see one of these users with access, go through steps to add IUSR as a user with Read & Execute rights.

### (Optional) Publish and Deploy the app by publishing to a local folder from Visual Studio

If you're not using Web Deploy, you must publish and deploy the app using the file system or other tools. You can start by creating a package using the file system, and then either deploy the package manually or use other tools like PowerShell, RoboCopy, or XCopy. In this section, we assume you are manually copying the package if you are not using Web Deploy.

[!INCLUDE [remote-debugger-deploy-app-local](../debugger/includes/remote-debugger-deploy-app-local.md)]

### <a name="BKMK_msvsmon"></a> Download and Install the remote tools on Windows Server

In this tutorial, we are using Visual Studio 2017.

If you have trouble opening the page with the remote debugger download, see [Unblock the file download](../../debugger/remote-debugging.md#unblock_msvsmon) for help.

[!INCLUDE [remote-debugger-download](../debugger/includes/remote-debugger-download.md)]
  
### <a name="BKMK_setup"></a> Set up the remote debugger on Windows Server

[!INCLUDE [remote-debugger-configuration](../debugger/includes/remote-debugger-configuration.md)]

> [!NOTE]
> If you need to add permissions for additional users, change the authentication mode, or port number for the remote debugger, see [Configure the remote debugger](../debugger/remote-debugging.md#configure_msvsmon).

### <a name="BKMK_attach"></a> Attach to the ASP.NET application from the Visual Studio computer

1. On the Visual Studio computer, open the **MyASPApp** solution.
2. In Visual Studio, click **Debug > Attach to Process** (Ctrl + Alt + P).

    > [!TIP]
    > In Visual Studio 2017, you can re-attach to the same process you previously attached to by using **Debug > Reattach to Process...** (Shift+Alt+P). 

3. Set the Qualifier field to **\<remote computer name>:4022**.
4. Click **Refresh**.
    You should see some processes appear in the **Available Processes** window.

    If you don't see any processes, try using the IP address instead of the remote computer name (the port is required). You can use `ipconfig` in a command line to get the IPv4 address.

    If you want to use the **Find** button, you may need to [open UDP port 3702](#bkmk_openports) on the server.

5. Check  **Show processes from all users**.
<<<<<<< HEAD
6. Type the first letter of a process name to quickly find *dotnet.exe* (for ASP.NET Core).
   
   For an ASP.NET Core app, the previous process name was *dnx.exe*.
=======
6. Type the first letter of a process name to quickly find **dotnet.exe** (for ASP.NET Core).

    For an ASP.NET Core app, the previous process name was dnx.exe.
>>>>>>> d5ffba1a

    ![RemoteDBG_AttachToProcess](../debugger/media/remotedbg_attachtoprocess_aspnetcore.png "RemoteDBG_AttachToProcess")

7. Click **Attach**.

8. Open the remote computer's website. In a browser, go to **http://\<remote computer name>**.
    
    You should see the ASP.NET web page.
9. In the running ASP.NET application, click the link to the **About** page.

    The breakpoint should be hit in Visual Studio.

### <a name="bkmk_openports"></a> Troubleshooting: Open required ports on Windows Server

In most setups, required ports are opened by the installation of ASP.NET and the remote debugger. However, if you are troubleshooting deployment issues and the app is hosted behind a firewall, you may need to verify that the correct ports are open.

On an Azure VM, you must open ports through the [Network security group](/azure/virtual-machines/virtual-machines-windows-hero-role#open-port-80). 

Required ports:

- 80 - Required for IIS
- 4022 - Required for remote debugging from Visual Studio 2017 (see [Remote Debugger Port Assignments](../debugger/remote-debugger-port-assignments.md) for more information).
- UDP 3702 - (Optional) Discovery port enables you to the **Find** button when attaching to the remote debugger in Visual Studio.

In addition, these ports should already be opened by the ASP.NET installation:
- 8172 - (Optional) Required for Web Deploy to deploy the app from Visual Studio
<|MERGE_RESOLUTION|>--- conflicted
+++ resolved
@@ -207,15 +207,10 @@
     If you want to use the **Find** button, you may need to [open UDP port 3702](#bkmk_openports) on the server.
 
 5. Check  **Show processes from all users**.
-<<<<<<< HEAD
+
 6. Type the first letter of a process name to quickly find *dotnet.exe* (for ASP.NET Core).
    
    For an ASP.NET Core app, the previous process name was *dnx.exe*.
-=======
-6. Type the first letter of a process name to quickly find **dotnet.exe** (for ASP.NET Core).
-
-    For an ASP.NET Core app, the previous process name was dnx.exe.
->>>>>>> d5ffba1a
 
     ![RemoteDBG_AttachToProcess](../debugger/media/remotedbg_attachtoprocess_aspnetcore.png "RemoteDBG_AttachToProcess")
 

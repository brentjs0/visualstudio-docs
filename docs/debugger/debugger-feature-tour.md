--- conflicted
+++ resolved
@@ -1,18 +1,10 @@
 ---
 title: "First look at the debugger"
 description: "Get started debugging applications using the Visual Studio debugger"
-<<<<<<< HEAD
-
-ms.date: 07/26/2021
-ms.topic: tutorial
-=======
-ms.custom: ""
+ms.topic: conceptual
 ms.date: 09/23/2021
-ms.topic: conceptual
->>>>>>> 2764edd9
 helpviewer_keywords:
   - "debugger"
-ms.assetid: c763d706-3213-494f-b4d2-990b6e1ec456
 author: mikejo5000
 ms.author: mikejo
 manager: jmartens
@@ -20,6 +12,7 @@
 ms.workload:
   - "multiple"
 ---
+
 # First look at the Visual Studio Debugger
 
 This topic introduces the debugger tools provided by Visual Studio. In the Visual Studio context, when you *debug your app*, it usually means that you are running the application with the debugger attached (that is, in debugger mode). When you do this, the debugger provides many ways to see what your code is doing while it runs. You can step through your code and look at the values stored in variables, you can set watches on variables to see when values change, you can examine the execution path of your code, et al. If this is the first time that you've tried to debug code, you may want to read [Debugging for absolute beginners](../debugger/debugging-absolute-beginners.md) before going through this topic.

---
title: "R Tools options in Visual Studio | Microsoft Docs"
ms.custom: ""
ms.date: 12/04/2017
ms.reviewer: ""
ms.suite: ""
ms.technology: 
  - "devlang-r"
ms.devlang: r
ms.tgt_pltfrm: ""
f1_keywords: 
  - "vs.toolsoptionspages.text_editor.r.advanced"
  - "vs.toolsoptionspages.r_tools"
  - "vs.toolsoptionspages.r_tools.advanced"
  - "vs.toolsoptionspages.r_tools.#150"
ms.topic: "article"
caps.latest.revision: 1
author: "kraigb"
ms.author: "kraigb"
manager: ghogen
---

# R Tools for Visual Studio options
<<<<<<< HEAD

Settings are access through the **R Tools > Options** menu, or through **Tools > Options** and scrolling to **R Tools**:

  ![Options dialog for R Tools](media/options-dialog.png)
=======
>>>>>>> 6787122e

Options and settings specific to R are accessed using the methods below. You must select the **Show all settings** box at the bottom of the **Options** dialog box for all of these sections to appear.

- Code formatting options (see [Editor options](code-editing.md#editor-options): **Tools > Options** menu, then select **Text Editor > R > Formatting**
- Linting options (see [Linting](code-linting.md)): **Tools > Options** menu, then select **Text Editor > R > Lint**
- Advanced editor options ([described in this topic](#text-editor-r-advanced-options)): **Tools > Options** menu, then select **Text Editor > R > Advanced**
- Behavioral options ([described in this topic](#r-tools-advanced-options)): **R Tools > Options** menu, or **Tools > Options**, then scroll to **R Tools**.

The **R Tools > Data Science Settings** command affects also a number of different settings in Visual Studio overall. This command is described in the next section.

<a name="data-scientist-layout"></a>

## R Tools > Data Science Settings

The **R Tools > Data Science Settings** menu item configures the Visual Studio IDE with a layout that's optimized for the needs of data scientists. Specifically, this option opens the [Interactive](interactive-repl.md), [Variable Explorer](variable-explorer.md), and [Workspaces](workspaces.md) windows:

![Data scientist window layout in Visual Studio](media/installation-data-scientist-layout-result.png)

<<<<<<< HEAD
> [!Important]
> To revert to other Visual Studio settings later on, first use the **Tools > Import and Export Settings** command, select **Export selected environment settings**, and specify a file name. To restore those settings, use the same command and select **Import selected environment settings**. You can also use the same commands if you change the data scientist layout and want to return to it later on, rather than using the **Data Science Settings** command directly.
=======
To revert to other Visual Studio settings later on, first use the **Tools > Import and Export Settings** command, select **Export selected environment settings**, and specify a file name. To restore those settings, use the same command and select **Import selected environment settings**. You can also use the same commands if you change the data scientist layout and want to return to it later on, rather than using the **Data Science Settings** command directly.

## Text Editor > R > Advanced options

These options control the behavior of formatting, IntelliSense, outlining, indenting, and syntax checking for R.

![Options dialog for R text editor advanced options](media/options-dialog-advanced-text-editor.png)

Each option is set to either on or off to control the behavior in question. For details on what each option affects, look at the help pane at the bottom of the dialog box. Note that you can drag the top of that help pane up to make the pane larger.

![Expanded help pane in the R text editor advanced options dialog](media/options-dialog-advanced-text-editor2.png)

## R Tools > Advanced options

The **R Tools > Options** menu command opens the **Options** dialog to the R options:

  ![Options dialog for R Tools](media/options-dialog.png)

The following sections describe the different options available on this page.
>>>>>>> 6787122e

### Debugging

These options control how values are handled in [Variable Explorer](variable-explorer.md) and in debugger windows like Watch and Locals (see [Debugging](debugging.md)).

| Option | Default value | Description |
| --- | --- | --- |
| Evaluate active bindings | `True` | When `True`, ensures that you always see the most up-to-date value when inspecting variables and properties. The risk is that evaluating the expressions may cause side-effects, depending on how they were implemented. |
| Show dot-prefixed variables | `False` | Specifies whether variables prefixed with `.` are shown. |

### Grid view

| Option | Default value | Description |
| --- | --- | --- |
| Dynamic evaluation | `False` | By default, the `View(<expression>)` function takes a snapshot of data as a data frame, which can consume considerable memory with large data sets. Setting this option to `True` means that the expression is evaluated when the grid refreshes to fetch only that data that is displayed. However, if the expression changes the data also changes, which may be unsuitable for dplyr pip expressions. |

### Help

| Option | Default value | Description |
| --- | --- | --- |
| F1 Web browser | `Internal` | Controls how help is displayed when you are searching for a term using Ctrl+F1. When set to `Internal`, help is rendered within a tool window in Visual Studio. When set to `External`, help appears in your default web browser. |
| F1 Web Search String | `R site:stackoverflow.com` | Controls how search terms are passed to your search engine when you press Ctrl+F1 on a term in the editor. By default the string is `R site:stackoverflow.com`, which appends `R` to your search term. The `site:stackoverflow.com` is a directive to the search engine that tells it to scope the search to pages within the `stackoverflow.com` domain. |
| R Help Browser | `Automatic` | Controls how help is displayed when you are searching the R documentation using F1, `?`, or `??`. When set to `Automatic`, help renders in the appropriate window. For example, HTML help appears within a Visual Studio tool window, whereas PDFs appear in your default PDF program. When set to `External`, help is rendered in your default web browser. |

### History

| Option | Default value | Description |
| --- | --- | --- |
| Always save history | `True` | Controls whether RTVS writes your command history to a `.RHistory` file in your working directory whenever the project is closed. Saving the history happens even if you don't save your project before you exit. |
| Reset search filter | `True` | Determines whether the History window can filter your command history to show only the commands that substring match against the filter term in the R History dialog. This setting determines whether to reset your History search filter whenever you run a new command or switch to a new project, which triggers the load of a different `.RHistory` file. The default setting of `True` minimizes surprise when you run a command with a filter set, and you wonder why the command you just ran didn't show up in the History. |
| Use multiline selection | `True` | Specifies whether you can select a multi-line statement in History with a single click. Also enables up/down arrow navigation in the Interactive Windows by statements rather than lines. |

### HTML

| Option | Default value | Description |
| --- | --- | --- |
| HTML Pages browser | `External` | Determines where content such as a `ggvis` plot, or a `shiny` application is rendered. `Internal` shows HTML output within a tool window in Visual Studio; `External` displays HTML output in your default browser. |

### Logging

| Option | Default value | Description |
| --- | --- | --- |
| Log events | `Normal` | Controls the verbosity of the logging used for RTVS diagnostics. The default setting of `Normal` creates a log file in your `TEMP` directory. When set to `Traffic`, RTVS logs all commands, and responses in your session. These log files never leave your machine, but may be helpful for diagnosing problems in RTVS. |

### Markdown

| Option | Default value | Description |
| --- | --- | --- |
| Markdown preview browser | `External` | Determines where RMarkdown HTML output is displayed. `Internal` shows RMarkdown HTML document within a tool window in Visual Studio; `External` displays RMarkdown HTML using your default browser. |

### R Engine

| Option | Default value | Description |
| --- | --- | --- |
| Code page | `(OS Default)` | Sets the code page (locale) for R. By default it uses the underlying locale of the operating system. | 
| CRAN Mirror | `(Use .Rprofile)` | Sets the default CRAN mirror for package installations. The default setting of `Use .Rprofile` respects the CRAN Mirror settings in your `.RProfile` file. |

### Workspace

| Option | Default value | Description |
| --- | --- | --- |
| Load workspace when project opens | `No` | Setting to `Yes` enables loading of session data from the `.RData` file into the global environment when the project is opened. |
| Prompt to save workspace on reset | `Yes` | Setting to `No` disables prompting of saving your workspace when you click on the Reset button in the Interactive Window. |
| Save workspace when project closes | `No` | Setting to `Yes` enables saving the global environment to the `.RData` file when the project is closed. |
<<<<<<< HEAD
| Show confirmation dialog before switching workspaces | `Yes` | Setting to `No` disables prompting the user for confirmation when switching between different workspaces. See [switching between workspaces](workspaces.md#switching-between-workspaces) |
=======
| Show confirmation dialog before switching workspaces | `Yes` | Setting to `No` disables prompting the user for confirmation when switching between different workspaces. See [switching between workspaces](workspaces.md#switching-between-workspaces) |
| Show machine load indicator | `False` | Controls visibility of the CPU/Memory/Network load indicator in the status bar. Because the indicator incurs network traffic, it's helpful to keep this `False` in remote metered scenarios. Changing this option requires that you restart Visual Studio. |
>>>>>>> 6787122e
<|MERGE_RESOLUTION|>--- conflicted
+++ resolved
@@ -21,13 +21,10 @@
 ---
 
 # R Tools for Visual Studio options
-<<<<<<< HEAD
 
-Settings are access through the **R Tools > Options** menu, or through **Tools > Options** and scrolling to **R Tools**:
+Settings are accessed through the **R Tools > Options** menu, or through **Tools > Options** and scrolling to **R Tools**:
 
   ![Options dialog for R Tools](media/options-dialog.png)
-=======
->>>>>>> 6787122e
 
 Options and settings specific to R are accessed using the methods below. You must select the **Show all settings** box at the bottom of the **Options** dialog box for all of these sections to appear.
 
@@ -46,10 +43,6 @@
 
 ![Data scientist window layout in Visual Studio](media/installation-data-scientist-layout-result.png)
 
-<<<<<<< HEAD
-> [!Important]
-> To revert to other Visual Studio settings later on, first use the **Tools > Import and Export Settings** command, select **Export selected environment settings**, and specify a file name. To restore those settings, use the same command and select **Import selected environment settings**. You can also use the same commands if you change the data scientist layout and want to return to it later on, rather than using the **Data Science Settings** command directly.
-=======
 To revert to other Visual Studio settings later on, first use the **Tools > Import and Export Settings** command, select **Export selected environment settings**, and specify a file name. To restore those settings, use the same command and select **Import selected environment settings**. You can also use the same commands if you change the data scientist layout and want to return to it later on, rather than using the **Data Science Settings** command directly.
 
 ## Text Editor > R > Advanced options
@@ -69,7 +62,6 @@
   ![Options dialog for R Tools](media/options-dialog.png)
 
 The following sections describe the different options available on this page.
->>>>>>> 6787122e
 
 ### Debugging
 
@@ -134,9 +126,5 @@
 | Load workspace when project opens | `No` | Setting to `Yes` enables loading of session data from the `.RData` file into the global environment when the project is opened. |
 | Prompt to save workspace on reset | `Yes` | Setting to `No` disables prompting of saving your workspace when you click on the Reset button in the Interactive Window. |
 | Save workspace when project closes | `No` | Setting to `Yes` enables saving the global environment to the `.RData` file when the project is closed. |
-<<<<<<< HEAD
 | Show confirmation dialog before switching workspaces | `Yes` | Setting to `No` disables prompting the user for confirmation when switching between different workspaces. See [switching between workspaces](workspaces.md#switching-between-workspaces) |
-=======
-| Show confirmation dialog before switching workspaces | `Yes` | Setting to `No` disables prompting the user for confirmation when switching between different workspaces. See [switching between workspaces](workspaces.md#switching-between-workspaces) |
-| Show machine load indicator | `False` | Controls visibility of the CPU/Memory/Network load indicator in the status bar. Because the indicator incurs network traffic, it's helpful to keep this `False` in remote metered scenarios. Changing this option requires that you restart Visual Studio. |
->>>>>>> 6787122e
+| Show machine load indicator | `False` | Controls visibility of the CPU/Memory/Network load indicator in the status bar. Because the indicator incurs network traffic, it's helpful to keep this `False` in remote metered scenarios. Changing this option requires that you restart Visual Studio. |
---
title: "Parameter Element | Microsoft Docs"
ms.custom: ""
ms.date: "03/13/2017"
ms.reviewer: ""
ms.suite: ""
ms.technology:
  - "vs-ide-sdk"
ms.tgt_pltfrm: ""
ms.topic: "article"
dev_langs:
  - "VB"
  - "CSharp"
  - "C++"
  - "jsharp"
<<<<<<< HEAD
helpviewer_keywords:
=======
  - "xml"
helpviewer_keywords: 
>>>>>>> a5d60195
  - "Parameter element [MSBuild]"
  - "<Parameter> element [MSBuild]"
ms.assetid: b273afff-b500-4e97-8cfd-31f39fa64a51
caps.latest.revision: 7
author: "kempb"
ms.author: "kempb"
manager: "ghogen"
translation.priority.ht:
  - "cs-cz"
  - "de-de"
  - "es-es"
  - "fr-fr"
  - "it-it"
  - "ja-jp"
  - "ko-kr"
  - "pl-pl"
  - "pt-br"
  - "ru-ru"
  - "tr-tr"
  - "zh-cn"
  - "zh-tw"
---
# Parameter Element
Contains information about a specific parameter for a task that is generated by a `UsingTask``TaskFactory`.  The name of the element is the name of the parameter.  For more informations, see [UsingTask Element (MSBuild)](../msbuild/usingtask-element-msbuild.md).  

 \<Project>  
 \<UsingTask>  
 \<ParameterGroup>  
 \<Parameter>  

## Syntax  

```  
<ParameterGroup ParameterType="SystemType"  
    Output="true/false"  
    Required="true/false" />  
```  

## Attributes and Elements  
 The following sections describe attributes, child elements, and parent elements.  

### Attributes  

|Attribute|Description|  
|---------------|-----------------|  
|`ParameterType`|Optional attribute.<br /><br /> The .NET type of the parameter, for example, "System.String".|  
|`Output`|Optional Boolean attribute.<br /><br /> If `true`, this parameter is an output parameter for the task. By default, the value is `false`.|  
|`Required`|Optional Boolean attribute.<br /><br /> If `true`, this parameter is an required parameter for the task. By default, the value is `false`.|  

### Child Elements  
 None.  

### Parent Elements  

|Element|Description|  
|-------------|-----------------|  
|[ParameterGroup](../msbuild/parametergroup-element.md)|Contains an optional list of parameters that will be present on the task that is generated by a `UsingTask``TaskFactory`.|  

## Example  
 The following example shows how to use the `Parameter` element.  

```xml  
<UsingTask TaskName="MyTask" AssemblyName="My.Assembly" TaskFactory="MyTaskFactory">  
       <ParameterGroup>  
              <Parameter1 ParameterType="System.String" Required="False" Output="False"/>  
              <Parameter2 ParameterType="System.Int" Required="True" Output="False"/>  
             ...  
</ParameterGroup>  
       <TaskBody Evaluate="true">  
      ... Task factory-specific data ...  
       </TaskBody>  
</UsingTask>  
```  

## See Also  
 [Tasks](../msbuild/msbuild-tasks.md)   
 [Task Reference](../msbuild/msbuild-task-reference.md)   
 [Project File Schema Reference](../msbuild/msbuild-project-file-schema-reference.md)<|MERGE_RESOLUTION|>--- conflicted
+++ resolved
@@ -13,12 +13,8 @@
   - "CSharp"
   - "C++"
   - "jsharp"
-<<<<<<< HEAD
-helpviewer_keywords:
-=======
   - "xml"
 helpviewer_keywords: 
->>>>>>> a5d60195
   - "Parameter element [MSBuild]"
   - "<Parameter> element [MSBuild]"
 ms.assetid: b273afff-b500-4e97-8cfd-31f39fa64a51

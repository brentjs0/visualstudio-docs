--- conflicted
+++ resolved
@@ -7,15 +7,9 @@
 ms.technology: msbuild
 ms.tgt_pltfrm: ""
 ms.topic: "article"
-<<<<<<< HEAD
-author: "kempb"
-ms.author: "kempb"
-=======
 ms.assetid: 9976b6fd-d052-4017-b848-35b5bf4b2f66
-caps.latest.revision: 23
 author: Mikejo5000
 ms.author: mikejo
->>>>>>> 752251a4
 manager: ghogen
 ms.workload: 
   - "multiple"

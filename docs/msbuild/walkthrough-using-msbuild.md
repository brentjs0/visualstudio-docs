--- conflicted
+++ resolved
@@ -9,15 +9,9 @@
 ms.topic: "article"
 helpviewer_keywords: 
   - "MSBuild, tutorial"
-<<<<<<< HEAD
-author: "kempb"
-ms.author: "kempb"
-=======
 ms.assetid: b8a8b866-bb07-4abf-b9ec-0b40d281c310
-caps.latest.revision: 32
 author: Mikejo5000
 ms.author: mikejo
->>>>>>> 752251a4
 manager: ghogen
 ms.workload: 
   - "multiple"

- name: Visual Studio documentation
  href: ide/index.yml
- name: Overview
  expanded: true
  items:
    - name: About Visual Studio 2017
      href: get-started/visual-studio-ide.md
    - name: About the code editor
      href: get-started/tutorial-editor.md
    - name: About projects and solutions
      href: get-started/tutorial-projects-solutions.md
    - name: More Visual Studio features
      href: ide/advanced-feature-overview.md
- name: Installation
  items:
  - name: Install Visual Studio
    href: install/install-visual-studio.md
  - name: Sign in to Visual Studio
    href: ide/signing-in-to-visual-studio.md
    items:
    - name: Work with multiple user accounts
      href: ide/work-with-multiple-user-accounts.md
    - name: Extend a trial version or update a license
      href: ide/how-to-unlock-visual-studio.md
  - name: Install offline
    items:
    - name: Create an offline installation of Visual Studio
      href: install/create-an-offline-installation-of-visual-studio.md
    - name: Install required certificates for offline installation
      href: install/install-certificates-for-visual-studio-offline.md
  - name: Select installation locations
    href: install/change-installation-locations.md
  - name: Troubleshoot installation issues
    href: install/troubleshooting-installation-issues.md
  - name: Update Visual Studio
    href: install/update-visual-studio.md
  - name: Modify Visual Studio
    href: install/modify-visual-studio.md
  - name: Install Help Viewer
    href: help-viewer/installation.md
  - name: Repair Visual Studio
    href: install/repair-visual-studio.md
  - name: Uninstall Visual Studio
    href: install/uninstall-visual-studio.md
  - name: Visual Studio administrator guide
    href: install/visual-studio-administrator-guide.md
    items:
    - name: Use the command line
      items:
      - name: Use command-line parameters to install Visual Studio
        href: install/use-command-line-parameters-to-install-visual-studio.md
      - name: Command-line parameter examples
        href: install/command-line-parameter-examples.md
    - name: Install on a network
      items:
      - name: Create a network-based installation of Visual Studio
        href: install/create-a-network-installation-of-visual-studio.md
      - name: Update a network-based installation of Visual Studio
        href: install/update-a-network-installation-of-visual-studio.md
      - name: Install and use Visual Studio behind a firewall or proxy server
        href: install/install-and-use-visual-studio-behind-a-firewall-or-proxy-server.md
        items:
        - name: Troubleshoot network errors when you install or use Visual Studio
          href: install/troubleshooting-network-related-errors-in-visual-studio.md
    - name: Deploy in an enterprise
      items:
      - name: Automate Visual Studio installation with a response file
        href: install/automated-installation-with-response-file.md
      - name: Automatically apply product keys when deploying Visual Studio
        href: install/automatically-apply-product-keys-when-deploying-visual-studio.md
      - name: Set defaults for enterprise deployments of Visual Studio
        href: install/set-defaults-for-enterprise-deployments.md
      - name: Disable or move the package cache
        href: install/disable-or-move-the-package-cache.md
      - name: Control updates to Visual Studio deployments
        href: install/controlling-updates-to-visual-studio-deployments.md
    - name: Manage installations
      items:
      - name: Tools for detecting and managing Visual Studio instances
        href: install/tools-for-managing-visual-studio-instances.md
    - name: Manage subscriptions
      items:
      - name: "Visual Studio subscriptions: Administrator overview"
        href: /visualstudio/subscriptions/admin-responsibilities
    - name: Help Viewer Administrator Guide
      href: help-viewer/administrator-guide.md
      items:
      - name: Command-Line Arguments for the Help Content Manager
        href: help-viewer/command-line-arguments.md
      - name: Help Content Manager Overrides
        href: help-viewer/behavior-overrides.md
    - name: Reference
      items:
      - name: Visual Studio workload and component IDs
        href: install/workload-and-component-ids.md
        items:
        - name: Visual Studio Enterprise 2017
          href: install/workload-component-id-vs-enterprise.md
        - name: Visual Studio Professional 2017
          href: install/workload-component-id-vs-professional.md
        - name: Visual Studio Community 2017
          href: install/workload-component-id-vs-community.md
        - name: Visual Studio Team Explorer 2017
          href: install/workload-component-id-vs-team-explorer.md
        - name: Visual Studio Desktop Express 2017
          href: install/workload-component-id-vs-express.md
        - name: Visual Studio Build Tools 2017
          href: install/workload-component-id-vs-build-tools.md
        - name: Visual Studio Test Agent 2017
          href: install/workload-component-id-vs-test-agent.md
        - name: Visual Studio Test Controller 2017
          href: install/workload-component-id-vs-test-controller.md
        - name: Visual Studio Test Professional 2017
          href: install/workload-component-id-vs-test-professional.md
        - name: Visual Studio Feedback Client 2017
          href: install/workload-component-id-vs-feedback-client.md
      - name: Visual Studio build numbers and release dates
        href: install/visual-studio-build-numbers-and-release-dates.md
  - name: Use Visual Studio from an Azure virtual machine
    href: install/using-visual-studio-vm.md
  - name: Install Build Tools into a Container
    href: install/build-tools-container.md
    items:
    - name: Advanced Example for Containers
      href: install/advanced-build-tools-container.md
    - name: Known Issues for Containers
      href: install/build-tools-container-issues.md
- name: Quickstarts
  items:
  - name: Visual Studio orientation
    href: ide/quickstart-ide-orientation.md
  - name: "C++: Create a console app"
    href: ide/getting-started-with-cpp-in-visual-studio.md
  - name: "Python: Create a web app"
    href: ide/quickstart-python.md
  - name: "Node.js: Create a web app"
    href: ide/quickstart-nodejs.md
  - name: "F#: Create a web service"
    href: ide/quickstart-fsharp.md
  - name: "C#: Create a web app"
    href: ide/quickstart-aspnet-core.md
  - name: "C#: Create a console app"
    href: ide/quickstart-csharp-console.md
  - name: "Visual Basic: Create a console app"
    href: ide/quickstart-visual-basic-console.md
- name: Tutorials
  items:
  - name: C#
    href: get-started/csharp/
  - name: F#
    href: /dotnet/fsharp/
  - name: Visual Basic
    href: get-started/visual-basic/
  - name: C++
    href: /cpp/get-started/
  - name: Python
    href: python/
  - name: Node.js
    href: javascript/
- name: How-to guides
  items:
  - name: Develop
    href: ide/index-writing-code.md
    items:
    - name: Move around in the IDE
      href: ide/how-to-move-around-in-the-visual-studio-ide.md
    - name: Work with solutions and projects
      href: ide/solutions-and-projects-in-visual-studio.md
      items:
      - name: Create solutions and projects
        href: ide/creating-solutions-and-projects.md
      - name: Port, migrate, and upgrade projects
        href: porting/port-migrate-and-upgrade-visual-studio-projects.md
      - name: Port, migrate, and upgrade projects in Visual Studio 2019 Preview
        href: porting/port-migrate-upgrade-visual-studio-projects-2019.md
      - name: Manage project and solution properties
        href: ide/managing-project-and-solution-properties.md
      - name: Manage references in a project
        href: ide/managing-references-in-a-project.md
        items:
        - name: Add or remove references by using the Reference Manager
          href: ide/how-to-add-or-remove-references-by-using-the-reference-manager.md
        - name: Add references using NuGet versus an extension SDK
          href: ide/adding-references-using-nuget-versus-an-extension-sdk.md
        - name: Add or remove imported namespaces (Visual Basic)
          href: ide/how-to-add-or-remove-imported-namespaces-visual-basic.md
        - name: Troubleshoot broken references
          href: ide/troubleshooting-broken-references.md
      - name: Manage application resources (.NET)
        href: ide/managing-application-resources-dotnet.md
      - name: Manage application settings (.NET)
        href: ide/managing-application-settings-dotnet.md
        items:
        - name: Add an app config file to a C# project
          href: ide/how-to-add-app-config-file.md
      - name: Manage assembly and manifest signing
        href: ide/managing-assembly-and-manifest-signing.md
        items:
        - name: Sign application and deployment manifests
          href: ide/how-to-sign-application-and-deployment-manifests.md
      - name: Specify an application icon (Visual Basic, C#)
        href: ide/how-to-specify-an-application-icon-visual-basic-csharp.md
      - name: Multi-targeting overview
        href: ide/visual-studio-multi-targeting-overview.md
        items:
        - name: Target a version of the .NET Framework
          href: ide/how-to-target-a-version-of-the-dotnet-framework.md
      - name: Create project and item templates
        href: ide/creating-project-and-item-templates.md
        items:
        - name: Create project templates
          href: ide/how-to-create-project-templates.md
        - name: Create multi-project templates
          href: ide/how-to-create-multi-project-templates.md
        - name: Create item templates
          href: ide/how-to-create-item-templates.md
        - name: Create multi-file item templates
          href: ide/how-to-create-multi-file-item-templates.md
        - name: Create web templates
          href: ide/how-to-manually-create-web-templates.md
        - name: Troubleshoot templates
          href: ide/how-to-troubleshoot-templates.md
      - name: Locate and organize project and item templates
        href: ide/how-to-locate-and-organize-project-and-item-templates.md
      - name: Customize project and item templates
        href: ide/customizing-project-and-item-templates.md
        items:
        - name: Update existing templates
          href: ide/how-to-update-existing-templates.md
        - name: Substitute parameters in a template
          href: ide/how-to-substitute-parameters-in-a-template.md
      - name: 64-bit support
        href: ide/visual-studio-ide-64-bit-support.md
    - name: Develop without projects or solutions ("Open Folder")
      href: ide/develop-code-in-visual-studio-without-projects-or-solutions.md
      items:
      - name: Customize build and debug tasks
        href: ide/customize-build-and-debug-tasks-in-visual-studio.md
    - name: Connect to a project or repo
      href: ide/connect-team-project.md
    - name: Use the editor
      href: ide/writing-code-in-the-code-and-text-editor.md
      items:
      - name: Find and replace text
        href: ide/finding-and-replacing-text.md
        items:
        - name: Use regular expressions
          href: ide/using-regular-expressions-in-visual-studio.md
        - name: Find-Command box
          href: ide/find-command-box.md
        - name: Find in Files
          href: ide/find-in-files.md
        - name: Replace in Files
          href: ide/replace-in-files.md
      - name: Encodings and line breaks
        href: ide/encodings-and-line-breaks.md
        items:
        - name: Save and open files with encoding
          href: ide/how-to-save-and-open-files-with-encoding.md
      - name: Outlining
        href: ide/outlining.md
      - name: Generate and fix code
        href: ide/code-generation-in-visual-studio.md
        items:
        - name: Code snippets
          items:
          - name: Use code snippets
            href: ide/code-snippets.md
            items:
            - name: C# code snippets reference
              href: ide/visual-csharp-code-snippets.md
            - name: C++ code snippets reference
              href: ide/visual-cpp-code-snippets.md
            - name: Insert XML comments
              href: ide/reference/generate-xml-documentation-comments.md
            - name: Use surround-with code snippets
              href: ide/how-to-use-surround-with-code-snippets.md
            - name: Best practices
              href: ide/best-practices-for-using-code-snippets.md
          - name: Create code snippets
            items:
            - name: "Walkthrough: Create a code snippet"
              href: ide/walkthrough-creating-a-code-snippet.md
            - name: Distribute code snippets
              href: ide/how-to-distribute-code-snippets.md
            - name: Code snippet functions
              href: ide/code-snippet-functions.md
            - name: Code snippets schema reference
              href: ide/code-snippets-schema-reference.md
            - name: Troubleshoot snippets
              href: ide/troubleshooting-snippets.md
        - name: Quick Actions
          href: ide/quick-actions.md
          items:
          - name: Common Quick Actions
            href: ide/common-quick-actions.md
          - name: Generate class/type
            href: ide/reference/generate-class-type.md
          - name: Generate method
            href: ide/reference/generate-method.md
          - name: Generate field/property/local
            href: ide/reference/generate-field-property-local.md
          - name: Generate constructor
            href: ide/reference/generate-constructor.md
          - name: Add parameter to method
            href: ide/reference/add-parameter.md
          - name: Generate override
            href: ide/reference/generate-override.md
          - name: Generate Equals and GetHashCode method overrides
            href: ide/reference/generate-equals-gethashcode-methods.md
          - name: Implement abstract class
            href: ide/reference/implement-abstract-class.md
          - name: Implement interface
            href: ide/reference/implement-interface.md
          - name: Introduce local variable
            href: ide/reference/introduce-local-variable.md
        - name: Refactor code
          href: ide/refactoring-in-visual-studio.md
          items:
          - name: Change method signature
            href: ide/reference/change-method-signature.md
          - name: Convert between for loop and foreach statement
            href: ide/reference/convert-for-loop-to-foreach.md
          - name: Convert between Get method and property
            href: ide/reference/convert-get-method-to-property.md
          - name: Convert LINQ query to foreach statement
            href: ide/reference/convert-linq-to-foreach.md
          - name: Encapsulate field
            href: ide/reference/encapsulate-field.md
          - name: Extract interface
            href: ide/reference/extract-interface.md
          - name: Extract method
            href: ide/reference/extract-method.md
          - name: Inline temporary variable
            href: ide/reference/inline-temporary-variable.md
          - name: Move declaration near reference
            href: ide/reference/move-declaration-near-reference.md
          - name: Move type to matching file
            href: ide/reference/move-type-to-matching-file.md
          - name: Remove unreachable code
            href: ide/reference/remove-unreachable-code.md
          - name: Rename
            href: ide/reference/rename.md
          - name: Synchronize type and filename
            href: ide/reference/sync-type-and-file.md
          - name: Use explicit type
            href: ide/reference/convert-var-to-explicit-type.md
        - name: "Walkthrough: Generate code from usage"
          href: ide/walkthrough-test-first-support-with-the-generate-from-usage-feature.md
      - name: Productivity tips
        href: ide/productivity-tips-for-visual-studio.md
        items:
        - name: Keyboard shortcuts
          href: ide/tips-and-tricks-for-visual-studio.md
          items:
          - name: Identify and customize keyboard shortcuts
            href: ide/identifying-and-customizing-keyboard-shortcuts-in-visual-studio.md
          - name: Shortcuts for frequently used commands
            href: ide/default-keyboard-shortcuts-for-frequently-used-commands-in-visual-studio.md
          - name: All keyboard shortcuts
            href: ide/default-keyboard-shortcuts-in-visual-studio.md
        - name: Tips for .NET developers
          href: ide/visual-studio-2017-for-dotnet-developers.md
      - name: Use IntelliSense
        href: ide/using-intellisense.md
        items:
        - name: Visual Basic IntelliSense
          href: ide/visual-basic-specific-intellisense.md
        - name: C# IntelliSense
          href: ide/visual-csharp-intellisense.md
        - name: JavaScript IntelliSense
          href: ide/javascript-intellisense.md
        - name: Visual C++ IntelliSense
          href: ide/visual-cpp-intellisense.md
        - name: Configure a C++ project for IntelliSense
          href: ide/visual-cpp-intellisense-configuration.md
      - name: Navigate your code
        href: ide/navigating-code.md
        items:
        - name: Find references in your code
          href: ide/finding-references.md
        - name: View type and member definitions
          href: ide/go-to-and-peek-definition.md
          items:
          - name: View and edit code by using Peek Definition
            href: ide/how-to-view-and-edit-code-by-using-peek-definition-alt-plus-f12.md
        - name: Find code using Go To commands
          href: ide/go-to.md
      - name: Customize the editor
        href: ide/customizing-the-editor.md
        items:
        - name: Change text case
          href: ide/how-to-change-text-case-in-the-editor.md
        - name: Manage editor modes
          href: ide/how-to-manage-editor-modes.md
        - name: Manage editor windows
          href: ide/how-to-manage-editor-windows.md
        - name: Change fonts and colors
          href: ide/reference/how-to-change-fonts-and-colors-in-the-editor.md
        - name: Manage word wrap
          href: ide/reference/how-to-manage-word-wrap-in-the-editor.md
        - name: Display line numbers
          href: ide/reference/how-to-display-line-numbers-in-the-editor.md
        - name: Display URLs as links
          href: ide/reference/how-to-display-urls-as-links-in-the-editor.md
        - name: Set language-specific editor options
          href: ide/reference/setting-language-specific-editor-options.md
      - name: Code style preferences
        href: ide/code-styles-and-quick-actions.md
        items:
        - name: Use EditorConfig files for code style
          href: ide/create-portable-custom-editor-options.md
          items:
          - name: .NET language and formatting conventions
            href: ide/editorconfig-code-style-settings-reference.md
          - name: .NET naming conventions
            href: ide/editorconfig-naming-conventions.md
      - name: Customize the scroll bar
        href: ide/how-to-track-your-code-by-customizing-the-scrollbar.md
      - name: Set bookmarks in code
        href: ide/setting-bookmarks-in-code.md
      - name: Find code history with CodeLens
        href: ide/find-code-changes-and-other-history-with-codelens.md
        items:
        - name: CodeIndex Command
          href: ide/codeindex-command.md
      - name: Editor support for other languages
        href: ide/adding-visual-studio-editor-support-for-other-languages.md
    - name: View the structure of code
      href: ide/viewing-the-structure-of-code.md
      items:
      - name: Class View and Object Browser icons
        href: ide/class-view-and-object-browser-icons.md
    - name: Use the Task List
      href: ide/using-the-task-list.md
    - name: Design classes in Class Designer
      href: ide/class-designer/designing-and-viewing-classes-and-types.md
      items:
      - name: Add class diagrams to projects
        href: ide/class-designer/how-to-add-class-diagrams-to-projects.md
      - name: Customize class diagrams
        href: ide/class-designer/how-to-customize-class-diagrams.md
      - name: Copy class diagram elements to a Microsoft Office document
        href: ide/class-designer/how-to-copy-class-diagram-elements-to-a-microsoft-office-document.md
      - name: Export class diagrams as images
        href: ide/class-designer/how-to-export-class-diagrams-as-images.md
      - name: Print class diagrams
        href: ide/class-designer/how-to-print-class-diagrams.md
      - name: Add comments to class diagrams
        href: ide/class-designer/how-to-add-comments-to-class-diagrams.md
      - name: Create classes and types
        items:
        - name: Create types
          href: ide/class-designer/how-to-create-types.md
        - name: Create inheritance between types
          href: ide/class-designer/how-to-create-inheritance-between-types.md
        - name: Create associations between types
          href: ide/class-designer/how-to-create-associations-between-types.md
        - name: Visualize a collection association
          href: ide/class-designer/how-to-visualize-a-collection-association.md
        - name: Create and configure type members
          href: ide/class-designer/creating-and-configuring-type-members.md
      - name: View types and relationships
        items:
        - name: View existing types
          href: ide/class-designer/how-to-view-existing-types.md
        - name: View inheritance between types
          href: ide/class-designer/how-to-view-inheritance-between-types.md
        - name: Member notation and association notation
          href: ide/class-designer/how-to-change-between-member-notation-and-association-notation.md
      - name: Refactor classes and types
        href: ide/class-designer/refactoring-classes-and-types.md
        items:
        - name: Implement an interface
          href: ide/class-designer/how-to-implement-an-interface.md
        - name: Split a class into partial classes
          href: ide/class-designer/how-to-split-a-class-into-partial-classes.md
        - name: Create a nullable type
          href: ide/class-designer/how-to-create-a-nullable-type.md
      - name: Work with Visual C++ code
        href: ide/class-designer/working-with-visual-cpp-code.md
        items:
        - name: C++ classes
          href: ide/class-designer/visual-cpp-classes.md
        - name: C++ structures
          href: ide/class-designer/visual-cpp-structures.md
        - name: C++ enumerations
          href: ide/class-designer/visual-cpp-enumerations.md
        - name: C++ typedefs
          href: ide/class-designer/visual-cpp-typedefs.md
      - name: Keyboard and mouse shortcuts
        href: ide/class-designer/keyboard-and-mouse-shortcuts-in-the-class-diagram-and-class-details-window.md
      - name: Class Designer errors
        href: ide/class-designer/additional-information-about-errors.md
    - name: Improve your code
      href: ide/find-and-fix-code-errors.md
    - name: Cross-platform mobile development
      href: cross-platform/cross-platform-mobile-development-in-visual-studio.md
    - name: F# development
      href: ide/fsharp-visual-studio.md
      items:
      - name: Target older .NET versions
        href: ide/fsharp-target-older-dotnet-versions.md
    - name: Office and Sharepoint development
      href: vsto/office-and-sharepoint-development-in-visual-studio.md
    - name: Work with XML and XSLT files
      href: xml-tools/xml-tools-in-visual-studio.md
    - name: Additional tutorials
      items:
      - name: Create a WPF app with C# or Visual Basic
        href: /visualstudio/get-started/csharp/tutorial-wpf
      - name: Windows Forms app tutorials
        items:
        - name: "Tutorial 1: Create a picture viewer (C#)"
          href: ide/tutorial-1-create-a-picture-viewer.md
          items:
          - name: "Step 1: Create a Windows Forms Application Project"
            href: ide/step-1-create-a-windows-forms-application-project.md
          - name: "Step 2: Run Your Program"
            href: ide/step-2-run-your-program.md
          - name: "Step 3: Set Your Form Properties"
            href: ide/step-3-set-your-form-properties.md
          - name: "Step 4: Lay Out Your Form with a TableLayoutPanel Control"
            href: ide/step-4-lay-out-your-form-with-a-tablelayoutpanel-control.md
          - name: "Step 5: Add Controls to Your Form"
            href: ide/step-5-add-controls-to-your-form.md
          - name: "Step 6: Name Your Button Controls"
            href: ide/step-6-name-your-button-controls.md
          - name: "Step 7: Add Dialog Components to Your Form"
            href: ide/step-7-add-dialog-components-to-your-form.md
          - name: "Step 8: Write Code for the Show a Picture Button Event Handler"
            href: ide/step-8-write-code-for-the-show-a-picture-button-event-handler.md
          - name: "Step 9: Review, Comment, and Test Your Code"
            href: ide/step-9-review-comment-and-test-your-code.md
          - name: "Step 10: Write Code for Additional Buttons and a Check Box"
            href: ide/step-10-write-code-for-additional-buttons-and-a-check-box.md
          - name: "Step 11: Run Your Program and Try Other Features"
            href: ide/step-11-run-your-program-and-try-other-features.md
        - name: "Tutorial 2: Create a timed math quiz (C#)"
          href: ide/tutorial-2-create-a-timed-math-quiz.md
          items:
          - name: "Step 1: Create a Project and Add Labels to Your Form"
            href: ide/step-1-create-a-project-and-add-labels-to-your-form.md
          - name: "Step 2: Create a Random Addition Problem"
            href: ide/step-2-create-a-random-addition-problem.md
          - name: "Step 3: Add a Countdown Timer"
            href: ide/step-3-add-a-countdown-timer.md
          - name: "Step 4: Add the CheckTheAnswer() Method"
            href: ide/step-4-add-the-checktheanswer-parens-method.md
          - name: "Step 5: Add Enter Event Handlers for the NumericUpDown Controls"
            href: ide/step-5-add-enter-event-handlers-for-the-numericupdown-controls.md
          - name: "Step 6: Add a Subtraction Problem"
            href: ide/step-6-add-a-subtraction-problem.md
          - name: "Step 7: Add Multiplication and Division Problems"
            href: ide/step-7-add-multiplication-and-division-problems.md
          - name: "Step 8: Customize the Quiz"
            href: ide/step-8-customize-the-quiz.md
        - name: "Tutorial 3: Create a matching game (C#)"
          href: ide/tutorial-3-create-a-matching-game.md
          items:
          - name: "Step 1: Create a Project and Add a Table to Your Form"
            href: ide/step-1-create-a-project-and-add-a-table-to-your-form.md
          - name: "Step 2: Add a Random Object and a List of Icons"
            href: ide/step-2-add-a-random-object-and-a-list-of-icons.md
          - name: "Step 3: Assign a Random Icon to Each Label"
            href: ide/step-3-assign-a-random-icon-to-each-label.md
          - name: "Step 4: Add a Click Event Handler to Each Label"
            href: ide/step-4-add-a-click-event-handler-to-each-label.md
          - name: "Step 5: Add Label References"
            href: ide/step-5-add-label-references.md
          - name: "Step 6: Add a Timer"
            href: ide/step-6-add-a-timer.md
          - name: "Step 7: Keep Pairs Visible"
            href: ide/step-7-keep-pairs-visible.md
          - name: "Step 8: Add a Method to Verify Whether the Player Won"
            href: ide/step-8-add-a-method-to-verify-whether-the-player-won.md
          - name: "Step 9: Try Other Features"
            href: ide/step-9-try-other-features.md
  - name: Access data...
    href: data-tools/accessing-data-in-visual-studio.md
  - name: Design user interfaces...
    href: designers/designing-user-interfaces.md
  - name: Compile and build
    href: ide/compiling-and-building-in-visual-studio.md
    items:
    - name: "Walkthrough: Build an application"
      href: ide/walkthrough-building-an-application.md
    - name: Build and clean projects and solutions
      href: ide/building-and-cleaning-projects-and-solutions-in-visual-studio.md
      items:
      - name: Change the build output directory
        href: ide/how-to-change-the-build-output-directory.md
      - name: Build to a common output directory
        href: ide/how-to-build-to-a-common-output-directory.md
      - name: Specify custom build events
        href: ide/specifying-custom-build-events-in-visual-studio.md
      - name: Set multiple startup projects
        href: ide/how-to-set-multiple-startup-projects.md
      - name: Create and remove project dependencies
        href: ide/how-to-create-and-remove-project-dependencies.md
      - name: View, save, and configure build log files
        href: ide/how-to-view-save-and-configure-build-log-files.md
      - name: Exclude projects from a build
        href: ide/how-to-exclude-projects-from-a-build.md
      - name: Suppress compiler warnings
        href: ide/how-to-suppress-compiler-warnings.md
    - name: Build actions
      href: ide/build-actions.md
    - name: Build configurations
      href: ide/understanding-build-configurations.md
      items:
      - name: Create and edit configurations
        href: ide/how-to-create-and-edit-configurations.md
      - name: Manage build configurations with Visual Basic developer settings
        href: ide/how-to-manage-build-configurations-with-visual-basic-developer-settings-applied.md
      - name: Build multiple configurations simultaneously
        href: ide/how-to-build-multiple-configurations-simultaneously.md
    - name: Build platforms
      href: ide/understanding-build-platforms.md
      items:
      - name: Configure projects to target a platform
        href: ide/how-to-configure-projects-to-target-platforms.md
      - name: Configure projects to target multiple platforms
        href: ide/how-to-configure-projects-to-target-multiple-platforms.md
    - name: MSBuild...
      href: msbuild/msbuild.md
    - name: Azure Pipelines and TFS...
      href: /azure/devops/pipelines/index?view=vsts
    - name: Specify build events (Visual Basic)
      href: ide/how-to-specify-build-events-visual-basic.md
    - name: Specify build events (C#)
      href: ide/how-to-specify-build-events-csharp.md
    - name: Configure warnings in Visual Basic
      href: ide/configuring-warnings-in-visual-basic.md
    - name: "Walkthrough: Create a multiple-computer build environment"
      href: ide/walkthrough-creating-a-multiple-computer-build-environment.md
  - name: Debug...
    href: debugger/index.md
  - name: Test...
    href: test/improve-code-quality.md
  - name: Measure performance...
    href: profiling/index.md
  - name: Analyze code quality...
    href: code-quality/index.md
  - name: Deploy...
    href: deployment/index.md
  - name: Extend Visual Studio...
    href: extensibility/visual-studio-sdk.md
  - name: Analyze and Model Architecture...
    href: modeling/analyze-and-model-your-architecture.md
  - name: Customize the IDE
    href: ide/personalizing-the-visual-studio-ide.md
    items:
    - name: "Quickstart: Personalize theme and text colors"
      href: ide/quickstart-personalize-the-ide.md
    - name: Environment settings
      href: ide/environment-settings.md
    - name: Synchronized settings
      href: ide/synchronized-settings-in-visual-studio.md
    - name: Change fonts and colors
      href: ide/how-to-change-fonts-and-colors-in-visual-studio.md
    - name: Customize menus and toolbars
      href: ide/how-to-customize-menus-and-toolbars-in-visual-studio.md
    - name: Customize window layouts
      href: ide/customizing-window-layouts-in-visual-studio.md
    - name: Customize file nesting in Solution Explorer
      href: ide/file-nesting-solution-explorer.md
    - name: Customize the Start page
      href: ide/customizing-the-start-page-for-visual-studio.md
    - name: Find and use Visual Studio extensions
      href: ide/finding-and-using-visual-studio-extensions.md
    - name: Manage external tools
      href: ide/managing-external-tools.md
  - name: Optimize performance
    href: ide/optimize-visual-studio-performance.md
    items:
    - name: Startup time
      href: ide/optimize-visual-studio-startup-time.md
    - name: Load a filtered solution
      href: ide/filtered-solutions.md
    - name: Tips and tricks
      href: ide/visual-studio-performance-tips-and-tricks.md
  - name: Manage accessibility features
    href: ide/reference/accessibility-features-of-visual-studio.md
    items:
    - name: Set IDE accessibility options
      href: ide/reference/how-to-set-ide-accessibility-options.md
    - name: Use the keyboard exclusively
      href: ide/reference/how-to-use-the-keyboard-exclusively.md
    - name: Accessibility tips and tricks
      href: ide/reference/accessibility-tips-and-tricks.md
    - name: Accessibility products and services from Microsoft
      href: ide/reference/accessibility-products-and-services-from-microsoft.md
    - name: Resources for designing accessible apps
      href: ide/reference/resources-for-designing-accessible-applications.md
  - name: Globalize and localize apps
    href: ide/globalizing-and-localizing-applications.md
    items:
    - name: Intro to international .NET Framework apps
      href: ide/introduction-to-international-applications-based-on-the-dotnet-framework.md
    - name: Localize apps
      href: ide/localizing-applications.md
      items:
      - name: Hierarchical Organization of Resources for Localization
        href: ide/hierarchical-organization-of-resources-for-localization.md
      - name: Security and Localized Satellite Assemblies
        href: ide/security-and-localized-satellite-assemblies.md
      - name: Version Numbers for Main and Localized Satellite Assemblies
        href: ide/version-numbers-for-main-and-localized-satellite-assemblies.md
      - name: Neutral Resources Languages for Localization
        href: ide/neutral-resources-languages-for-localization.md
    - name: Globalize apps
      href: ide/globalizing-applications.md
      items:
      - name: Culture-Specific Classes for Global Windows Forms and Web Forms
        href: ide/culture-specific-classes-for-global-windows-forms-and-web-forms.md
    - name: Create apps in bi-directional languages
      href: ide/creating-applications-in-bi-directional-languages.md
- name: Reference
  items:
  - name: Project and Item Templates
    items:
    - name: Template Parameters
      href: ide/template-parameters.md
  - name: General User Interface Elements
    items:
    - name: Call Hierarchy
      href: ide/reference/call-hierarchy.md
    - name: Preview Changes
      href: ide/preview-changes.md
    - name: Choose Toolbox Items, WPF Components
      href: ide/reference/choose-toolbox-items-wpf-components.md
    - name: Code Snippet Picker
      href: ide/reference/code-snippet-picker.md
    - name: Command Window
      href: ide/reference/command-window.md
    - name: Convert Dialog Box
      href: ide/reference/convert-dialog-box.md
    - name: Error List Window
      href: ide/reference/error-list-window.md
    - name: File Properties, JavaScript
      href: ide/reference/file-properties-javascript.md
    - name: Go To Line
      href: ide/reference/go-to-line.md
    - name: Immediate Window
      href: ide/reference/immediate-window.md
    - name: Miscellaneous Files
      href: ide/reference/miscellaneous-files.md
    - name: Options Dialog Box
      href: ide/reference/options-dialog-box-visual-studio.md
      items:
      - name: Environment Options Dialog Box
        href: ide/reference/environment-options-dialog-box.md
        items:
        - name: Environment - General
          href: ide/reference/general-environment-options-dialog-box.md
        - name: Environment - AutoRecover
          href: ide/reference/autorecover-environment-options-dialog-box.md
        - name: Environment - Documents
          href: ide/reference/documents-environment-options-dialog-box.md
        - name: Environment - Extensions and Updates
          href: ide/reference/extensions-and-updates-environment-options-dialog-box.md
        - name: Environment - Find and Replace
          href: ide/reference/find-and-replace-environment-options-dialog-box.md
        - name: Environment - Fonts and Colors
          href: ide/reference/fonts-and-colors-environment-options-dialog-box.md
        - name: Environment - Import and Export Settings
          href: ide/reference/import-and-export-settings-environment-options-dialog-box.md
        - name: Environment - International Settings
          href: ide/reference/international-settings-environment-options-dialog-box.md
        - name: Environment - Keyboard
          href: ide/reference/keyboard-environment-options-dialog-box.md
        - name: Environment - Notifications
          href: ide/reference/notifications-environment-options-dialog-box.md
        - name: Environment - Quick Launch
          href: ide/reference/quick-launch-environment-options-dialog-box.md
        - name: Environment - Startup
          href: ide/reference/startup-environment-options-dialog-box.md
        - name: Environment - Accounts
          href: ide/reference/accounts-environment-options-dialog-box.md
        - name: Environment - Tabs and Windows
          href: ide/reference/tabs-and-windows-environment-options-dialog-box.md
        - name: Environment - Task List
          href: ide/reference/task-list-environment-options-dialog-box.md
        - name: Environment - Trust Settings
          href: ide/reference/trust-settings.md
        - name: Environment - Web Browser
          href: ide/reference/web-browser-environment-options-dialog-box.md
      - name: Text Editor Options Dialog Box
        href: ide/reference/text-editor-options-dialog-box.md
        items:
        - name: Text Editor - General
          href: ide/reference/options-text-editor-general.md
        - name: Text Editor - File Extension
          href: ide/reference/options-text-editor-file-extension.md
        - name: Text Editor - All Languages
          href: ide/reference/options-text-editor-all-languages.md
        - name: Text Editor - All Languages, Scroll Bars
          href: ide/reference/options-text-editor-all-languages-scroll-bars.md
        - name: Text Editor - All Languages, Tabs
          href: ide/reference/options-text-editor-all-languages-tabs.md
        - name: Text Editor - Basic (Visual Basic), Advanced
          href: ide/reference/options-text-editor-basic-visual-basic.md
        - name: Text Editor - Basic (Visual Basic), Code Style
          href: ide/code-styles-and-quick-actions.md
        - name: Text Editor - Basic (Visual Basic), IntelliSense
          href: ide/visual-basic-specific-intellisense.md
        - name: Text Editor - C/C++, Formatting
          href: ide/reference/options-text-editor-c-cpp-formatting.md
        - name: Text Editor - C/C++, Advanced
          href: ide/reference/options-text-editor-c-cpp-advanced.md
        - name: Text Editor - C/C++, Experimental
          href: ide/reference/options-text-editor-c-cpp-experimental.md
        - name: Text Editor - C/C++, View
          href: ide/reference/options-text-editor-c-cpp-view.md
        - name: Text Editor - C#, Code Style, Formatting
          href: ide/reference/options-text-editor-csharp-formatting.md
        - name: Text Editor - C#, Advanced
          href: ide/reference/options-text-editor-csharp-advanced.md
        - name: Text Editor - C#, IntelliSense
          href: ide/reference/options-text-editor-csharp-intellisense.md
<<<<<<< HEAD
        - name: Text Editor - F#, Advanced
          href: ide/reference/options-text-editor-fsharp-advanced.md
        - name: Text Editor - F#, Code Fixes
          href: ide/reference/options-text-editor-fsharp-code-fixes.md
        - name: Text Editor - F#, CodeLens
          href: ide/reference/options-text-editor-fsharp-codelens.md
        - name: Text Editor - F#, IntelliSense
          href: ide/reference/options-text-editor-fsharp-intellisense.md
=======
        - name: Text Editor - HTML (Web Forms), Formatting
          href: ide/reference/options-text-editor-html-formatting.md
        - name: Text Editor - HTML (Web Forms), Miscellaneous
          href: ide/reference/options-text-editor-html-miscellaneous.md
        - name: Text Editor - HTML (Web Forms), Validation
          href: ide/reference/options-text-editor-html-validation.md
>>>>>>> 0d27bb46
        - name: Text Editor - JavaScript, Code Validation
          href: ide/reference/options-text-editor-javascript-code-validation.md
        - name: Text Editor - JavaScript, Formatting
          href: ide/reference/options-text-editor-javascript-formatting.md
        - name: Text Editor - JavaScript, IntelliSense
          href: ide/reference/options-text-editor-javascript-intellisense.md
        - name: Text Editor - JavaScript, Linting
          href: ide/reference/options-text-editor-javascript-linting.md
        - name: Text Editor - JavaScript, Project
          href: ide/reference/options-text-editor-javascript-project.md
        - name: Text Editor - XAML, Formatting
          href: ide/reference/options-text-editor-xaml-formatting.md
        - name: Text Editor - XAML, Miscellaneous
          href: ide/reference/options-text-editor-xaml-miscellaneous.md
        - name: Text Editor - XML, Formatting
          href: ide/reference/options-text-editor-xml-formatting.md
        - name: Text Editor - XML, Miscellaneous
          href: ide/reference/options-text-editor-xml-miscellaneous.md
      - name: Projects and Solutions Options Dialog Box
        href: ide/reference/projects-and-solutions-options-dialog-box.md
        items:
        - name: Projects and Solutions - Build and Run
          href: ide/reference/options-dialog-box-projects-and-solutions-build-and-run.md
        - name: Projects and Solutions - Web Projects
          href: ide/reference/options-dialog-box-projects-and-solutions-web-projects.md
        - name: Projects and Solutions - VB Defaults
          href: ide/reference/visual-basic-defaults-projects-options-dialog-box.md
        - name: Projects and Solutions - VC++ Project Settings
          href: ide/reference/vcpp-project-settings-projects-and-solutions-options-dialog-box.md
      - name: XAML Designer Options Dialog Box
        href: ide/reference/xaml-designer.md
    - name: Output Window
      href: ide/reference/output-window.md
    - name: Project Properties Reference
      href: ide/reference/project-properties-reference.md
      items:
      - name: Application Page, Project Designer (UWP)
        href: ide/reference/application-page-project-designer-uwp.md
      - name: Application Page, Project Designer (Visual Basic)
        href: ide/reference/application-page-project-designer-visual-basic.md
        items:
        - name: Assembly Information Dialog Box
          href: ide/reference/assembly-information-dialog-box.md
      - name: Application Page, Project Designer (C#)
        href: ide/reference/application-page-project-designer-csharp.md
      - name: Build Events Page, Project Designer (C#)
        href: ide/reference/build-events-page-project-designer-csharp.md
        items:
        - name: Pre-build Event-Post-build Event Command Line Dialog Box
          href: ide/reference/pre-build-event-post-build-event-command-line-dialog-box.md
      - name: Build Page, Project Designer (C#)
        href: ide/reference/build-page-project-designer-csharp.md
        items:
        - name: Advanced Build Settings Dialog Box (C#)
          href: ide/reference/advanced-build-settings-dialog-box-csharp.md
      - name: Code Analysis, Project Designer
        href: ide/reference/code-analysis-project-designer.md
      - name: Compile Page, Project Designer (Visual Basic)
        href: ide/reference/compile-page-project-designer-visual-basic.md
        items:
        - name: Advanced Compiler Settings Dialog Box (Visual Basic)
          href: ide/reference/advanced-compiler-settings-dialog-box-visual-basic.md
        - name: Build Events Dialog Box (Visual Basic)
          href: ide/reference/build-events-dialog-box-visual-basic.md
      - name: Debug Page, Project Designer
        href: ide/reference/debug-page-project-designer.md
      - name: My Extensions Page, Project Designer (Visual Basic)
        href: ide/reference/my-extensions-page-project-designer-visual-basic.md
      - name: Publish Page, Project Designer
        href: ide/reference/publish-page-project-designer.md
        items:
        - name: Prerequisites Dialog Box
          href: ide/reference/prerequisites-dialog-box.md
      - name: References Page, Project Designer (Visual Basic)
        href: ide/reference/references-page-project-designer-visual-basic.md
      - name: Security Page, Project Designer
        href: ide/reference/security-page-project-designer.md
        items:
        - name: Advanced Security Settings Dialog Box
          href: ide/reference/advanced-security-settings-dialog-box.md
      - name: Services Page, Project Designer
        href: ide/reference/services-page-project-designer.md
        items:
        - name: Advanced Settings for Services Dialog Box
          href: ide/reference/advanced-settings-for-services-dialog-box.md
      - name: Settings Page, Project Designer
        href: ide/reference/settings-page-project-designer.md
      - name: Signing Page, Project Designer
        href: ide/reference/signing-page-project-designer.md
    - name: Property Pages, JavaScript
      href: ide/reference/property-pages-javascript.md
    - name: Properties window
      href: ide/reference/properties-window.md
    - name: Team Explorer reference
      href: ide/reference/team-explorer-reference.md
    - name: Toolbox
      href: ide/reference/toolbox.md
      items:
      - name: Toolbox, Components Tab
        href: ide/reference/toolbox-components-tab.md
      - name: Toolbox, Data Tab
        href: ide/reference/toolbox-data-tab.md
      - name: Toolbox, HTML Tab
        href: ide/reference/toolbox-html-tab.md
  - name: Devenv Command Line Switches
    href: ide/reference/devenv-command-line-switches.md
    items:
    - name: -? (devenv.exe)
      href: ide/reference/q-devenv-exe.md
    - name: -Build (devenv.exe)
      href: ide/reference/build-devenv-exe.md
    - name: -Clean (devenv.exe)
      href: ide/reference/clean-devenv-exe.md
    - name: -Command (devenv.exe)
      href: ide/reference/command-devenv-exe.md
    - name: -DebugExe (devenv.exe)
      href: ide/reference/debugexe-devenv-exe.md
    - name: -Deploy (devenv.exe)
      href: ide/reference/deploy-devenv-exe.md
    - name: -Diff (devenv.exe)
      href: ide/reference/diff.md
    - name: -Edit (devenv.exe)
      href: ide/reference/edit-devenv-exe.md
    - name: -LCID (devenv.exe)
      href: ide/reference/lcid-devenv-exe.md
    - name: -Log (devenv.exe)
      href: ide/reference/log-devenv-exe.md
    - name: -NoSplash (devenv.exe)
      href: ide/reference/nosplash-devenv-exe.md
    - name: -Out (devenv.exe)
      href: ide/reference/out-devenv-exe.md
    - name: -Project (devenv.exe)
      href: ide/reference/project-devenv-exe.md
    - name: -ProjectConfig (devenv.exe)
      href: ide/reference/projectconfig-devenv-exe.md
    - name: -Rebuild (devenv.exe)
      href: ide/reference/rebuild-devenv-exe.md
    - name: -ResetSettings (devenv.exe)
      href: ide/reference/resetsettings-devenv-exe.md
    - name: -Run (devenv.exe)
      href: ide/reference/run-devenv-exe.md
    - name: -Runexit (devenv.exe)
      href: ide/reference/runexit-devenv-exe.md
    - name: -SafeMode (devenv.exe)
      href: ide/reference/safemode-devenv-exe.md
    - name: -Upgrade (devenv.exe)
      href: ide/reference/upgrade-devenv-exe.md
    - name: -UseEnv (devenv.exe)
      href: ide/reference/useenv-devenv-exe.md
  - name: Visual Studio Commands
    href: ide/reference/visual-studio-commands.md
    items:
    - name: Visual Studio Command Aliases
      href: ide/reference/visual-studio-command-aliases.md
    - name: Add Existing Item Command
      href: ide/reference/add-existing-item-command.md
    - name: Add Existing Project Command
      href: ide/reference/add-existing-project-command.md
    - name: Add New Item Command
      href: ide/reference/add-new-item-command.md
    - name: Alias Command
      href: ide/reference/alias-command.md
    - name: Evaluate Statement Command
      href: ide/reference/evaluate-statement-command.md
    - name: Find Command
      href: ide/reference/find-command.md
    - name: Find in Files Command
      href: ide/reference/find-in-files-command.md
    - name: Go To Command
      href: ide/reference/go-to-command.md
    - name: Import and Export Settings Command
      href: ide/reference/import-and-export-settings-command.md
    - name: List Call Stack Command
      href: ide/reference/list-call-stack-command.md
    - name: List Disassembly Command
      href: ide/reference/list-disassembly-command.md
    - name: List Memory Command
      href: ide/reference/list-memory-command.md
    - name: List Modules Command
      href: ide/reference/list-modules-command.md
    - name: List Registers Command
      href: ide/reference/list-registers-command.md
    - name: List Source Command
      href: ide/reference/list-source-command.md
    - name: List Threads Command
      href: ide/reference/list-threads-command.md
    - name: Log Command Window Output Command
      href: ide/reference/log-command-window-output-command.md
    - name: New File Command
      href: ide/reference/new-file-command.md
    - name: Open File Command
      href: ide/reference/open-file-command.md
    - name: Open Project Command
      href: ide/reference/open-project-command.md
    - name: Print Command
      href: ide/reference/print-command.md
    - name: Quick Watch Command
      href: ide/reference/quick-watch-command.md
    - name: Replace Command
      href: ide/reference/replace-command.md
    - name: Replace In Files Command
      href: ide/reference/replace-in-files-command.md
    - name: Set Current Process
      href: ide/reference/set-current-process.md
    - name: Set Current Stack Frame Command
      href: ide/reference/set-current-stack-frame-command.md
    - name: Set Current Thread Command
      href: ide/reference/set-current-thread-command.md
    - name: Set Radix Command
      href: ide/reference/set-radix-command.md
    - name: Shell Command
      href: ide/reference/shell-command.md
    - name: ShowWebBrowser Command
      href: ide/reference/showwebbrowser-command.md
    - name: Start Command
      href: ide/reference/start-command.md
    - name: Symbol Path Command
      href: ide/reference/symbol-path-command.md
    - name: Toggle Breakpoint Command
      href: ide/reference/toggle-breakpoint-command.md
    - name: Watch Command
      href: ide/reference/watch-command.md
  - name: Security
    items:
    - name: Develop secure applications
      href: ide/securing-applications.md
    - name: Run Visual Studio as normal user or administrator
      href: ide/user-permissions-and-visual-studio.md
    - name: Windows Information Protection (WIP)
      href: ide/exempt-visual-studio-from-wip.md
  - name: Microsoft Help Viewer
    href: help-viewer/overview.md
    items:
    - name: Install and Manage Local Content
      href: help-viewer/install-manage-local-content.md
    - name: Find topics in Help Viewer
      items:
      - name: Find Topics in the Index
        href: help-viewer/find-topics-index.md
      - name: Find Topics in the Table of Contents
        href: help-viewer/find-topics-toc.md
      - name: Search for Topics
        href: help-viewer/find-topics.md
        items:
        - name: Logical and Advanced Operators in Search Expressions
          href: help-viewer/logical-operators-search-expressions.md
    - name: Customize Help Viewer
      href: help-viewer/customize.md
    - name: Accessibility Features
      href: help-viewer/accessibility-features.md
      items:
      - name: Shortcut Keys
        href: help-viewer/shortcut-keys.md
  - name: Dotfuscator Community Edition (CE)
    href: ide/dotfuscator/index.md
    items:
    - name: Capabilities of Dotfuscator
      href: ide/dotfuscator/capabilities.md
    - name: Install Dotfuscator CE
      href: ide/dotfuscator/install.md
    - name: Upgrade Dotfuscator CE
      href: ide/dotfuscator/upgrades.md
- name: Resources
  items:
  - name: What's new in Visual Studio 2017
    href: ide/whats-new-in-visual-studio.md
  - name: What's new in Visual Studio 2019
    href: ide/whats-new-visual-studio-2019.md
  - name: Release notes & system requirements
    items:
    - name: Current release notes
      href: /visualstudio/releasenotes/vs2017-relnotes?context=visualstudio/default&contextView=vs-2017
    - name: Preview release notes
      href: /visualstudio/releasenotes/vs2017-preview-relnotes?context=visualstudio/default&contextView=vs-2017
    - name: Release notes history
      href: /visualstudio/releasenotes/vs2017-relnotes-history?context=visualstudio/default&contextView=vs-2017
    - name: Release rhythm
      href: /visualstudio/productinfo/vs2017-release-rhythm?context=visualstudio/default&contextView=vs-2017
    - name: Visual Studio roadmap
      href: /visualstudio/productinfo/vs2018-roadmap?context=visualstudio/default&contextView=vs-2017
    - name: System requirements
      href: /visualstudio/productinfo/vs2017-system-requirements-vs?context=visualstudio/default&contextView=vs-2017
    - name: Platform compatibility
      href: /visualstudio/productinfo/vs2017-compatibility-vs?context=visualstudio/default&contextView=vs-2017
    - name: Licensing
      href: https://visualstudio.microsoft.com/license-terms/
    - name: Distributable code
      href: /visualstudio/productinfo/2017-redistribution-vs?context=visualstudio/default&contextView=vs-2017
    - name: Support lifecycle and servicing
      href: /visualstudio/productinfo/vs-servicing-vs?context=visualstudio/default&contextView=vs-2017
    - name: Developer Community data privacy
      href: ide/developer-community-privacy.md
  - name: How to report a problem in Visual Studio
    href: ide/how-to-report-a-problem-with-visual-studio-2017.md
    items:
    - name: Report a problem states and FAQ
      href: ide/report-a-problem.md
  - name: Suggest a feature for Visual Studio
    href: ide/suggest-a-feature.md
  - name: Customer Experience Improvement Program
    href: ide/visual-studio-experience-improvement-program.md
    items:
    - name: System-generated logs
      href: ide/diagnostic-data-collection.md
  - name: Resources for troubleshooting IDE errors
    href: ide/reference/resources-for-troubleshooting-integrated-development-environment-errors.md
  - name: Talk to us
    href: ide/talk-to-us.md<|MERGE_RESOLUTION|>--- conflicted
+++ resolved
@@ -819,7 +819,6 @@
           href: ide/reference/options-text-editor-csharp-advanced.md
         - name: Text Editor - C#, IntelliSense
           href: ide/reference/options-text-editor-csharp-intellisense.md
-<<<<<<< HEAD
         - name: Text Editor - F#, Advanced
           href: ide/reference/options-text-editor-fsharp-advanced.md
         - name: Text Editor - F#, Code Fixes
@@ -828,14 +827,12 @@
           href: ide/reference/options-text-editor-fsharp-codelens.md
         - name: Text Editor - F#, IntelliSense
           href: ide/reference/options-text-editor-fsharp-intellisense.md
-=======
         - name: Text Editor - HTML (Web Forms), Formatting
           href: ide/reference/options-text-editor-html-formatting.md
         - name: Text Editor - HTML (Web Forms), Miscellaneous
           href: ide/reference/options-text-editor-html-miscellaneous.md
         - name: Text Editor - HTML (Web Forms), Validation
           href: ide/reference/options-text-editor-html-validation.md
->>>>>>> 0d27bb46
         - name: Text Editor - JavaScript, Code Validation
           href: ide/reference/options-text-editor-javascript-code-validation.md
         - name: Text Editor - JavaScript, Formatting

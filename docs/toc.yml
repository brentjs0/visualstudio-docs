--- conflicted
+++ resolved
@@ -1403,29 +1403,6 @@
       href: https://visualstudio.microsoft.com/license-terms/
     - name: Support lifecycle and servicing
       href: /visualstudio/productinfo/vs-servicing-vs/
-<<<<<<< HEAD
-=======
-  - name: Problem reports
-    items:
-    - name: How to report a problem in Visual Studio
-      href: ide/how-to-report-a-problem-with-visual-studio.md
-    - name: Report a problem states and FAQ
-      displayName: Developer Community
-      href: ide/report-a-problem.md
-    - name: Increase the chances of a performance issue being fixed
-      href: ide/how-to-increase-chances-of-performance-issue-being-fixed.md
-    - name: Create minidumps for a Visual Studio process with all callstacks
-      displayName: Create minidumps with call stacks
-      href: ide/report-a-problem-minidumps.md
-    - name: Create logs for MSBuild problems
-      displayName: Create logs for MSBuild problems
-      href: ide/msbuild-logs.md
-    - name: Collect an ETL trace with PerfView
-      displayName: ETL trace with PerfView
-      href: ide/report-a-problem-perfview.md
-  - name: Suggest a feature for Visual Studio
-    href: ide/suggest-a-feature.md
->>>>>>> 08105865
   - name: Developer Community data privacy
     href: ide/developer-community-privacy.md
   - name: Customer Experience Improvement Program
@@ -1447,7 +1424,7 @@
       href: ide/how-to-report-a-problem-with-visual-studio.md
     - name: Report a problem states and FAQ
       href: ide/report-a-problem.md
-    - name: Increase the chances of a performance issue being fixed
+    - name: Get performance issues fixed quicker
       href: ide/how-to-increase-chances-of-performance-issue-being-fixed.md
     - name: Create minidumps with callstacks
       href: ide/report-a-problem-minidumps.md

---
title: "How to: Instrument a Stand-Alone .NET Framework Component and Collect Memory Data with the Profiler by Using the Command Line | Microsoft Docs"
ms.custom: ""
ms.date: "11/04/2016"
ms.technology: "vs-ide-debug"
ms.topic: "conceptual"
ms.assetid: d09cc46a-70f5-48f9-aa24-89913e67b359
author: "mikejo5000"
ms.author: "mikejo"
manager: douge
ms.workload: 
  - "dotnet"
---
# How to: Instrument a stand-alone .NET Framework component and collect memory data with the profiler by using the command line
This article describes how to use [!INCLUDE[vsprvs](../code-quality/includes/vsprvs_md.md)] Profiling Tools command-line tools to instrument a .NET Framework component of a stand-alone application such as an .exe or .dll file and collect memory information by using the profiler.  
  
> [!NOTE]
<<<<<<< HEAD
>  Command-line tools of the Profiling Tools are located in the \Team Tools\Performance Tools subdirectory of the Visual Studio installation directory. On 64-bit computers, both 64-bit and 32-bit versions of the tools are available. To use the profiler command-line tools, you must add the tools path to the PATH environment variable of the Command Prompt window or add it to the command itself. For more information, see [Specify the path to command-line tools](../profiling/specifying-the-path-to-profiling-tools-command-line-tools.md).  
=======
>  Command-line tools of the Profiling Tools are located in the *\Team Tools\Performance Tools* subdirectory of the Visual Studio installation directory. On 64-bit computers, both 64-bit and 32-bit versions of the tools are available. To use the profiler command-line tools, you must add the tools path to the PATH environment variable of the Command Prompt window or add it to the command itself. For more information, see [Specify the path to command line tools](../profiling/specifying-the-path-to-profiling-tools-command-line-tools.md).  
>>>>>>> 7d8477cf
  
 To collect memory data from a .NET Framework component by using the instrumentation method, you use the [VSInstr.exe](../profiling/vsinstr.md) tool to generate an instrumented version of the component and the [VSPerfCLREnv.cmd](../profiling/vsperfclrenv.md) tool to initialize profiling environment variables. You then start the profiler by using the *VSPerfCmd.exe* tool.  
  
 When the instrumented component is executed, memory data is automatically collected to a data file. You can pause and resume data collection during the profiling session.  
  
 To end a profiling session, you close the target application and explicitly shut down the profiler. In most cases, we recommend clearing the profiling environment variables at the end of a session.  
  
## Start the application with the profiler  
  
#### To attach the profiler to a running .NET Framework application  
  
1.  Open a Command Prompt window.  
  
2.  Use the **VSInstr** tool to generate an instrumented version of the target application.  
  
3.  Initialize the .NET Framework profiling environment variables. Type:  
  
     **VSPerfClrEnv** {**/tracegc** &#124; **/tracegclife**}  
  
    -   The **/tracegc** and **/tracegclife** options initialize the environment variables to collect only memory allocation data, or to collect both memory allocation and object lifetime data.  
  
        |Option|Description|  
        |------------|-----------------|  
        |**/tracegc**|Enables collection of memory allocation data only.|  
        |**/tracegclife**|Enables collection of both memory allocation and object lifetime data.|  
  
4.  Start the profiler. Type:  
  
     **VSPerfCmd /start:trace /output:** `OutputFile` [`Options`]  
  
    -   The [/start](../profiling/start.md)**:trace** option initializes the profiler.  
  
    -   The [/output](../profiling/output.md)**:**`OutputFile` option is required with **/start**. `OutputFile` specifies the name and location of the profiling data (.*vsp*) file.  
  
     You can use any of the following options with the **/start:trace** option.  
  
    |Option|Description|  
    |------------|-----------------|  
<<<<<<< HEAD
    |[/user](../profiling/user-vsperfcmd.md) **:**[`Domain`**\\**]`UserName`|Specifies the domain and user name of the account that owns the profiled process. This option is required only if the process is running as a user other than the logged-on user. The process owner is listed in the **User Name** column on the **Processes** tab of Windows Task Manager.|  
=======
    |[/user](../profiling/user-vsperfcmd.md) **:**[`Domain`**\\**]`UserName`|Specifies the domain and user name of the account that owns the profiled process. This option is required only if the process is running as a user other than the logged-on user. The process owner is listed in the User Name column on the **Processes** tab of Windows Task Manager.|  
>>>>>>> 7d8477cf
    |[/crosssession](../profiling/crosssession.md)|Enables profiling of processes in other sessions. This option is required if the application is running in a different session. The session idenitifer is listed in the **Session ID** column on the **Processes** tab of Windows Task Manager. **/CS** can be specified as an abbreviation for **/crosssession**.|  
    |[/globaloff](../profiling/globalon-and-globaloff.md)|To start the profiler with data collection paused, add the **/globaloff** option to the **/start** command line. Use **/globalon** to resume profiling.|  
    |[/wincounter](../profiling/wincounter.md) **:** `WinCounterPath`|Specifies a Windows performance counter to be collected during profiling.|  
    |[/automark](../profiling/automark.md) **:** `Interval`|Use with **/wincounter** only. Specifies the number of milliseconds between Windows performance counter collection events. Default is 500 ms.|  
    |[/counter](../profiling/counter.md) **:** `Config`|Collects information from the processor performance counter that is specified in Config. Counter information is added to the data that is collected at each profiling event.|  
    |[events](../profiling/events-vsperfcmd.md) **:** `Config`|Specifies an Event Tracing for Windows (ETW) event to be collected during profiling. ETW events are collected in a separate (.*etl*) file.|  
  
5.  Start the target application from the Command Prompt window.  
  
## Control data collection  
 While the target application is running, you can control data collection by starting and stopping the writing of data to the file by using *VSPerfCmd.exe* options. Controlling data collection enables you to collect data for a specific part of program execution, such as starting or shutting down the application.  
  
#### To start and stop data collection  
  
-   The following pairs of **VSPerfCmd** options start and stop data collection. Specify each option on a separate command line. You can turn data collection on and off multiple times.  
  
    |Option|Description|  
    |------------|-----------------|  
    |[/globalon](../profiling/globalon-and-globaloff.md) [/globaloff](../profiling/globalon-and-globaloff.md)|Starts (**/globalon**) or stops (**/globaloff**) data collection for all processes.|  
    |[/processon](../profiling/processon-and-processoff.md) **:** `PID` [/processoff](../profiling/processon-and-processoff.md) **:** `PID`|Starts (**/processon**) or stops (**/processoff**) data collection for the process that is specified by the process ID (`PID`).|  
    |[/threadon](../profiling/threadon-and-threadoff.md) **:** `TID` [/threadoff](../profiling/threadon-and-threadoff.md) **:** `TID`|Starts (**/threadon**) or stops (**/threadoff**) data collection for the thread that is specified by the thread ID (`TID`).|  
  
## End the profiling session  
 To end a profiling session, close the application that is running the instrumented component, and then call the **VSPerfCmd** [/shutdown](../profiling/shutdown.md) option to turn off the profiler and close the profiling data file. The **VSPerfClrEnv /off** command clears the profiling environment variables.  
  
#### To end a profiling session  
  
1.  Close the target application.  
  
2.  Shut down the profiler. Type:  
  
     **VSPerfCmd /shutdown**  
  
3.  (Optional) Clear the profiling environment variables. Type:  
  
     **VSPerfCmd /off**  
  
## See also  
 [Profile stand-alone applications](../profiling/command-line-profiling-of-stand-alone-applications.md)   
 [.NET memory data views](../profiling/dotnet-memory-data-views.md)<|MERGE_RESOLUTION|>--- conflicted
+++ resolved
@@ -15,11 +15,8 @@
 This article describes how to use [!INCLUDE[vsprvs](../code-quality/includes/vsprvs_md.md)] Profiling Tools command-line tools to instrument a .NET Framework component of a stand-alone application such as an .exe or .dll file and collect memory information by using the profiler.  
   
 > [!NOTE]
-<<<<<<< HEAD
->  Command-line tools of the Profiling Tools are located in the \Team Tools\Performance Tools subdirectory of the Visual Studio installation directory. On 64-bit computers, both 64-bit and 32-bit versions of the tools are available. To use the profiler command-line tools, you must add the tools path to the PATH environment variable of the Command Prompt window or add it to the command itself. For more information, see [Specify the path to command-line tools](../profiling/specifying-the-path-to-profiling-tools-command-line-tools.md).  
-=======
 >  Command-line tools of the Profiling Tools are located in the *\Team Tools\Performance Tools* subdirectory of the Visual Studio installation directory. On 64-bit computers, both 64-bit and 32-bit versions of the tools are available. To use the profiler command-line tools, you must add the tools path to the PATH environment variable of the Command Prompt window or add it to the command itself. For more information, see [Specify the path to command line tools](../profiling/specifying-the-path-to-profiling-tools-command-line-tools.md).  
->>>>>>> 7d8477cf
+
   
  To collect memory data from a .NET Framework component by using the instrumentation method, you use the [VSInstr.exe](../profiling/vsinstr.md) tool to generate an instrumented version of the component and the [VSPerfCLREnv.cmd](../profiling/vsperfclrenv.md) tool to initialize profiling environment variables. You then start the profiler by using the *VSPerfCmd.exe* tool.  
   
@@ -58,11 +55,7 @@
   
     |Option|Description|  
     |------------|-----------------|  
-<<<<<<< HEAD
-    |[/user](../profiling/user-vsperfcmd.md) **:**[`Domain`**\\**]`UserName`|Specifies the domain and user name of the account that owns the profiled process. This option is required only if the process is running as a user other than the logged-on user. The process owner is listed in the **User Name** column on the **Processes** tab of Windows Task Manager.|  
-=======
     |[/user](../profiling/user-vsperfcmd.md) **:**[`Domain`**\\**]`UserName`|Specifies the domain and user name of the account that owns the profiled process. This option is required only if the process is running as a user other than the logged-on user. The process owner is listed in the User Name column on the **Processes** tab of Windows Task Manager.|  
->>>>>>> 7d8477cf
     |[/crosssession](../profiling/crosssession.md)|Enables profiling of processes in other sessions. This option is required if the application is running in a different session. The session idenitifer is listed in the **Session ID** column on the **Processes** tab of Windows Task Manager. **/CS** can be specified as an abbreviation for **/crosssession**.|  
     |[/globaloff](../profiling/globalon-and-globaloff.md)|To start the profiler with data collection paused, add the **/globaloff** option to the **/start** command line. Use **/globalon** to resume profiling.|  
     |[/wincounter](../profiling/wincounter.md) **:** `WinCounterPath`|Specifies a Windows performance counter to be collected during profiling.|  

---
title: "How to: Create a Profiling Tools ETW Report | Microsoft Docs"
ms.custom: ""
ms.date: "11/04/2016"
ms.technology: "vs-ide-debug"
ms.topic: "conceptual"
ms.assetid: bf5547b3-f6c7-4989-9d47-2fe4f1261444
author: "mikejo5000"
ms.author: "mikejo"
manager: douge
ms.workload: 
  - "multiple"
---
# How to: Create a profiling tools ETW report
The Event Tracing for Windows (ETW) report lists the ETW events that are recorded in a performance session of [!INCLUDE[vsprvs](../code-quality/includes/vsprvs_md.md)] Profiling Tools. ETW data is collected in a binary (.*etl*) file. For more information about this report, see [Event Tracing for Windows (ETW) report](../profiling/event-tracing-for-windows-etw-report.md).  
  
> [!NOTE]
>  You cannot display ETW reports in the interface for [!INCLUDE[vsprvs](../code-quality/includes/vsprvs_md.md)].  
  
-   For information about how to collect ETW data by using the interface for [!INCLUDE[vsprvs](../code-quality/includes/vsprvs_md.md)], see [How to: Collect Event Tracing for Windows (ETW) data](../profiling/how-to-collect-event-tracing-for-windows-etw-data.md).  
  
-   For information about how to collect ETW data from a command prompt, see [VSPerfCmd](../profiling/vsperfcmd.md) and [Events](../profiling/events-vsperfcmd.md).  
  
 You generate the ETW report by using the **VSReport/summary:etw** command. The .*etl* that contains the ETW data must be in the same directory as the profiling data (.*vsp* or .*vsps*) file. By default, the report is generated as a comma-separated value (.*csv*) file. For more information, see [VSPerfReport](../profiling/vsperfreport.md).  
  
### To generate an ETW report  
  
-   In a **Command Prompt** window, type the following command line:  
  
     *ToolsPath* **VSPerfReport** *VSPFile*  **/Summary:ETW [/Xml]**  
  
    |||  
    |-|-|  
<<<<<<< HEAD
    |*ToolsPath*|The path of the Profiling Tools utility. For more information, see [Specify the path to command-line tools](../profiling/specifying-the-path-to-profiling-tools-command-line-tools.md).|  
    |*VSPFile*|The profiling data (.*vsp* or .*vsps*) file. Full and partial paths are accepted.|  
=======
    |*ToolsPath*|The path of the Profiling Tools utility. For more information, see [Specify the path to command line tools](../profiling/specifying-the-path-to-profiling-tools-command-line-tools.md).|  
    |*VSPFile*|The profiling data (.vsp or .vsps) file. Full and partial paths are accepted.|  
>>>>>>> 7d8477cf
    |Xml|Generates a report that is formatted in XML.|<|MERGE_RESOLUTION|>--- conflicted
+++ resolved
@@ -31,11 +31,7 @@
   
     |||  
     |-|-|  
-<<<<<<< HEAD
+
     |*ToolsPath*|The path of the Profiling Tools utility. For more information, see [Specify the path to command-line tools](../profiling/specifying-the-path-to-profiling-tools-command-line-tools.md).|  
     |*VSPFile*|The profiling data (.*vsp* or .*vsps*) file. Full and partial paths are accepted.|  
-=======
-    |*ToolsPath*|The path of the Profiling Tools utility. For more information, see [Specify the path to command line tools](../profiling/specifying-the-path-to-profiling-tools-command-line-tools.md).|  
-    |*VSPFile*|The profiling data (.vsp or .vsps) file. Full and partial paths are accepted.|  
->>>>>>> 7d8477cf
     |Xml|Generates a report that is formatted in XML.|
---
title: "Command-Line Profiling of ASP.NET Web Applications | Microsoft Docs"
ms.custom: ""
ms.date: "11/04/2016"
ms.technology: "vs-ide-debug"
ms.topic: "conceptual"
helpviewer_keywords: 
  - "profiling ASP.NET applications"
  - "profling tools,ASP.NET applications"
ms.assetid: 897c00d5-5767-433b-a960-4a29c6023ede
author: "mikejo5000"
ms.author: "mikejo"
manager: douge
ms.workload: 
  - "aspnet"
---
# Command-line profiling of ASP.NET web applications
This section describes the procedures and options for collecting performance data for [!INCLUDE[vstecasp](../code-quality/includes/vstecasp_md.md)] Web applications by using [!INCLUDE[vsprvs](../code-quality/includes/vsprvs_md.md)] Profiling Tools from the command line.  
  
> [!NOTE]
>  Enhanced security features in Windows 8 and Windows Server 2012 required significant changes in the way the Visual Studio profiler collects data on these platforms. UWP apps also require new collection techniques. See [Performance tools on Windows 8 and Windows Server 2012 applications](../profiling/performance-tools-on-windows-8-and-windows-server-2012-applications.md).  
  
<<<<<<< HEAD
## Common tasks  
=======
## Common tasks
>>>>>>> 007ca19f
  
|Task|Related Content|  
|----------|---------------------|  
|**Collect basic ASP.NET profiling data easily:** Use the **VSPerfASPNETCmd** tool to collect sampling, instrumentation, .NET memory, contention, or tier interaction data without the configuration requirements and the Internet Information Services (IIS) restarts that are needed for **VSPerfCmd**. **VSPerfASPNETCmd** does not allow you to collect additional data or to control data collection. **Note:**  **VSPerfASPNETCmd** is the preferred tool to use you use the standalone profiler to profile ASP.NET Web sites.|-   [Rapid web site profiling with VSPerfASPNETCmd](../profiling/rapid-web-site-profiling-with-vsperfaspnetcmd.md)|  
|**Collect application statistics:** Use the sampling method to collect performance statistics. Sampling data is useful for analyzing CPU usage issues and for understanding the general performance characteristics of an application.|-   [Collect application statistics using sampling](../profiling/collecting-application-statistics-for-aspnet-using-the-profiler-sampling-method.md)|  
|**Collect detailed timing data:** Use the instrumentation method to collect detailed timing information. Instrumentation data is useful for analyzing IO issues and for fine-grained analysis of application scenarios.|-   [Collect detailed timing data using instrumentation](../profiling/collecting-detailed-timing-data-aspnet-profiler-instrumentation-method.md)|  
|**Collect .NET memory data:** Use sampling or instrumentation to collect .NET memory allocation data that shows you the size and number of allocated objects. You can also collect object lifetime data that shows you the size and number of objects that are reclaimed in each garbage collection generation.|-   [Collect memory data](../profiling/collecting-memory-data-from-an-aspnet-web-application.md)|  
|**Collect concurrency data:** Use the concurrency method to collect resource contention data. **Note:**  Collecting thread activity and visualization data is not supported for Web applications.|-   [Collect concurrency data](../profiling/collecting-concurrency-data-for-an-aspnet-web-application.md)|  
|**Add tier interaction data:** You can add performance data about synchronous [!INCLUDE[vstecado](../data-tools/includes/vstecado_md.md)] calls that the [!INCLUDE[vstecasp](../code-quality/includes/vstecasp_md.md)] Web application makes to a Microsoft [!INCLUDE[ssNoVersion](../data-tools/includes/ssnoversion_md.md)] database.|-   [Collect tier interaction data](../profiling/adding-tier-interaction-data-from-the-command-line.md)|  
  
<<<<<<< HEAD
## Related tasks  
=======
## Related tasks
>>>>>>> 007ca19f
  
|Task|Related Content|  
|----------|---------------------|  
|**Profile stand-alone (client) applications**|-   [Profile stand-alone applications](../profiling/command-line-profiling-of-stand-alone-applications.md)|  
|**Profile services**|-   [Profile services](../profiling/command-line-profiling-of-services.md)|<|MERGE_RESOLUTION|>--- conflicted
+++ resolved
@@ -20,11 +20,7 @@
 > [!NOTE]
 >  Enhanced security features in Windows 8 and Windows Server 2012 required significant changes in the way the Visual Studio profiler collects data on these platforms. UWP apps also require new collection techniques. See [Performance tools on Windows 8 and Windows Server 2012 applications](../profiling/performance-tools-on-windows-8-and-windows-server-2012-applications.md).  
   
-<<<<<<< HEAD
-## Common tasks  
-=======
 ## Common tasks
->>>>>>> 007ca19f
   
 |Task|Related Content|  
 |----------|---------------------|  
@@ -35,11 +31,8 @@
 |**Collect concurrency data:** Use the concurrency method to collect resource contention data. **Note:**  Collecting thread activity and visualization data is not supported for Web applications.|-   [Collect concurrency data](../profiling/collecting-concurrency-data-for-an-aspnet-web-application.md)|  
 |**Add tier interaction data:** You can add performance data about synchronous [!INCLUDE[vstecado](../data-tools/includes/vstecado_md.md)] calls that the [!INCLUDE[vstecasp](../code-quality/includes/vstecasp_md.md)] Web application makes to a Microsoft [!INCLUDE[ssNoVersion](../data-tools/includes/ssnoversion_md.md)] database.|-   [Collect tier interaction data](../profiling/adding-tier-interaction-data-from-the-command-line.md)|  
   
-<<<<<<< HEAD
-## Related tasks  
-=======
 ## Related tasks
->>>>>>> 007ca19f
+
   
 |Task|Related Content|  
 |----------|---------------------|  

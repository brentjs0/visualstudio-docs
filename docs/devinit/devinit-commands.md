--- conflicted
+++ resolved
@@ -28,13 +28,8 @@
 
 | Argument             | Required | Description                                                               |
 |----------------------|----------|---------------------------------------------------------------------------|
-<<<<<<< HEAD
-| -f, --file           | No       | Path to the _.devinit.json_ file.                                         |
-| --error-action       | No       | Specifies how to handle errors. Options: Stop, Ignore, Continue (default). |
-=======
 | -f,--file           | No       | Path to the _.devinit.json_ file.                                         |
 | --error-action       | No       | Specifies how to handle errors. Options: Stop, Ignore, Continue (default).|
->>>>>>> a7505325
 | -v,--verbose         | No       | Emit verbose output.                                                      |
 | -n,--dry-run         | No       | Dry run.                                                                  |
 

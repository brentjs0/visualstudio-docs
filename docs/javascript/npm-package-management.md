--- conflicted
+++ resolved
@@ -1,14 +1,8 @@
 ---
 title: "Manage npm packages"
 description: Visual Studio helps you to manage packages using the Node.js package manager (npm)
-<<<<<<< HEAD
-
-ms.date: "02/23/2021"
-=======
-ms.custom: "seodec18"
-ms.date: "10/1/2021"
->>>>>>> 2764edd9
-ms.topic: "how-to"
+ms.date: 10/1/2021
+ms.topic: how-to
 ms.devlang: javascript
 author: "mikejo5000"
 ms.author: "mikejo"

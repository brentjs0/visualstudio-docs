---
title: "Write unit tests for C/C++"
<<<<<<< HEAD
ms.date: 05/01/2019
=======
description: Create C++ unit tests in Visual Studio using the Microsoft Unit Testing Framework, Boost.test, Google Test and CTest.
ms.date: 05/03/2019
>>>>>>> 80ac29ec
ms.topic: conceptual
ms.author: "mblome"
manager: markl
ms.workload:
  - "cplusplus"
author: mikeblome
---
# Write unit tests for C/C++ in Visual Studio

You can write and run your C++ unit tests by using  the **Test Explorer** window, just like for other languages. For more information about using **Test Explorer**, see [Run unit tests with Test Explorer](run-unit-tests-with-test-explorer.md).

> [!NOTE]
> Some features such as Live Unit Testing, Coded UI Tests and IntelliTest are not supported for C++.

Visual Studio includes these C++ test frameworks with no additional downloads required:

- Microsoft Unit Testing Framework for C++
- Google Test
- Boost.Test
- CTest

In addition to the installed frameworks, you can write your own test adapter for whatever framework you would like to use within Visual Studio. A test adapter can integrate unit tests with the **Test Explorer** window. Several third-party adapters are available on the [Visual Studio Marketplace](https://marketplace.visualstudio.com). For more information, see [Install third-party unit test frameworks](install-third-party-unit-test-frameworks.md).

**Visual Studio 2017 and later (Professional and Enterprise)**

C++ unit test projects support [CodeLens](../ide/find-code-changes-and-other-history-with-codelens.md).

**Visual Studio 2017 and later (all editions)**

- **Google Test Adapter** is included as a default component of the **Desktop development with C++** workload. It has a project template that you can add to a solution via the **Add New Project** right-click menu on the solution node in **Solution Explorer**, and options you can configure via **Tools** > **Options**. For more information, see [How to: use Google Test in Visual Studio](how-to-use-google-test-for-cpp.md).

- **Boost.Test** is included as a default component of the **Desktop development with C++** workload. It is integrated with **Test Explorer** but currently does not have project template, therefore it must be manually configured. For more information, see [How to: use Boost.Test in Visual Studio](how-to-use-boost-test-for-cpp.md).

- **CTest** support is included with the [CMake Tools for Visual Studio](/cpp/ide/cmake-tools-for-visual-cpp) component which is part of the **Desktop development with C++** workload. However, CTest is not yet fully integrated with **Test Explorer**. For more information, see [How to: use CTest in Visual Studio](how-to-use-ctest-for-cpp.md).

**Visual Studio 2015 and earlier**

You can download the Google Test adapter and Boost.Test Adapter extensions on the Visual Studio Marketplace at [Test adapter for Boost.Test](https://marketplace.visualstudio.com/items?itemName=VisualCPPTeam.TestAdapterforBoostTest) and [Test adapter for Google Test](https://marketplace.visualstudio.com/items?itemName=VisualCPPTeam.TestAdapterforGoogleTest).

## Basic test workflow

The following sections show the basic steps to get you started with C++ unit testing. The basic configuration is very similar for the Microsoft and Google Test frameworks. Boost.Test requires that you manually create a test project.

::: moniker range="vs-2019"

### Create a test project in Visual Studio 2019

You define and run tests inside one or more test projects that are in the same solution as the code you want to test. To add a new test project to an existing solution, right-click on the Solution node in **Solution Explorer** and choose **Add** > **New Project**. Set **Language** to C++ and type "test" into the search box. The following illustration shows the test projects that are available when the **Desktop Development with C++** and the **UWP Development** workload are installed:

![C++ Test Projects in VIsual Studio 2019](media/vs-2019/cpp-new-test-project-vs2019.png)

::: moniker-end

::: moniker range="vs-2017"

### Create a test project in Visual Studio 2017

You define and run tests inside one or more test projects that are in the same solution as the code you want to test. To add a new test project to an existing solution, right-click on the Solution node in **Solution Explorer** and choose **Add** > **New Project**. Then in the left pane choose **Visual C++ Test** and choose one of the project types from the center pane. The following illustration shows the test projects that are available when the **Desktop Development with C++** workload is installed:

![C++ Test Projects](media/cpp-new-test-project.png)

::: moniker-end

### Create references to other projects in the solution

To enable your test code to access the functions in the project to be tested, add a reference to the project in your test project. Right-click on the test project node in **Solution Explorer** and choose **Add** > **Reference**. Then in the dialog choose the project(s) you want to test.

![Add reference](media/cpp-add-ref-test-project.png)

### Add #include directives for header files

Next, in your unit test *.cpp* file, add an `#include` directive for any header files that declare the types and functions you want to test. Type `#include "` and then IntelliSense will activate to help you choose. Repeat for any additional headers.

![Add include directives](media/cpp-add-includes-test-project.png)

### Write test methods

> [!NOTE]
> This section shows syntax for the Microsoft Unit Testing Framework for C/C++. It is documented here: [Microsoft.VisualStudio.TestTools.CppUnitTestFramework API reference](microsoft-visualstudio-testtools-cppunittestframework-api-reference.md). For Google Test documentation, see [Google Test primer](https://github.com/google/googletest/blob/master/googletest/docs/primer.md). For Boost.Test, see [Boost Test library: The unit test framework](http://www.boost.org/doc/libs/1_46_0/libs/test/doc/html/utf.html).

The *.cpp* file in your test project has a stub class and method defined for you as an example of how to write test code. Note that the signatures use the TEST_CLASS and TEST_METHOD macros, which make the methods discoverable from the **Test Explorer** window.

![Add include directives](media/cpp-write-test-methods.png)

TEST_CLASS and TEST_METHOD are part of the [Microsoft Native Test Framework](microsoft-visualstudio-testtools-cppunittestframework-api-reference.md). **Test Explorer** discovers test methods in other supported frameworks in a similar way.

A TEST_METHOD returns void. To produce a test result, use the static methods in the `Assert` class to test actual results against what is expected. In the following example, assume `MyClass` has a constructor that takes a `std::string`. We can test that the constructor initializes the class as expected like so:

```cpp
TEST_METHOD(TestClassInit)
{
    std::string name = "Bill";
    MyClass mc(name);
    Assert::AreEqual(name, mc.GetName());
}
```

In the previous example, the result of the `Assert::AreEqual` call determines whether the test passes or fails. The Assert class contains many other methods for comparing expected vs. actual results.

You can add *traits* to test methods to specify test owners, priority and other information. You can then use these values to sort and group tests in **Test Explorer**. For more information, see [Run unit tests with Test Explorer](run-unit-tests-with-test-explorer.md).

### Run the tests

1. On the **Test** menu, choose **Windows** > **Test Explorer**. The following illustration shows a test project whose tests have not yet run.

   ![Test Explorer before tests are run](media/cpp-test-explorer.png)

   > [!NOTE]
   > CTest integration with **Test Explorer** is not yet available. Run CTest tests from the CMake main menu.

1. If all your tests are not visible in the window, build the test project by right-clicking its node in **Solution Explorer** and choosing **Build** or **Rebuild**.

1. In **Test Explorer**, choose **Run All**, or select the specific tests you want to run. Right-click on a test for other options, including running it in debug mode with breakpoints enabled. After running all the tests, the window shows which tests passed and which ones failed:

![Test Explorer after tests are run](media/cpp-test-explorer-passed.png)

For failed tests, the message offers details that help to diagnose the cause. You can right-click on the failing test and choose **Debug Selected Tests** to step through the function where the failure occurred.

For more information about using **Test Explorer**, see [Run unit tests with Test Explorer](run-unit-tests-with-test-explorer.md).

For best practices related to unit testing, see [Unit test basics](unit-test-basics.md)

## Use CodeLens

**Visual Studio 2017 and later (Professional and Enterprise editions)**

[CodeLens](../ide/find-code-changes-and-other-history-with-codelens.md) enables you to quickly see the status of a unit test without leaving the code editor. You can initialize CodeLens for a C++ unit test project in any of these ways:

- Edit and build your test project or solution.
- Rebuild your project or solution.
- Run test(s) from the **Test Explorer** window.

After **CodeLens** is initialized, you can see test status icons above each unit test.

![C++ CodeLens Icons](media/cpp-test-codelens-icons.png)

Click on the icon for more information, or to run or debug the unit test:

![C++ CodeLens Run and Debug](media/cpp-test-codelens-run-debug.png)

## See also

- [Unit test your code](unit-test-your-code.md)<|MERGE_RESOLUTION|>--- conflicted
+++ resolved
@@ -1,11 +1,7 @@
 ---
 title: "Write unit tests for C/C++"
-<<<<<<< HEAD
-ms.date: 05/01/2019
-=======
-description: Create C++ unit tests in Visual Studio using the Microsoft Unit Testing Framework, Boost.test, Google Test and CTest.
-ms.date: 05/03/2019
->>>>>>> 80ac29ec
+description: Write C++ unit tests in Visual Studio using various test frameworks including CTest, Boost.Test and Google Test.
+ms.date: 05/06/2019
 ms.topic: conceptual
 ms.author: "mblome"
 manager: markl

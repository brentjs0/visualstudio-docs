---
title: "Configure unit tests with a .runsettings file"
ms.date: 10/03/2019
ms.topic: conceptual
ms.author: gewarren
manager: jillfra
ms.workload:
  - "multiple"
author: gewarren
---
# Configure unit tests by using a *.runsettings* file

Unit tests in Visual Studio can be configured by using a *.runsettings* file. For example, you can change the .NET version on which the tests are run, the directory for the test results, or the data that's collected during a test run.

Run settings files are optional. If you don't require any special configuration, you don't need a *.runsettings* file. A common use of a *.runsettings* file is to customize [code coverage analysis](../test/customizing-code-coverage-analysis.md).

## Specify a run settings file

Run settings files can be used to configure tests that are run from the [command line](vstest-console-options.md), in the IDE, or in a [build workflow](/azure/devops/pipelines/test/getting-started-with-continuous-testing?view=vsts) using Azure Test Plans or Team Foundation Server (TFS).

### IDE

::: moniker range="vs-2017"

To specify a run settings file in the IDE, select **Test** > **Test Settings** > **Select Test Settings File**, and then select the *.runsettings* file.

![Select test settings file menu in Visual Studio 2017](media/select-test-settings-file.png)

The file appears on the Test Settings menu, and you can select or deselect it. While selected, the run settings file applies whenever you select **Analyze Code Coverage**.

::: moniker-end

::: moniker range=">=vs-2019"

#### Visual Studio 2019 version 16.3 and earlier

To specify a run settings file in the IDE, select **Test** > **Select Settings File**. Browse to and select the *.runsettings* file.

![Select test settings file menu in Visual Studio 2019](media/vs-2019/select-settings-file.png)

The file appears on the Test menu, and you can select or deselect it. While selected, the run settings file applies whenever you select **Analyze Code Coverage**.

#### Visual Studio 2019 version 16.4 and later

There are three ways of specifying a run settings file in Visual Studio 2019 version 16.4 and later:

- Add a build property to a project through either the project file or a Build.Directory.props file. The run settings file for a project is specified by the property **RunSettingsFilePath**. 

    - Project-level run settings is currently supported in C#, VB, C++, and F# projects.
    - A file specified for a project overrides any other run settings file specified in the solution.

    Example of specifying a *.runsettings* file for a project:
    
    ```xml
    <Project Sdk="Microsoft.NET.Sdk">
      <PropertyGroup>
        <RunSettingsFilePath>$(SolutionDir)\example.runsettings</RunSettingsFilePath>
      </PropertyGroup>
      ...
    </Project>
    ```

- Place a run settings file named ".runsettings" at the root of your solution.

<<<<<<< HEAD
      ![Auto detect runsettings file menu in Visual Studio 2019](media/vs-2019/auto-detect-runsettings-menu.png)
    - **Test** > **Test Settings** > **Configure Run Settings** > **Auto detect runsettings files**

      ![Auto detect runsettings file tools window in Visual Studio 2019](media/vs-2019/auto-detect-runsettings-tools-window.png)
=======
  If auto detection of run settings files is enabled, the settings in this file are applied across all tests run. You can turn on auto detection of runsettings files from two places:
  
    - **Tools** > **Options** > **Test** > **Auto Detect runsettings Files**

      ![Auto detect runsettings file option in Visual Studio 2019](media/vs-2019/auto-detect-runsettings-tools-window.png)
      
    - **Test** > **Configure Run Settings** > **Auto Detect runsettings Files**
    
      ![Auto detect runsettings file menu in Visual Studio 2019](media/vs-2019/auto-detect-runsettings-menu.png)
>>>>>>> 3f9ff32e

- In the IDE, select **Test** > **Configure Run Settings** > **Select Solution Wide runsettings File**, and then select the *.runsettings* file.

<<<<<<< HEAD
      ![Select test solution wide runsettings file menu in Visual Studio 2019](media/vs-2019/select-solution-settings-file.png)
    - This file overrides the ".runsettings" file placed at the root of the solution, and is applied across all tests run.  
    - This selection, similar to previous versions, only persists locally. 
=======
   ![Select test solution wide runsettings file menu in Visual Studio 2019](media/vs-2019/select-solution-settings-file.png)
      
   - This file overrides the ".runsettings" file at the root of the solution, if it exists, and is applied across all tests run.  
   - This file selection only persists locally. 
>>>>>>> 3f9ff32e

::: moniker-end

### Command line

To run tests from the command line, use *vstest.console.exe*, and specify the settings file by using the **/Settings** parameter.

1. Launch the Visual Studio Developer Command Prompt:

   ::: moniker range="vs-2017"

   On the Windows **Start** menu, choose **Visual Studio 2017** > **Developer Command Prompt for VS 2017**.

   ::: moniker-end

   ::: moniker range=">=vs-2019"

   On the Windows **Start** menu, choose **Visual Studio 2019** > **Developer Command Prompt for VS 2019**.

   ::: moniker-end

2. Enter a command similar to:

   ```cmd
   vstest.console.exe MyTestAssembly.dll /EnableCodeCoverage /Settings:CodeCoverage.runsettings
   ```

   or

   ```cmd
   vstest.console.exe --settings:test.runsettings test.dll
   ```

For more information, see [VSTest.Console.exe command-line options](vstest-console-options.md).

## Customize tests

To customize your tests using a *.runsettings* file, follow these steps:

1. Add an XML file to your Visual Studio solution and save it as *test.runsettings*.

   > [!TIP]
   > The file name doesn't matter, as long as you use the extension *.runsettings*.

2. Replace the file contents with the XML from the example that follows, and customize it as needed.

::: moniker range="vs-2017"

3. On the **Test** menu, choose **Test Settings** > **Select Test Settings File**. Browse to the *.runsettings* file you created, and then select **OK**.

::: moniker-end

::: moniker range=">=vs-2019"

3. To select the run settings file, choose **Test** > **Select Settings File**. Browse to the *.runsettings* file you created, and then select **OK**.

::: moniker-end

   > [!TIP]
   > You can create more than one *.runsettings* file in your solution and select one as the active test settings file as needed.

## Example *.runsettings* file

The following XML shows the contents of a typical *.runsettings* file. Each element of the file is optional because it has a default value.

```xml
<?xml version="1.0" encoding="utf-8"?>
<RunSettings>
  <!-- Configurations that affect the Test Framework -->
  <RunConfiguration>
    <MaxCpuCount>1</MaxCpuCount>
    <!-- Path relative to directory that contains .runsettings file-->
    <ResultsDirectory>.\TestResults</ResultsDirectory>

    <!-- x86 or x64 -->
    <!-- You can also change it from the Test menu; choose "Processor Architecture for AnyCPU Projects" -->
    <TargetPlatform>x86</TargetPlatform>

    <!-- Framework35 | [Framework40] | Framework45 -->
    <TargetFrameworkVersion>Framework40</TargetFrameworkVersion>

    <!-- Path to Test Adapters -->
    <TestAdaptersPaths>%SystemDrive%\Temp\foo;%SystemDrive%\Temp\bar</TestAdaptersPaths>

    <!-- TestSessionTimeout was introduced in Visual Studio 2017 version 15.5 -->
    <!-- Specify timeout in milliseconds. A valid value should be greater than 0 -->
    <TestSessionTimeout>10000</TestSessionTimeout>
  </RunConfiguration>

  <!-- Configurations for data collectors -->
  <DataCollectionRunSettings>
    <DataCollectors>
      <DataCollector friendlyName="Code Coverage" uri="datacollector://Microsoft/CodeCoverage/2.0" assemblyQualifiedName="Microsoft.VisualStudio.Coverage.DynamicCoverageDataCollector, Microsoft.VisualStudio.TraceCollector, Version=11.0.0.0, Culture=neutral, PublicKeyToken=b03f5f7f11d50a3a">
        <Configuration>
          <CodeCoverage>
            <ModulePaths>
              <Exclude>
                <ModulePath>.*CPPUnitTestFramework.*</ModulePath>
              </Exclude>
            </ModulePaths>

            <!-- We recommend you do not change the following values: -->
            <UseVerifiableInstrumentation>True</UseVerifiableInstrumentation>
            <AllowLowIntegrityProcesses>True</AllowLowIntegrityProcesses>
            <CollectFromChildProcesses>True</CollectFromChildProcesses>
            <CollectAspDotNet>False</CollectAspDotNet>
            
          </CodeCoverage>
        </Configuration>
      </DataCollector>

      <DataCollector uri="datacollector://microsoft/VideoRecorder/1.0" assemblyQualifiedName="Microsoft.VisualStudio.TestTools.DataCollection.VideoRecorder.VideoRecorderDataCollector, Microsoft.VisualStudio.TestTools.DataCollection.VideoRecorder, Version=15.0.0.0, Culture=neutral, PublicKeyToken=b03f5f7f11d50a3a" friendlyName="Screen and Voice Recorder">
        <!--Video data collector was introduced in Visual Studio 2017 version 15.5 -->
        <Configuration>
          <!-- Set "sendRecordedMediaForPassedTestCase" to "false" to add video attachments to failed tests only -->
          <MediaRecorder sendRecordedMediaForPassedTestCase="true"  xmlns="">           ​
            <ScreenCaptureVideo bitRate="512" frameRate="2" quality="20" />​
          </MediaRecorder>​
        </Configuration>
      </DataCollector>
    </DataCollectors>
  </DataCollectionRunSettings>

  <!-- Parameters used by tests at run time -->
  <TestRunParameters>
    <Parameter name="webAppUrl" value="http://localhost" />
    <Parameter name="webAppUserName" value="Admin" />
    <Parameter name="webAppPassword" value="Password" />
  </TestRunParameters>

  <!-- Adapter Specific sections -->

  <!-- MSTest adapter -->
  <MSTest>
    <MapInconclusiveToFailed>True</MapInconclusiveToFailed>
    <CaptureTraceOutput>false</CaptureTraceOutput>
    <DeleteDeploymentDirectoryAfterTestRunIsComplete>False</DeleteDeploymentDirectoryAfterTestRunIsComplete>
    <DeploymentEnabled>False</DeploymentEnabled>
    <AssemblyResolution>
      <Directory path="D:\myfolder\bin\" includeSubDirectories="false"/>
    </AssemblyResolution>
  </MSTest>

</RunSettings>
```

## Elements of a *.runsettings* file

The sections that follow detail the elements of a *.runsettings* file.

### Run configuration

```xml
<RunConfiguration>
    <MaxCpuCount>1</MaxCpuCount>
    <ResultsDirectory>.\TestResults</ResultsDirectory>
    <TargetPlatform>x86</TargetPlatform>
    <TargetFrameworkVersion>Framework40</TargetFrameworkVersion>
    <TestAdaptersPaths>%SystemDrive%\Temp\foo;%SystemDrive%\Temp\bar</TestAdaptersPaths>
    <TestSessionTimeout>10000</TestSessionTimeout>
</RunConfiguration>
```

The **RunConfiguration** element can include the following elements:

|Node|Default|Values|
|-|-|-|
|**ResultsDirectory**||The directory where test results are placed.|
|**TargetFrameworkVersion**|Framework40|`FrameworkCore10` for .NET Core sources, `FrameworkUap10` for UWP-based sources, `Framework45` for .NET Framework 4.5 and higher, `Framework40` for .NET Framework 4.0, and `Framework35` for .NET Framework 3.5.<br /><br />This setting specifies the version of the unit test framework used to discover and execute the tests. It can be different from the version of the .NET platform that you specify in the build properties of the unit test project.<br /><br />If you omit the `TargetFrameworkVersion` element from the *.runsettings* file, the platform automatically determines the framework version based on the built binaries.|
|**TargetPlatform**|x86|x86, x64|
|**TreatTestAdapterErrorsAsWarnings**|false|false, true|
|**TestAdaptersPaths**||One or more paths to the directory where the TestAdapters are located|
|**MaxCpuCount**|1|This setting controls the degree of parallel test execution when running unit tests using available cores on the machine. The test execution engine starts as a distinct process on each available core, and gives each core a container with tests to run. A container can be an assembly, DLL, or relevant artifact. The test container is the scheduling unit. In each container, the tests are run according to the test framework. If there are many containers, then as processes finish executing the tests in a container, they're given the next available container.<br /><br />MaxCpuCount can be:<br /><br />n, where 1 <= n <= number of cores: up to n processes are launched<br /><br />n, where n = any other value: the number of processes launched can be up to the number of available cores|
|**TestSessionTimeout**||Allows users to terminate a test session when it exceeds a given timeout. Setting a timeout ensures that resources are well consumed and test sessions are constrained to a set time. The setting is available in **Visual Studio 2017 version 15.5** and later.|

### Diagnostic data adapters (data collectors)

The **DataCollectors** element specifies settings of diagnostic data adapters. Diagnostic data adapters gather additional information about the environment and the application under test. Each adapter has default settings, and you only have to provide settings if you don't want to use the defaults.

#### Code coverage adapter

```xml
<CodeCoverage>
    <ModulePaths>
        <Exclude>
            <ModulePath>.*CPPUnitTestFramework.*</ModulePath>
        </Exclude>
    </ModulePaths>

    <UseVerifiableInstrumentation>True</UseVerifiableInstrumentation>
    <AllowLowIntegrityProcesses>True</AllowLowIntegrityProcesses>
    <CollectFromChildProcesses>True</CollectFromChildProcesses>
    <CollectAspDotNet>False</CollectAspDotNet>
</CodeCoverage>
```

The code coverage data collector creates a log of which parts of the application code have been exercised in the test. For more information about customizing the settings for code coverage, see [Customize code coverage analysis](../test/customizing-code-coverage-analysis.md).

#### Video data collector

The video data collector captures a screen recording when tests are run. This recording is useful for troubleshooting UI tests. The video data collector is available in **Visual Studio 2017 version 15.5** and later.

To customize any other type of diagnostic data adapters, use a [test settings file](../test/collect-diagnostic-information-using-test-settings.md).

### TestRunParameters

```xml
<TestRunParameters>
    <Parameter name="webAppUrl" value="http://localhost" />
    <Parameter name="webAppUserName" value="Admin" />
    <Parameter name="webAppPassword" value="Password" />
</TestRunParameters>
```

Test run parameters provide a way to define variables and values that are available to the tests at run time. Access the parameters using the <xref:Microsoft.VisualStudio.TestTools.UnitTesting.TestContext.Properties%2A?displayProperty=nameWithType> property:

```csharp
[TestMethod]
public void HomePageTest()
{
    string appURL = TestContext.Properties["webAppUrl"];
}
```

To use test run parameters, add a private <xref:Microsoft.VisualStudio.TestTools.UnitTesting.TestContext> field and a public <xref:Microsoft.VisualStudio.TestTools.UnitTesting.TestContext> property to your test class.

### MSTest run settings

```xml
<MSTest>
    <MapInconclusiveToFailed>True</MapInconclusiveToFailed>
    <CaptureTraceOutput>false</CaptureTraceOutput>
    <DeleteDeploymentDirectoryAfterTestRunIsComplete>False</DeleteDeploymentDirectoryAfterTestRunIsComplete>
    <DeploymentEnabled>False</DeploymentEnabled>
    <AssemblyResolution>
      <Directory Path="D:\myfolder\bin\" includeSubDirectories="false"/>
    </AssemblyResolution>
</MSTest>
```

These settings are specific to the test adapter that runs test methods that have the <xref:Microsoft.VisualStudio.TestTools.UnitTesting.TestMethodAttribute> attribute.

|Configuration|Default|Values|
|-|-|-|
|**ForcedLegacyMode**|false|In Visual Studio 2012, the MSTest adapter was optimized to make it faster and more scalable. Some behavior, such as the order in which tests are run, might not be exactly as it was in previous editions of Visual Studio. Set this value to **true** to use the older test adapter.<br /><br />For example, you might use this setting if you have an *app.config* file specified for a unit test.<br /><br />We recommend that you consider refactoring your tests to allow you to use the newer adapter.|
|**IgnoreTestImpact**|false|The test impact feature prioritizes tests that are affected by recent changes, when run in MSTest or from Microsoft Test Manager. This setting deactivates the feature. For more information, see [Which tests should be run since a previous build](https://msdn.microsoft.com/library/dd286589).|
|**SettingsFile**||You can specify a test settings file to use with the MSTest adapter here. You can also specify a test settings file [from the settings menu](#ide).<br /><br />If you specify this value, you must also set the **ForcedlegacyMode** to **true**.<br /><br />`<ForcedLegacyMode>true</ForcedLegacyMode>`|
|**KeepExecutorAliveAfterLegacyRun**|false|After a test run is completed, MSTest is shut down. Any process that is launched as part of the test is also killed. If you want to keep the test executor alive, set the value to **true**. For example, you could use this setting to keep the browser running between coded UI tests.|
|**DeploymentEnabled**|true|If you set the value to **false**, deployment items that you've specified in your test method aren't copied to the deployment directory.|
|**CaptureTraceOutput**|true|You can write to the debug trace from your test method using <xref:System.Diagnostics.Trace.WriteLine%2A?displayProperty=nameWithType>.|
|**DeleteDeploymentDirectoryAfterTestRunIsComplete**|true|To retain the deployment directory after a test run, set this value to **false**.|
|**MapInconclusiveToFailed**|false|If a test completes with an inconclusive status, it is mapped to the skipped status in **Test Explorer**. If you want inconclusive tests to be shown as failed, set the value to **true**.|
|**InProcMode**|false|If you want your tests to be run in the same process as the MSTest adapter, set this value to **true**. This setting provides a minor performance gain. But if a test exits with an exception, the remaining tests don't run.|
|**AssemblyResolution**|false|You can specify paths to additional assemblies when finding and running unit tests. For example, use these paths for dependency assemblies that aren't in the same directory as the test assembly. To specify a path, use a **Directory Path** element. Paths can include environment variables.<br /><br />`<AssemblyResolution>  <Directory Path="D:\myfolder\bin\" includeSubDirectories="false"/> </AssemblyResolution>`|

## See also

- [Configure a test run](https://github.com/microsoft/vstest-docs/blob/master/docs/configure.md)
- [Customize code coverage analysis](../test/customizing-code-coverage-analysis.md)
- [Visual Studio test task (Azure Test Plans)](/azure/devops/pipelines/tasks/test/vstest?view=vsts)<|MERGE_RESOLUTION|>--- conflicted
+++ resolved
@@ -62,12 +62,6 @@
 
 - Place a run settings file named ".runsettings" at the root of your solution.
 
-<<<<<<< HEAD
-      ![Auto detect runsettings file menu in Visual Studio 2019](media/vs-2019/auto-detect-runsettings-menu.png)
-    - **Test** > **Test Settings** > **Configure Run Settings** > **Auto detect runsettings files**
-
-      ![Auto detect runsettings file tools window in Visual Studio 2019](media/vs-2019/auto-detect-runsettings-tools-window.png)
-=======
   If auto detection of run settings files is enabled, the settings in this file are applied across all tests run. You can turn on auto detection of runsettings files from two places:
   
     - **Tools** > **Options** > **Test** > **Auto Detect runsettings Files**
@@ -77,20 +71,13 @@
     - **Test** > **Configure Run Settings** > **Auto Detect runsettings Files**
     
       ![Auto detect runsettings file menu in Visual Studio 2019](media/vs-2019/auto-detect-runsettings-menu.png)
->>>>>>> 3f9ff32e
 
 - In the IDE, select **Test** > **Configure Run Settings** > **Select Solution Wide runsettings File**, and then select the *.runsettings* file.
 
-<<<<<<< HEAD
-      ![Select test solution wide runsettings file menu in Visual Studio 2019](media/vs-2019/select-solution-settings-file.png)
-    - This file overrides the ".runsettings" file placed at the root of the solution, and is applied across all tests run.  
-    - This selection, similar to previous versions, only persists locally. 
-=======
    ![Select test solution wide runsettings file menu in Visual Studio 2019](media/vs-2019/select-solution-settings-file.png)
       
    - This file overrides the ".runsettings" file at the root of the solution, if it exists, and is applied across all tests run.  
    - This file selection only persists locally. 
->>>>>>> 3f9ff32e
 
 ::: moniker-end
 

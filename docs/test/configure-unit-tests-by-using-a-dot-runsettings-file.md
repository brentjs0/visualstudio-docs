---
title: Configure unit tests with a .runsettings file
ms.date: 07/15/2020
ms.topic: conceptual
ms.author: mikejo
manager: jillfra
ms.workload: 
  - multiple
author: mikejo5000
---
# Configure unit tests by using a *.runsettings* file

Unit tests in Visual Studio can be configured by using a *.runsettings* file. For example, you can change the .NET version on which the tests are run, the directory for the test results, or the data that's collected during a test run. A common use of a *.runsettings* file is to customize [code coverage analysis](../test/customizing-code-coverage-analysis.md).

Run settings files can be used to configure tests that are run from the [command line](vstest-console-options.md), from the IDE, or in a [build workflow](/azure/devops/pipelines/test/getting-started-with-continuous-testing?view=vsts) using Azure Test Plans or Team Foundation Server (TFS).

Run settings files are optional. If you don't require any special configuration, you don't need a *.runsettings* file.

## Create a run settings file and customize it

1. Add a run settings file to your solution. In **Solution Explorer**, on the shortcut menu of your solution, choose **Add** > **New Item**, and select **XML File**. Save the file with a name such as *test.runsettings*.

   > [!TIP]
   > The file name doesn't matter, as long as you use the extension *.runsettings*.

2. Add the content from [Example *.runsettings file](#example-runsettings-file), and then customize it to your needs as described in the sections that follow.

3. Specify the *.runsettings file that you want using one of the following methods:

   - [Visual Studio IDE](#specify-a-run-settings-file-in-the-ide)
   - [Command line](#specify-a-run-settings-file-from-the-command-line)
   - [Build workflow](/azure/devops/pipelines/test/getting-started-with-continuous-testing?view=vsts) using Azure Test Plans or Team Foundation Server (TFS).

4. Run the unit tests to use the custom run settings.

::: moniker range="vs-2017"

If you want to turn the custom settings off and on in the IDE, deselect or select the file in the **Test** > **Test Settings** menu.

![Test settings menu with custom settings file in Visual Studio 2017](../test/media/codecoverage-settingsfile.png)

::: moniker-end

::: moniker range=">=vs-2019"

If you want to turn the custom settings off and on in the IDE, deselect or select the file on the **Test** menu.

::: moniker-end

> [!TIP]
> You can create more than one *.runsettings* file in your solution and select one as the active test settings file as needed.

## Specify a run settings file in the IDE

The methods available depend on your version of Visual Studio.

::: moniker range="vs-2017"
To specify a run settings file in the IDE, select **Test** > **Test Settings** > **Select Test Settings File**, and then select the *.runsettings* file.

![Select test settings file menu in Visual Studio 2017](media/select-test-settings-file.png)

The file appears on the Test Settings menu, and you can select or deselect it. While selected, the run settings file applies whenever you select **Analyze Code Coverage**.
::: moniker-end

::: moniker range=">=vs-2019"

### Visual Studio 2019 version 16.4 and later

There are three ways of specifying a run settings file in Visual Studio 2019 version 16.4 and later.

- [Autodetect the run settings](#autodetect-the-run-settings-file)
- [Manually set the run settings](#manually-select-the-run-settings-file)
- [Set a build property](#set-a-build-property)

#### Autodetect the run settings file

To autodetect the run settings file, place it at the root of your solution.

If auto detection of run settings files is enabled, the settings in this file are applied across all tests run. You can turn on auto detection of runsettings files using two methods:
  
- Select **Tools** > **Options** > **Test** > **Auto Detect runsettings Files**

   ![Auto detect runsettings file option in Visual Studio 2019](media/vs-2019/auto-detect-runsettings-tools-window.png)
      
- Select **Test** > **Configure Run Settings** > **Auto Detect runsettings Files**
    
   ![Auto detect runsettings file menu in Visual Studio 2019](media/vs-2019/auto-detect-runsettings-menu.png)

#### Manually select the run settings file

In the IDE, select **Test** > **Configure Run Settings** > **Select Solution Wide runsettings File**, and then select the *.runsettings* file.

   - This file overrides the *.runsettings* file at the root of the solution, if one is present, and is applied across all tests run.  
   - This file selection only persists locally.

![Select test solution-wide runsettings file menu in Visual Studio 2019](media/vs-2019/select-solution-settings-file.png)

#### Set a build property

Add a build property to a project through either the project file or a Directory.Build.props file. The run settings file for a project is specified by the property **RunSettingsFilePath**.

- Project-level run settings is currently supported in C#, VB, C++, and F# projects.
- A file specified for a project overrides any other run settings file specified in the solution.
- [These MSBuild properties](https://docs.microsoft.com/visualstudio/msbuild/msbuild-reserved-and-well-known-properties?view=vs-2019) can be used to specify the path to the runsettings file. 

Example of specifying a *.runsettings* file for a project:
    
```xml
<Project Sdk="Microsoft.NET.Sdk">
  <PropertyGroup>
    <RunSettingsFilePath>$(MSBuildProjectDirectory)\example.runsettings</RunSettingsFilePath>
  </PropertyGroup>
  ...
</Project>
```

### Visual Studio 2019 version 16.3 and earlier

To specify a run settings file in the IDE, select **Test** > **Select Settings File**. Browse to and select the *.runsettings* file.

![Select test settings file menu in Visual Studio 2019](media/vs-2019/select-settings-file.png)

The file appears on the Test menu, and you can select or deselect it. While selected, the run settings file applies whenever you select **Analyze Code Coverage**.
::: moniker-end

## Specify a run settings file from the command line

To run tests from the command line, use *vstest.console.exe*, and specify the settings file by using the **/Settings** parameter.

1. Open a [Developer Command Prompt](/dotnet/framework/tools/developer-command-prompt-for-vs) for Visual Studio.

2. Enter a command similar to:

   ```cmd
   vstest.console.exe MyTestAssembly.dll /EnableCodeCoverage /Settings:CodeCoverage.runsettings
   ```

   or

   ```cmd
   vstest.console.exe --settings:test.runsettings test.dll
   ```

For more information, see [VSTest.Console.exe command-line options](vstest-console-options.md).

## The *.runsettings file

The *.runsettings file is an XML file that contains different configuration elements within the **RunSettings** element. The sections that follow detail the different elements. For a complete sample, see [Example *.runsettings file](#example-runsettings-file).

```xml
<?xml version="1.0" encoding="utf-8"?>
<RunSettings>
  <!-- configuration elements -->
</RunSettings>
```

Each of the configuration elements is optional because it has a default value.

## RunConfiguration element

```xml
<RunConfiguration>
    <MaxCpuCount>1</MaxCpuCount>
    <ResultsDirectory>.\TestResults</ResultsDirectory>
    <TargetPlatform>x86</TargetPlatform>
    <TargetFrameworkVersion>Framework40</TargetFrameworkVersion>
    <TestAdaptersPaths>%SystemDrive%\Temp\foo;%SystemDrive%\Temp\bar</TestAdaptersPaths>
    <TestSessionTimeout>10000</TestSessionTimeout>
</RunConfiguration>
```

The **RunConfiguration** element can include the following elements:

|Node|Default|Values|
|-|-|-|
|**MaxCpuCount**|1|This setting controls the degree of parallel test execution when running unit tests using available cores on the machine. The test execution engine starts as a distinct process on each available core, and gives each core a container with tests to run. A container can be an assembly, DLL, or relevant artifact. The test container is the scheduling unit. In each container, the tests are run according to the test framework. If there are many containers, then as processes finish executing the tests in a container, they're given the next available container.<br /><br />MaxCpuCount can be:<br /><br />n, where 1 <= n <= number of cores: up to n processes are launched<br /><br />n, where n = any other value: the number of processes launched can be up to the number of available cores. For instance, set n=0 to let the platform automatically decide the optimal number of processes to launch based on the environment.|
|**ResultsDirectory**||The directory where test results are placed. The path is relative to the directory that contains .runsettings file.|
|**TargetFrameworkVersion**|Framework40|`FrameworkCore10` for .NET Core sources, `FrameworkUap10` for UWP-based sources, `Framework45` for .NET Framework 4.5 and higher, `Framework40` for .NET Framework 4.0, and `Framework35` for .NET Framework 3.5.<br /><br />This setting specifies the version of the unit test framework used to discover and execute the tests. It can be different from the version of the .NET platform that you specify in the build properties of the unit test project.<br /><br />If you omit the `TargetFrameworkVersion` element from the *.runsettings* file, the platform automatically determines the framework version based on the built binaries.|
|**TargetPlatform**|x86|x86, x64|
|**TreatTestAdapterErrorsAsWarnings**|false|false, true|
|**TestAdaptersPaths**||One or more paths to the directory where the TestAdapters are located|
|**TestSessionTimeout**||Allows users to terminate a test session when it exceeds a given timeout. Setting a timeout ensures that resources are well consumed and test sessions are constrained to a set time. The setting is available in **Visual Studio 2017 version 15.5** and later.|
|**DotnetHostPath**||Specify a custom path to dotnet host that is used to run the testhost. This is useful when you are building your own dotnet, for example when building the dotnet/runtime repository. Specifying this option will skip looking for testhost.exe, and will always use the testhost.dll. 

## DataCollectors element (diagnostic data adapters)

The **DataCollectors** element specifies settings of diagnostic data adapters. Diagnostic data adapters gather additional information about the environment and the application under test. Each adapter has default settings, and you only have to provide settings if you don't want to use the defaults.

```xml
<DataCollectionRunSettings>
  <DataCollectors>
    <!-- data collectors -->
  </DataCollectors>
</DataCollectionRunSettings>
```

### CodeCoverage data collector

The code coverage data collector creates a log of which parts of the application code have been exercised in the test. For detailed information about customizing the settings for code coverage, see [Customize code coverage analysis](../test/customizing-code-coverage-analysis.md).

```xml
<DataCollector friendlyName="Code Coverage" uri="datacollector://Microsoft/CodeCoverage/2.0" assemblyQualifiedName="Microsoft.VisualStudio.Coverage.DynamicCoverageDataCollector, Microsoft.VisualStudio.TraceCollector, Version=11.0.0.0, Culture=neutral, PublicKeyToken=b03f5f7f11d50a3a">
  <Configuration>
    <CodeCoverage>
      <ModulePaths>
        <Exclude>
          <ModulePath>.*CPPUnitTestFramework.*</ModulePath>
        </Exclude>
      </ModulePaths>

      <UseVerifiableInstrumentation>True</UseVerifiableInstrumentation>
      <AllowLowIntegrityProcesses>True</AllowLowIntegrityProcesses>
      <CollectFromChildProcesses>True</CollectFromChildProcesses>
      <CollectAspDotNet>False</CollectAspDotNet>
    </CodeCoverage>
  </CodeCoverage>
</Configuration>
```

### VideoRecorder data collector

The video data collector captures a screen recording when tests are run. This recording is useful for troubleshooting UI tests. The video data collector is available in **Visual Studio 2017 version 15.5** and later. For an example of configuring this data collector, see the [Example *.runsettings file](#example-runsettings-file).

To customize any other type of diagnostic data adapters, use a [test settings file](../test/collect-diagnostic-information-using-test-settings.md).

### Blame data collector

This option can help you isolate a problematic test that causes a test host crash. Running the collector creates an output file (*Sequence.xml*) in *TestResults*, which captures the order of execution of the test before the crash. 

```xml
<DataCollector friendlyName="blame" enabled="True">
</DataCollector>
```

## TestRunParameters element

Test run parameters provide a way to define variables and values that are available to the tests at run time. 

```xml
<TestRunParameters>
    <Parameter name="webAppUrl" value="http://localhost" />
    <Parameter name="docsUrl" value="https://docs.microsoft.com" />
</TestRunParameters>
```

In your test code, access the parameters using the <xref:Microsoft.VisualStudio.TestTools.UnitTesting.TestContext.Properties%2A?displayProperty=nameWithType> property:

```csharp
[TestMethod]
public void HomePageTest()
{
    string appURL = TestContext.Properties["webAppUrl"];
}
```

To use test run parameters, add a private <xref:Microsoft.VisualStudio.TestTools.UnitTesting.TestContext> field and a public <xref:Microsoft.VisualStudio.TestTools.UnitTesting.TestContext> property to your test class.

## LoggerRunSettings element

The `LoggerRunSettings` section defines one or more loggers to be used for the test run. The most common loggers are console, Visual Studio Test Results File (trx), and html.

```xml
<LoggerRunSettings>
    <Loggers>        
      <Logger friendlyName="console" enabled="True">
        <Configuration>
            <Verbosity>quiet</Verbosity>
        </Configuration>
      </Logger>
      <Logger friendlyName="trx" enabled="True">
        <Configuration>
          <LogFileName>foo.trx</LogFileName>
        </Configuration>
      </Logger>
      <Logger friendlyName="html" enabled="True">
        <Configuration>
          <LogFileName>foo.html</LogFileName>
        </Configuration>
      </Logger>
    </Loggers>
  </LoggerRunSettings>
```

## MSTest element

These settings are specific to the test adapter that runs test methods that have the <xref:Microsoft.VisualStudio.TestTools.UnitTesting.TestMethodAttribute> attribute.

```xml
<MSTest>
    <MapInconclusiveToFailed>True</MapInconclusiveToFailed>
    <CaptureTraceOutput>false</CaptureTraceOutput>
    <DeleteDeploymentDirectoryAfterTestRunIsComplete>False</DeleteDeploymentDirectoryAfterTestRunIsComplete>
    <DeploymentEnabled>False</DeploymentEnabled>
    <AssemblyResolution>
      <Directory Path="D:\myfolder\bin\" includeSubDirectories="false"/>
    </AssemblyResolution>
</MSTest>
```

|Configuration|Default|Values|
|-|-|-|
|**ForcedLegacyMode**|false|In Visual Studio 2012, the MSTest adapter was optimized to make it faster and more scalable. Some behavior, such as the order in which tests are run, might not be exactly as it was in previous editions of Visual Studio. Set this value to **true** to use the older test adapter.<br /><br />For example, you might use this setting if you have an *app.config* file specified for a unit test.<br /><br />We recommend that you consider refactoring your tests to allow you to use the newer adapter.|
|**IgnoreTestImpact**|false|The test impact feature prioritizes tests that are affected by recent changes, when run in MSTest or from Microsoft Test Manager (deprecated in Visual Studio 2017). This setting deactivates the feature. For more information, see [Which tests should be run since a previous build](https://msdn.microsoft.com/library/dd286589).|
|**SettingsFile**||You can specify a test settings file to use with the MSTest adapter here. You can also specify a test settings file [from the settings menu](#specify-a-run-settings-file-in-the-ide).<br /><br />If you specify this value, you must also set the **ForcedlegacyMode** to **true**.<br /><br />`<ForcedLegacyMode>true</ForcedLegacyMode>`|
|**KeepExecutorAliveAfterLegacyRun**|false|After a test run is completed, MSTest is shut down. Any process that is launched as part of the test is also killed. If you want to keep the test executor alive, set the value to **true**. For example, you could use this setting to keep the browser running between coded UI tests.|
|**DeploymentEnabled**|true|If you set the value to **false**, deployment items that you've specified in your test method aren't copied to the deployment directory.|
|**CaptureTraceOutput**|true|You can write to the debug trace from your test method using <xref:System.Diagnostics.Trace.WriteLine%2A?displayProperty=nameWithType>.|
|**DeleteDeploymentDirectoryAfterTestRunIsComplete**|true|To retain the deployment directory after a test run, set this value to **false**.|
|**MapInconclusiveToFailed**|false|If a test completes with an inconclusive status, it is mapped to the skipped status in **Test Explorer**. If you want inconclusive tests to be shown as failed, set the value to **true**.|
|**InProcMode**|false|If you want your tests to be run in the same process as the MSTest adapter, set this value to **true**. This setting provides a minor performance gain. But if a test exits with an exception, the remaining tests don't run.|
|**AssemblyResolution**|false|You can specify paths to additional assemblies when finding and running unit tests. For example, use these paths for dependency assemblies that aren't in the same directory as the test assembly. To specify a path, use a **Directory Path** element. Paths can include environment variables.<br /><br />`<AssemblyResolution>  <Directory Path="D:\myfolder\bin\" includeSubDirectories="false"/> </AssemblyResolution>`|

## Example *.runsettings* file

The following XML shows the contents of a typical *.runsettings* file. Copy this code and edit it to suit your needs.

Each element of the file is optional because it has a default value.

```xml
<?xml version="1.0" encoding="utf-8"?>
<RunSettings>
  <!-- Configurations that affect the Test Framework -->
  <RunConfiguration>
    <MaxCpuCount>1</MaxCpuCount>
    <!-- Path relative to directory that contains .runsettings file-->
    <ResultsDirectory>.\TestResults</ResultsDirectory>

    <!-- x86 or x64 -->
    <!-- You can also change it from the Test menu; choose "Processor Architecture for AnyCPU Projects" -->
    <TargetPlatform>x86</TargetPlatform>

    <!-- Framework35 | [Framework40] | Framework45 -->
    <TargetFrameworkVersion>Framework40</TargetFrameworkVersion>

    <!-- Path to Test Adapters -->
    <TestAdaptersPaths>%SystemDrive%\Temp\foo;%SystemDrive%\Temp\bar</TestAdaptersPaths>

    <!-- TestSessionTimeout was introduced in Visual Studio 2017 version 15.5 -->
    <!-- Specify timeout in milliseconds. A valid value should be greater than 0 -->
    <TestSessionTimeout>10000</TestSessionTimeout>
  </RunConfiguration>

  <!-- Configurations for data collectors -->
  <DataCollectionRunSettings>
    <DataCollectors>
      <DataCollector friendlyName="Code Coverage" uri="datacollector://Microsoft/CodeCoverage/2.0" assemblyQualifiedName="Microsoft.VisualStudio.Coverage.DynamicCoverageDataCollector, Microsoft.VisualStudio.TraceCollector, Version=11.0.0.0, Culture=neutral, PublicKeyToken=b03f5f7f11d50a3a">
        <Configuration>
          <CodeCoverage>
            <ModulePaths>
              <Exclude>
                <ModulePath>.*CPPUnitTestFramework.*</ModulePath>
              </Exclude>
            </ModulePaths>

            <!-- We recommend you do not change the following values: -->
            <UseVerifiableInstrumentation>True</UseVerifiableInstrumentation>
            <AllowLowIntegrityProcesses>True</AllowLowIntegrityProcesses>
            <CollectFromChildProcesses>True</CollectFromChildProcesses>
            <CollectAspDotNet>False</CollectAspDotNet>

          </CodeCoverage>
        </Configuration>
      </DataCollector>

      <DataCollector uri="datacollector://microsoft/VideoRecorder/1.0" assemblyQualifiedName="Microsoft.VisualStudio.TestTools.DataCollection.VideoRecorder.VideoRecorderDataCollector, Microsoft.VisualStudio.TestTools.DataCollection.VideoRecorder, Version=15.0.0.0, Culture=neutral, PublicKeyToken=b03f5f7f11d50a3a" friendlyName="Screen and Voice Recorder">
        <!--Video data collector was introduced in Visual Studio 2017 version 15.5 -->
        <Configuration>
          <!-- Set "sendRecordedMediaForPassedTestCase" to "false" to add video attachments to failed tests only -->
          <MediaRecorder sendRecordedMediaForPassedTestCase="true"  xmlns="">           ​
            <ScreenCaptureVideo bitRate="512" frameRate="2" quality="20" />​
          </MediaRecorder>​
        </Configuration>
      </DataCollector>

      <!-- Configuration for blame data collector -->
      <DataCollector friendlyName="blame" enabled="True">
      </DataCollector>

    </DataCollectors>
  </DataCollectionRunSettings>

  <!-- Parameters used by tests at run time -->
  <TestRunParameters>
    <Parameter name="webAppUrl" value="http://localhost" />
    <Parameter name="webAppUserName" value="Admin" />
    <Parameter name="webAppPassword" value="Password" />
  </TestRunParameters>
  
  <!-- Configuration for loggers -->
  <LoggerRunSettings>
    <Loggers>      
      <Logger friendlyName="console" enabled="True">
        <Configuration>
            <Verbosity>quiet</Verbosity>
        </Configuration>
      </Logger>
      <Logger friendlyName="trx" enabled="True">
        <Configuration>
          <LogFileName>foo.trx</LogFileName>
        </Configuration>
      </Logger>
      <Logger friendlyName="html" enabled="True">
        <Configuration>
          <LogFileName>foo.html</LogFileName>
        </Configuration>
      </Logger>
      <Logger friendlyName="blame" enabled="True" />
    </Loggers>
  </LoggerRunSettings>

  <!-- Adapter Specific sections -->

  <!-- MSTest adapter -->
  <MSTest>
    <MapInconclusiveToFailed>True</MapInconclusiveToFailed>
    <CaptureTraceOutput>false</CaptureTraceOutput>
    <DeleteDeploymentDirectoryAfterTestRunIsComplete>False</DeleteDeploymentDirectoryAfterTestRunIsComplete>
    <DeploymentEnabled>False</DeploymentEnabled>
    <AssemblyResolution>
      <Directory path="D:\myfolder\bin\" includeSubDirectories="false"/>
    </AssemblyResolution>
  </MSTest>

</RunSettings>
```

<<<<<<< HEAD
## Elements of a *.runsettings* file

The sections that follow detail the elements of a *.runsettings* file.

### Run configuration

```xml
<RunConfiguration>
    <MaxCpuCount>1</MaxCpuCount>
    <ResultsDirectory>.\TestResults</ResultsDirectory>
    <TargetPlatform>x86</TargetPlatform>
    <TargetFrameworkVersion>Framework40</TargetFrameworkVersion>
    <TestAdaptersPaths>%SystemDrive%\Temp\foo;%SystemDrive%\Temp\bar</TestAdaptersPaths>
    <TestSessionTimeout>10000</TestSessionTimeout>
</RunConfiguration>
```

The **RunConfiguration** element can include the following elements:

|Node|Default|Values|
|-|-|-|
|**ResultsDirectory**||The directory where test results are placed.|
|**TargetFrameworkVersion**|Framework40|`FrameworkCore10` for .NET Core sources, `FrameworkUap10` for UWP-based sources, `Framework45` for .NET Framework 4.5 and higher, `Framework40` for .NET Framework 4.0, and `Framework35` for .NET Framework 3.5.<br /><br />This setting specifies the version of the unit test framework used to discover and execute the tests. It can be different from the version of the .NET platform that you specify in the build properties of the unit test project.<br /><br />If you omit the `TargetFrameworkVersion` element from the *.runsettings* file, the platform automatically determines the framework version based on the built binaries.|
|**TargetPlatform**|x86|x86, x64|
|**TreatTestAdapterErrorsAsWarnings**|false|false, true|
|**TestAdaptersPaths**||One or more paths to the directory where the TestAdapters are located|
|**MaxCpuCount**|1|This setting controls the degree of parallel test execution when running unit tests using available cores on the machine. The test execution engine starts as a distinct process on each available core, and gives each core a container with tests to run. A container can be an assembly, DLL, or relevant artifact. The test container is the scheduling unit. In each container, the tests are run according to the test framework. If there are many containers, then as processes finish executing the tests in a container, they're given the next available container.<br /><br />MaxCpuCount can be:<br /><br />n, where 1 <= n <= number of cores: up to n processes are launched<br /><br />n, where n = any other value: the number of processes launched can be up to the number of available cores. For instance, set n=0 to let the platform automatically decide the optimal number of processes to launch based on the environment.|
|**TestSessionTimeout**||Allows users to terminate a test session when it exceeds a given timeout. Setting a timeout ensures that resources are well consumed and test sessions are constrained to a set time. The setting is available in **Visual Studio 2017 version 15.5** and later.|
|**DotnetHostPath**||Specify a custom path to dotnet host that is used to run the testhost. This is useful when you are building your own dotnet, for example when building the dotnet/runtime repository. Specifying this option will skip looking for testhost.exe, and will always use the testhost.dll. 

### Diagnostic data adapters (data collectors)

The **DataCollectors** element specifies settings of diagnostic data adapters. Diagnostic data adapters gather additional information about the environment and the application under test. Each adapter has default settings, and you only have to provide settings if you don't want to use the defaults.

#### Code coverage adapter

```xml
<CodeCoverage>
    <ModulePaths>
        <Exclude>
            <ModulePath>.*CPPUnitTestFramework.*</ModulePath>
        </Exclude>
    </ModulePaths>

    <UseVerifiableInstrumentation>True</UseVerifiableInstrumentation>
    <AllowLowIntegrityProcesses>True</AllowLowIntegrityProcesses>
    <CollectFromChildProcesses>True</CollectFromChildProcesses>
    <CollectAspDotNet>False</CollectAspDotNet>
</CodeCoverage>
```

The code coverage data collector creates a log of which parts of the application code have been exercised in the test. For more information about customizing the settings for code coverage, see [Customize code coverage analysis](../test/customizing-code-coverage-analysis.md).

#### Video data collector

The video data collector captures a screen recording when tests are run. This recording is useful for troubleshooting UI tests. The video data collector is available in **Visual Studio 2017 version 15.5** and later.

To customize any other type of diagnostic data adapters, use a [test settings file](../test/collect-diagnostic-information-using-test-settings.md).


### Blame data collector

```xml
<DataCollector friendlyName="blame" enabled="True">
</DataCollector>
```

This option can help you isolate a problematic test that causes a test host crash. Running the collector creates an output file (*Sequence.xml*) in *TestResults*, which captures the order of execution of the test before the crash. 

### TestRunParameters

```xml
<TestRunParameters>
    <Parameter name="webAppUrl" value="http://localhost" />
    <Parameter name="docsUrl" value="https://docs.microsoft.com" />
</TestRunParameters>
```

Test run parameters provide a way to define variables and values that are available to the tests at run time. Access the parameters using the MSTest <xref:Microsoft.VisualStudio.TestTools.UnitTesting.TestContext.Properties%2A?displayProperty=nameWithType> property (or the NUnit [TestContext](https://docs.nunit.org/articles/nunit/writing-tests/TestContext.html)):

```csharp
private string _appUrl;
public TestContext TestContext { get; set; }

[TestMethod] // [Test] for NUnit
public void HomePageTest()
{
    string _appURL = TestContext.Properties["webAppUrl"];
}
```

To use test run parameters, add a public <xref:Microsoft.VisualStudio.TestTools.UnitTesting.TestContext> property to your test class.

### Logger run settings

```xml
<LoggerRunSettings>
    <Loggers>        
      <Logger friendlyName="console" enabled="True">
        <Configuration>
            <Verbosity>quiet</Verbosity>
        </Configuration>
      </Logger>
      <Logger friendlyName="trx" enabled="True">
        <Configuration>
          <LogFileName>foo.trx</LogFileName>
        </Configuration>
      </Logger>
      <Logger friendlyName="html" enabled="True">
        <Configuration>
          <LogFileName>foo.html</LogFileName>
        </Configuration>
      </Logger>
    </Loggers>
  </LoggerRunSettings>
```

The `LoggerRunSettings` section defines one or more loggers to be used for the test run. The most common loggers are console, trx and html. 

### MSTest run settings

```xml
<MSTest>
    <MapInconclusiveToFailed>True</MapInconclusiveToFailed>
    <CaptureTraceOutput>false</CaptureTraceOutput>
    <DeleteDeploymentDirectoryAfterTestRunIsComplete>False</DeleteDeploymentDirectoryAfterTestRunIsComplete>
    <DeploymentEnabled>False</DeploymentEnabled>
    <AssemblyResolution>
      <Directory Path="D:\myfolder\bin\" includeSubDirectories="false"/>
    </AssemblyResolution>
</MSTest>
```

These settings are specific to the test adapter that runs test methods that have the <xref:Microsoft.VisualStudio.TestTools.UnitTesting.TestMethodAttribute> attribute.

|Configuration|Default|Values|
|-|-|-|
|**ForcedLegacyMode**|false|In Visual Studio 2012, the MSTest adapter was optimized to make it faster and more scalable. Some behavior, such as the order in which tests are run, might not be exactly as it was in previous editions of Visual Studio. Set this value to **true** to use the older test adapter.<br /><br />For example, you might use this setting if you have an *app.config* file specified for a unit test.<br /><br />We recommend that you consider refactoring your tests to allow you to use the newer adapter.|
|**IgnoreTestImpact**|false|The test impact feature prioritizes tests that are affected by recent changes, when run in MSTest or from Microsoft Test Manager (deprecated in Visual Studio 2017). This setting deactivates the feature. For more information, see [Which tests should be run since a previous build](https://msdn.microsoft.com/library/dd286589).|
|**SettingsFile**||You can specify a test settings file to use with the MSTest adapter here. You can also specify a test settings file [from the settings menu](#ide).<br /><br />If you specify this value, you must also set the **ForcedlegacyMode** to **true**.<br /><br />`<ForcedLegacyMode>true</ForcedLegacyMode>`|
|**KeepExecutorAliveAfterLegacyRun**|false|After a test run is completed, MSTest is shut down. Any process that is launched as part of the test is also killed. If you want to keep the test executor alive, set the value to **true**. For example, you could use this setting to keep the browser running between coded UI tests.|
|**DeploymentEnabled**|true|If you set the value to **false**, deployment items that you've specified in your test method aren't copied to the deployment directory.|
|**CaptureTraceOutput**|true|You can write to the debug trace from your test method using <xref:System.Diagnostics.Trace.WriteLine%2A?displayProperty=nameWithType>.|
|**DeleteDeploymentDirectoryAfterTestRunIsComplete**|true|To retain the deployment directory after a test run, set this value to **false**.|
|**MapInconclusiveToFailed**|false|If a test completes with an inconclusive status, it is mapped to the skipped status in **Test Explorer**. If you want inconclusive tests to be shown as failed, set the value to **true**.|
|**InProcMode**|false|If you want your tests to be run in the same process as the MSTest adapter, set this value to **true**. This setting provides a minor performance gain. But if a test exits with an exception, the remaining tests don't run.|
|**AssemblyResolution**|false|You can specify paths to additional assemblies when finding and running unit tests. For example, use these paths for dependency assemblies that aren't in the same directory as the test assembly. To specify a path, use a **Directory Path** element. Paths can include environment variables.<br /><br />`<AssemblyResolution>  <Directory Path="D:\myfolder\bin\" includeSubDirectories="false"/> </AssemblyResolution>`|

=======
>>>>>>> 6e6e349f
## Specify environment variables in the *.runsettings* file

Environment variables can be set in the *.runsettings* file, which can directly interact with the test host. Specifying environment variables in the *.runsettings* file is necessary to support nontrivial projects that require setting environment variables like *DOTNET_ROOT*. These variables are set while spawning the test host process and they are available in the host.

### Example

The following code is a sample *.runsettings* file that passes environment variables:

```xml
<?xml version="1.0" encoding="utf-8"?>
<!-- File name extension must be .runsettings -->
<RunSettings>
  <RunConfiguration>
    <EnvironmentVariables>
      <!-- List of environment variables we want to set-->
      <DOTNET_ROOT>C:\ProgramFiles\dotnet</DOTNET_ROOT>
      <SDK_PATH>C:\Codebase\Sdk</SDK_PATH>
    </EnvironmentVariables>
  </RunConfiguration>
</RunSettings>
```

The **RunConfiguration** node should contain an **EnvironmentVariables** node. An environment variable can be specified as an element name and its value.

> [!NOTE]
> Because these environment variables should always be set when the test host is started, the tests should always run in a separate process. For this, the */InIsolation* flag will be set when there are environment variables so that the test host is always invoked.

## See also

- [Configure a test run](https://github.com/microsoft/vstest-docs/blob/master/docs/configure.md)
- [Customize code coverage analysis](../test/customizing-code-coverage-analysis.md)
- [Visual Studio test task (Azure Test Plans)](/azure/devops/pipelines/tasks/test/vstest?view=vsts)
<|MERGE_RESOLUTION|>--- conflicted
+++ resolved
@@ -232,9 +232,7 @@
 </DataCollector>
 ```
 
-## TestRunParameters element
-
-Test run parameters provide a way to define variables and values that are available to the tests at run time. 
+### TestRunParameters
 
 ```xml
 <TestRunParameters>
@@ -243,17 +241,20 @@
 </TestRunParameters>
 ```
 
-In your test code, access the parameters using the <xref:Microsoft.VisualStudio.TestTools.UnitTesting.TestContext.Properties%2A?displayProperty=nameWithType> property:
+Test run parameters provide a way to define variables and values that are available to the tests at run time. Access the parameters using the MSTest <xref:Microsoft.VisualStudio.TestTools.UnitTesting.TestContext.Properties%2A?displayProperty=nameWithType> property (or the NUnit [TestContext](https://docs.nunit.org/articles/nunit/writing-tests/TestContext.html)):
 
 ```csharp
-[TestMethod]
+private string _appUrl;
+public TestContext TestContext { get; set; }
+
+[TestMethod] // [Test] for NUnit
 public void HomePageTest()
 {
-    string appURL = TestContext.Properties["webAppUrl"];
+    string _appURL = TestContext.Properties["webAppUrl"];
 }
 ```
 
-To use test run parameters, add a private <xref:Microsoft.VisualStudio.TestTools.UnitTesting.TestContext> field and a public <xref:Microsoft.VisualStudio.TestTools.UnitTesting.TestContext> property to your test class.
+To use test run parameters, add a public <xref:Microsoft.VisualStudio.TestTools.UnitTesting.TestContext> property to your test class.
 
 ## LoggerRunSettings element
 
@@ -424,157 +425,6 @@
 </RunSettings>
 ```
 
-<<<<<<< HEAD
-## Elements of a *.runsettings* file
-
-The sections that follow detail the elements of a *.runsettings* file.
-
-### Run configuration
-
-```xml
-<RunConfiguration>
-    <MaxCpuCount>1</MaxCpuCount>
-    <ResultsDirectory>.\TestResults</ResultsDirectory>
-    <TargetPlatform>x86</TargetPlatform>
-    <TargetFrameworkVersion>Framework40</TargetFrameworkVersion>
-    <TestAdaptersPaths>%SystemDrive%\Temp\foo;%SystemDrive%\Temp\bar</TestAdaptersPaths>
-    <TestSessionTimeout>10000</TestSessionTimeout>
-</RunConfiguration>
-```
-
-The **RunConfiguration** element can include the following elements:
-
-|Node|Default|Values|
-|-|-|-|
-|**ResultsDirectory**||The directory where test results are placed.|
-|**TargetFrameworkVersion**|Framework40|`FrameworkCore10` for .NET Core sources, `FrameworkUap10` for UWP-based sources, `Framework45` for .NET Framework 4.5 and higher, `Framework40` for .NET Framework 4.0, and `Framework35` for .NET Framework 3.5.<br /><br />This setting specifies the version of the unit test framework used to discover and execute the tests. It can be different from the version of the .NET platform that you specify in the build properties of the unit test project.<br /><br />If you omit the `TargetFrameworkVersion` element from the *.runsettings* file, the platform automatically determines the framework version based on the built binaries.|
-|**TargetPlatform**|x86|x86, x64|
-|**TreatTestAdapterErrorsAsWarnings**|false|false, true|
-|**TestAdaptersPaths**||One or more paths to the directory where the TestAdapters are located|
-|**MaxCpuCount**|1|This setting controls the degree of parallel test execution when running unit tests using available cores on the machine. The test execution engine starts as a distinct process on each available core, and gives each core a container with tests to run. A container can be an assembly, DLL, or relevant artifact. The test container is the scheduling unit. In each container, the tests are run according to the test framework. If there are many containers, then as processes finish executing the tests in a container, they're given the next available container.<br /><br />MaxCpuCount can be:<br /><br />n, where 1 <= n <= number of cores: up to n processes are launched<br /><br />n, where n = any other value: the number of processes launched can be up to the number of available cores. For instance, set n=0 to let the platform automatically decide the optimal number of processes to launch based on the environment.|
-|**TestSessionTimeout**||Allows users to terminate a test session when it exceeds a given timeout. Setting a timeout ensures that resources are well consumed and test sessions are constrained to a set time. The setting is available in **Visual Studio 2017 version 15.5** and later.|
-|**DotnetHostPath**||Specify a custom path to dotnet host that is used to run the testhost. This is useful when you are building your own dotnet, for example when building the dotnet/runtime repository. Specifying this option will skip looking for testhost.exe, and will always use the testhost.dll. 
-
-### Diagnostic data adapters (data collectors)
-
-The **DataCollectors** element specifies settings of diagnostic data adapters. Diagnostic data adapters gather additional information about the environment and the application under test. Each adapter has default settings, and you only have to provide settings if you don't want to use the defaults.
-
-#### Code coverage adapter
-
-```xml
-<CodeCoverage>
-    <ModulePaths>
-        <Exclude>
-            <ModulePath>.*CPPUnitTestFramework.*</ModulePath>
-        </Exclude>
-    </ModulePaths>
-
-    <UseVerifiableInstrumentation>True</UseVerifiableInstrumentation>
-    <AllowLowIntegrityProcesses>True</AllowLowIntegrityProcesses>
-    <CollectFromChildProcesses>True</CollectFromChildProcesses>
-    <CollectAspDotNet>False</CollectAspDotNet>
-</CodeCoverage>
-```
-
-The code coverage data collector creates a log of which parts of the application code have been exercised in the test. For more information about customizing the settings for code coverage, see [Customize code coverage analysis](../test/customizing-code-coverage-analysis.md).
-
-#### Video data collector
-
-The video data collector captures a screen recording when tests are run. This recording is useful for troubleshooting UI tests. The video data collector is available in **Visual Studio 2017 version 15.5** and later.
-
-To customize any other type of diagnostic data adapters, use a [test settings file](../test/collect-diagnostic-information-using-test-settings.md).
-
-
-### Blame data collector
-
-```xml
-<DataCollector friendlyName="blame" enabled="True">
-</DataCollector>
-```
-
-This option can help you isolate a problematic test that causes a test host crash. Running the collector creates an output file (*Sequence.xml*) in *TestResults*, which captures the order of execution of the test before the crash. 
-
-### TestRunParameters
-
-```xml
-<TestRunParameters>
-    <Parameter name="webAppUrl" value="http://localhost" />
-    <Parameter name="docsUrl" value="https://docs.microsoft.com" />
-</TestRunParameters>
-```
-
-Test run parameters provide a way to define variables and values that are available to the tests at run time. Access the parameters using the MSTest <xref:Microsoft.VisualStudio.TestTools.UnitTesting.TestContext.Properties%2A?displayProperty=nameWithType> property (or the NUnit [TestContext](https://docs.nunit.org/articles/nunit/writing-tests/TestContext.html)):
-
-```csharp
-private string _appUrl;
-public TestContext TestContext { get; set; }
-
-[TestMethod] // [Test] for NUnit
-public void HomePageTest()
-{
-    string _appURL = TestContext.Properties["webAppUrl"];
-}
-```
-
-To use test run parameters, add a public <xref:Microsoft.VisualStudio.TestTools.UnitTesting.TestContext> property to your test class.
-
-### Logger run settings
-
-```xml
-<LoggerRunSettings>
-    <Loggers>        
-      <Logger friendlyName="console" enabled="True">
-        <Configuration>
-            <Verbosity>quiet</Verbosity>
-        </Configuration>
-      </Logger>
-      <Logger friendlyName="trx" enabled="True">
-        <Configuration>
-          <LogFileName>foo.trx</LogFileName>
-        </Configuration>
-      </Logger>
-      <Logger friendlyName="html" enabled="True">
-        <Configuration>
-          <LogFileName>foo.html</LogFileName>
-        </Configuration>
-      </Logger>
-    </Loggers>
-  </LoggerRunSettings>
-```
-
-The `LoggerRunSettings` section defines one or more loggers to be used for the test run. The most common loggers are console, trx and html. 
-
-### MSTest run settings
-
-```xml
-<MSTest>
-    <MapInconclusiveToFailed>True</MapInconclusiveToFailed>
-    <CaptureTraceOutput>false</CaptureTraceOutput>
-    <DeleteDeploymentDirectoryAfterTestRunIsComplete>False</DeleteDeploymentDirectoryAfterTestRunIsComplete>
-    <DeploymentEnabled>False</DeploymentEnabled>
-    <AssemblyResolution>
-      <Directory Path="D:\myfolder\bin\" includeSubDirectories="false"/>
-    </AssemblyResolution>
-</MSTest>
-```
-
-These settings are specific to the test adapter that runs test methods that have the <xref:Microsoft.VisualStudio.TestTools.UnitTesting.TestMethodAttribute> attribute.
-
-|Configuration|Default|Values|
-|-|-|-|
-|**ForcedLegacyMode**|false|In Visual Studio 2012, the MSTest adapter was optimized to make it faster and more scalable. Some behavior, such as the order in which tests are run, might not be exactly as it was in previous editions of Visual Studio. Set this value to **true** to use the older test adapter.<br /><br />For example, you might use this setting if you have an *app.config* file specified for a unit test.<br /><br />We recommend that you consider refactoring your tests to allow you to use the newer adapter.|
-|**IgnoreTestImpact**|false|The test impact feature prioritizes tests that are affected by recent changes, when run in MSTest or from Microsoft Test Manager (deprecated in Visual Studio 2017). This setting deactivates the feature. For more information, see [Which tests should be run since a previous build](https://msdn.microsoft.com/library/dd286589).|
-|**SettingsFile**||You can specify a test settings file to use with the MSTest adapter here. You can also specify a test settings file [from the settings menu](#ide).<br /><br />If you specify this value, you must also set the **ForcedlegacyMode** to **true**.<br /><br />`<ForcedLegacyMode>true</ForcedLegacyMode>`|
-|**KeepExecutorAliveAfterLegacyRun**|false|After a test run is completed, MSTest is shut down. Any process that is launched as part of the test is also killed. If you want to keep the test executor alive, set the value to **true**. For example, you could use this setting to keep the browser running between coded UI tests.|
-|**DeploymentEnabled**|true|If you set the value to **false**, deployment items that you've specified in your test method aren't copied to the deployment directory.|
-|**CaptureTraceOutput**|true|You can write to the debug trace from your test method using <xref:System.Diagnostics.Trace.WriteLine%2A?displayProperty=nameWithType>.|
-|**DeleteDeploymentDirectoryAfterTestRunIsComplete**|true|To retain the deployment directory after a test run, set this value to **false**.|
-|**MapInconclusiveToFailed**|false|If a test completes with an inconclusive status, it is mapped to the skipped status in **Test Explorer**. If you want inconclusive tests to be shown as failed, set the value to **true**.|
-|**InProcMode**|false|If you want your tests to be run in the same process as the MSTest adapter, set this value to **true**. This setting provides a minor performance gain. But if a test exits with an exception, the remaining tests don't run.|
-|**AssemblyResolution**|false|You can specify paths to additional assemblies when finding and running unit tests. For example, use these paths for dependency assemblies that aren't in the same directory as the test assembly. To specify a path, use a **Directory Path** element. Paths can include environment variables.<br /><br />`<AssemblyResolution>  <Directory Path="D:\myfolder\bin\" includeSubDirectories="false"/> </AssemblyResolution>`|
-
-=======
->>>>>>> 6e6e349f
 ## Specify environment variables in the *.runsettings* file
 
 Environment variables can be set in the *.runsettings* file, which can directly interact with the test host. Specifying environment variables in the *.runsettings* file is necessary to support nontrivial projects that require setting environment variables like *DOTNET_ROOT*. These variables are set while spawning the test host process and they are available in the host.

---
title: "Live Unit Testing FAQ"
ms.date: 2017-10-03
ms.prod: visual-studio-dev15
ms.technology: vs-ide-test
ms.topic: conceptual
helpviewer_keywords:
  - "Visual Studio ALM"
  - "Live Unit Testing FAQ"
author: rpetrusha
ms.author: "ronpet"
ms.workload:
  - "dotnet"
---
# Live Unit Testing Frequently Asked Questions

## Live Unit Testing is improved and enhanced regularly. How can I find information about the latest new features and enhancements?

**Answer:**

To learn about the new features and enhancements that have been made to Live Unit Testing starting with Visual Studio 2017 version 15.3, see [What's New in Live Unit Testing](live-unit-testing-whats-new.md).

## What test frameworks does Live Unit Testing support and what are the minimum supported versions?

**Answer:**

Live Unit Testing works with the three popular unit testing frameworks listed in the table that follows. The minimum supported version of their adapters and frameworks is also listed in the table. The unit testing frameworks are all available from NuGet.org.

<table>
<tr>
   <th>Test Framework</th>
   <th>Visual Studio Adapter minimum version</th>
   <th>Framework minimum version</th>
</tr>
<tr>
   <td>xUnit.net</td>
   <td> xunit.runner.visualstudio version 2.2.0-beta3-build1187</td>
   <td>xunit 1.9.2</td>
</tr>
<tr>
   <td>NUnit</td>
   <td>NUnit3TestAdapter version 3.5.1</td>
   <td>NUnit version 3.5.0</td>
</tr>
<tr>
   <td>MSTest</td>
   <td>MSTest.TestAdapter 1.1.4-preview</td>
   <td>MSTest.TestFramework 1.0.5-preview</td>
</tr>
</table>

If you have older MSTest based test projects that reference `Microsoft.VisualStudio.QualityTools.UnitTestFramework` and you don’t wish to move to the newer MSTest NuGet packages, upgrade to Visual Studio 2017 version 15.4.

In some cases, you may need to explicitly restore the NuGet packages referenced by the projects in the solution in order for Live Unit Testing to work. You can restore the packages either by doing an explicit build of the solution (select **Build**, **Rebuild Solution** from the top-level Visual Studio menu), or by right-clicking on the solution and selecting **Restore NuGet Packages** before enabling Living Unit Testing.

## Does Live Unit Testing work with .NET Core?

**Answer:**

Yes. Live Unit Testing works with .NET Core and the .NET Framework. Support for .NET Core was added recently in Visual Studio 2017 version 15.3. Upgrade to this version of Visual Studio if you want Live Unit Testing support for .NET Core.

## Why doesn't Live Unit Testing work when I turn it on?

**Answer:**

The **Output Window** (when the Live Unit Testing drop-down is selected) should tell you why Live Unit Testing is not working. Live Unit testing may not work for one of the following reasons:

- If NuGet packages referenced by the projects in the solution have not been restored, Live Unit Testing will not work. Doing an explicit build of the solution or restoring NuGet packages in the solution before turning on Live Unit Testing should resolve this issue.

- If you are using MSTest-based tests in your projects, make sure that you remove the reference to `Microsoft.VisualStudio.QualityTools.UnitTestFramework`, and add references to the latest MSTest NuGet packages, `MSTest.TestAdapter` (a minimum version of 1.1.11 is required) and `MSTest.TestFramework` (a minimum version of 1.1.11 is required). For more information, see the "Supported test frameworks" section of the [Use Live Unit Testing in Visual Studio 2017 Enterprise Edition](live-unit-testing.md#supported-test-frameworks) article.

- At least one project in your solution should have either a NuGet reference or direct reference to the xUnit, NUnit, or MSTest test framework. This project should also reference a corresponding Visual Studio test adapters NuGet package. The Visual Studio test adapter can also be referenced through a `.runsettings` file. The `.runsettings` file must have an entry like the following example:

   ```xml
    <RunSettings>
       <RunConfiguration>
          <TestAdaptersPaths>path-to-your-test-adapter</TestAdaptersPaths>
       </RunConfiguration>
    </RunSettings>
   ```

## Why does Live Unit Testing show incorrect coverage after you upgrade the test adapter referenced in your Visual Studio Projects to the supported version?

**Answer:**

- If multiple projects in the solution reference the NuGet test adapter package, each of them must be upgraded to the supported version.

- Make sure the MSBuild .props file imported from the test adapter package is correctly updated as well. Check the NuGet package version/path of the import, which can usually be found near the top of the project file, like the following:

   ```xml
    <Import Project="..\packages\xunit.runner.visualstudio.2.2.0\build\net20\xunit.runner.visualstudio.props" Condition="Exists('..\packages\xunit.runner.visualstudio.2.2.0\build\net20\xunit.runner.visualstudio.props')" />
   ```

## Can I customize my Live Unit Testing builds?

**Answer:**

<<<<<<< HEAD
If your solution requires custom steps to build for instrumentation (Live Unit Testing) that are not required for the "regular" non-instrumented build, then you can add code to your project or *.targets* files that checks for the `BuildingForLiveUnitTesting` property and performs custom pre/post build steps. You can also choose to remove certain build steps (like publishing or generating packages) or to add build steps (like copying prerequisites) to a Live Unit Testing build based on this project property. Customizing your build based on this property does not alter your regular build in any way, and only impacts Live Unit Testing builds.
=======
If your solution requires custom steps to build for instrumentation (Live Unit Testing) that are not required for the "regular" non-instrumented build, then you can add code to your project or .targets files that checks for the `BuildingForLiveUnitTesting` property and performs custom pre/post build steps. You can also choose to remove certain build steps (like publishing or generating packages) or to add build steps (like copying prerequisites) to a Live Unit Testing build based on this project property. This will not alter your regular build in any way and will only impact Live Unit Testing builds.
>>>>>>> efb12c89

For example, there may be a target that produces NuGet packages during a regular build. You probably do not want NuGet packages to be generated after every edit you make. So you can disable that target in the Live Unit Testing build by doing something like the following:  

```xml
<Target Name="GenerateNuGetPackages" BeforeTargets="AfterBuild" Condition="'$(BuildingForLiveUnitTesting)' != 'true'">
    <Exec Command='"$(MSBuildThisFileDirectory)..\tools\GenPac" '/>
</Target>
```

## Error messages with &lt;OutputPath&gt; or &lt;OutDir&gt;

**Why do I get the following error when Live Unit Testing tries to build my solution: "...appears to unconditionally set `<OutputPath>` or `<OutDir>`. Live Unit Testing will not execute tests from the output assembly"?**

**Answer:**

<<<<<<< HEAD
You can get this error if the build process for your solution unconditionally overrides `<OutputPath>` or `<OutDir>` so that it is not a subdirectory of `<BaseOutputPath>`. In such cases, Live Unit Testing will not work because it also overrides these values to ensure that build artifacts are dropped to a folder under `<BaseOutputPath>`. If you must override the location where you want your build artifacts to be dropped in a regular build, override the `<OutputPath>` conditionally based on `<BaseOutputPath>`.
=======
This can happen if the build process for your solution unconditionally overrides `<OutputPath>` or `<OutDir>` so that it is not a subdirectory of `<BaseOutputPath>`. In such cases, Live Unit Testing will not work because it also overrides these values to ensure that build artifacts are dropped to a folder under `<BaseOutputPath>`. If you must override the location where you want your build artifacts to be dropped in a regular build, override the `<OutputPath>` conditionally based on `<BaseOutputPath>`.
>>>>>>> efb12c89

For example, if your build overrides the `<OutputPath>` as shown below:

```xml 
<Project>
  <PropertyGroup>
    <OutputPath>$(SolutionDir)Artifacts\$(Configuration)\bin\$(MSBuildProjectName)</OutputPath>
  </PropertyGroup>
</Project>
```

then you can replace it with the following XML:

```xml 
<Project>
  <PropertyGroup>
    <BaseOutputPath Condition="'$(BaseOutputPath)' == ''">$(SolutionDir)Artifacts\$(Configuration)\bin\$(MSBuildProjectName)\</BaseOutputPath>
    <OutputPath Condition="'$(OutputPath)' == ''">$(BaseOutputPath)</OutputPath>
  </PropertyGroup>
</Project>
```

This ensures that `<OutputPath>` lies within the `<BaseOutputPath>` folder.

Do not override `<OutDir>` directly in your build process; override `<OutputPath>` instead to drop build artifacts to a specific location.
<<<<<<< HEAD

## Set the location of Live Unit Testing build artifacts
=======
 
## Setting the location of Live Unit Testing build artifacts
>>>>>>> efb12c89

**I want the artifacts of a Live Unit Testing build to go to a specific location instead of the default location under the `.vs` folder. How can I change that?**

**Answer:**

Set the `LiveUnitTesting_BuildRoot` user-level environment variable to the path where you want the Live Unit Testing build artifacts to be dropped. 

## How is running tests from Test Explorer window different from running tests in Live Unit Testing?

**Answer:**

There are several differences:

- Running or debugging tests from the Test Explorer window runs regular binaries, whereas Live Unit Testing runs instrumented binaries. If you want to debug instrumented binaries, adding a [Debugger.Launch](xref:System.Diagnostics.Debugger.Launch) method call in your test method causes the debugger to launch whenever that method is executed (including when it is executed by Live Unit Testing), and you can then attach and debug the instrumented binary. However, our hope is that instrumentation is transparent to you for most user scenarios, and that you do not need to debug instrumented binaries.

- Live Unit Testing does not create a new application domain to run tests, but tests run from the Test Explorer window do create a new application domain.

- Live Unit Testing runs tests in each test assembly sequentially, whereas if you run multiple tests from the Test Explorer window and you selected the **Run Tests in Parallel** button, they will run in parallel.

<<<<<<< HEAD
- Discovery and execution of tests in Live Unit Testing uses version 2 of `TestPlatform`, whereas the **Test Explorer** window uses version 1. You won't notice a difference in most cases, though.
=======
- Discovery and execution of tests in Live Unit Testing uses version 2 of `TestPlatform`, whereas the Test Explorer window uses version 1. You won't notice a difference in most cases, though. 
>>>>>>> efb12c89

- Test Explorer currently runs tests in a single-threaded apartment (STA) by default, whereas Live Unit Testing runs tests in a multithreaded apartment (MTA). To run MSTest tests in STA in Live Unit Testing, decorate the test method or the containing class with the `<STATestMethod>` or `<STATestClass>` attribute that can be found in the `MSTest.STAExtensions 1.0.3-beta` NuGet package. For NUnit, decorate the test method with the `<RequiresThread(ApartmentState.STA)>` attribute, and for xUnit, with the `<STAFact>` attribute.

## How do I exclude tests from participating in Live Unit Testing?

**Answer:**

<<<<<<< HEAD
See the "Include and exclude test projects and test methods" section of the [Use Live Unit Testing in Visual Studio 2017 Enterprise Edition](live-unit-testing.md#include-and-exclude-test-projects-and-test-methods) article for the user-specific setting. Including or excluding tests is useful when you want to run a specific set of tests for a particular edit session or to persist your own personal preferences.
=======
See the "Including and excluding test projects and test methods" section of the [Use Live Unit Testing in Visual Studio 2017 Enterprise Edition](live-unit-testing.md#including-and-excluding-test-projects-and-test-methods) article for the user-specific setting. Including or excluding tests is useful when you want to run a specific set of tests for a particular edit session or to persist your own personal preferences.
>>>>>>> efb12c89
 
For solution-specific settings, you can apply the <xref:System.Diagnostics.CodeAnalysis.ExcludeFromCodeCoverageAttribute?displayProperty=fullName> attribute programmatically to exclude methods, properties, classes, or structures from being instrumented by Live Unit Testing. Additionally, you can also set the `<ExcludeFromCodeCoverage>` property to `true` in your project file to exclude the whole project from being instrumented. Live Unit Testing will still run the tests that have not been instrumented, but their coverage will not be visualized.

You can also check whether `Microsoft.CodeAnalysis.LiveUnitTesting.Runtime` is loaded in the current application domain and disable tests based on why. For example, you can do something like the following with xUnit:

```csharp
[ExcludeFromCodeCoverage]
public class SkipLiveFactAttribute : FactAttribute
{
   private static bool s_lutRuntimeLoaded = AppDomain.CurrentDomain.GetAssemblies().Any(a => a.GetName().Name ==
                                            "Microsoft.CodeAnalysis.LiveUnitTesting.Runtime");
   public override string Skip => s_lutRuntimeLoaded ? "Test excluded from Live Unit Testing" : "";
}

public class Class1
{
   [SkipLiveFact]
   public void F()
   {
      Assert.True(true);
   }
}
```

## Why are Win32 PE headers different in instrumented assemblies built by Live Unit testing?

**Answer:**

This issue is fixed and does not exist in Visual Studio 2017 version 15.3. Upgrade to this version of Visual Studio.

For older versions of Visual Studio 2017, there is a known bug that may result in Live Unit Testing builds failing to embed the following Win32 PE Header data:

- File Version (specified by @System.Reflection.AssemblyFileVersionAttribute in code).

- Win32 Icon (specified by `/win32icon:` on the command line).

- Win32 Manifest (specified by `/win32manifest:` on the command line).

Tests that rely on these values may fail when executed by Live Unit testing.

## Why does Live Unit testing keep building my solution all the time even if I am not making any edits?

**Answer:**

<<<<<<< HEAD
Your solution can build even if you're not making edits if the build process of your solution generates source code that is part of the solution itself, and your build target files do not have appropriate inputs and outputs specified. Targets should be given a list of inputs and outputs so that MSBuild can perform the appropriate up-to-date checks and determine whether a new build is required.
=======
Constant building can happen if the build process of your solution generates source code that is part of the solution itself, and your build target files do not have appropriate inputs and outputs specified. Targets should be given a list of inputs and outputs so that MSBuild can perform the appropriate up-to-date checks and determine whether a new build is required.
>>>>>>> efb12c89

Live Unit Testing starts a build whenever it detects that source files have changed. Because the build of your solution generates source files, Live Unit Testing will get into an infinite build loop. If, however, the inputs and outputs of the target are checked when Live Unit Testing starts the second build (after detecting the newly generated source files from the previous build), it will break out of the build loop because the inputs and outputs checks will indicate that everything is up-to-date.  

## How does Live Unit testing work with the Lightweight Solution Load feature?

**Answer:**

Live Unit Testing currently doesn't work well with the lightweight solution load feature. It works only after at least one of the test projects is loaded. Until then, it won't work because Live Unit Testing is dependent on at least one of the test projects referencing a test adapter (MSTest, xUnit, or NUnit) being loaded.

> [!NOTE]
> Lightweight solution load is no longer available in Visual Studio 2017 version 15.5 and later. In Visual Studio 2017 version 15.5 and later, large solutions that contain managed code load much faster than previously, even without lightweight solution load.

## Why doesn't Live Unit Testing capture coverage from a new process created by a test?

**Answer:**

This is a known issue and should be fixed in a subsequent update of Visual Studio 2017.

## Why does nothing happen after I include or exclude tests from the Live Test set?

**Answer:**

This issue is fixed and does not exist in Visual Studio 2017 version 15.3. Upgrade to this version of Visual Studio.

For older versions of Visual Studio 2017, this is a known issue. To work around this issue, you will need to make an edit to any file after you have included or excluded tests. 

## Live Unit Testing and editor icons

**Why do I not see any icons in the editor even though Live Unit Testing seems to be running the tests based on the messages in the Output window?**

**Answer:**

<<<<<<< HEAD
You might not see icons in the editor if the assemblies that Live Unit Testing is operating on aren't instrumented for any reason. For example, Live Unit Testing is not compatible with projects that set `<UseHostCompilerIfAvailable>false</UseHostCompilerIfAvailable>`. In this case, your build process needs to be updated to either remove this setting or to change it to `true` for Live Unit Testing to work. 
=======
You might not see icons in the editor if the assemblies that Live Unit Testing is operating on are not instrumented for any reason. For example, Live Unit Testing is not compatible with projects that set `<UseHostCompilerIfAvailable>false</UseHostCompilerIfAvailable>`. In this case, your build process needs to be updated to either remove this setting or to change it to `true` for Live Unit Testing to work. 
>>>>>>> efb12c89

## How do I collect more detailed logs to file bug reports?

**Answer:**

You can do several things to collect more detailed logs:

<<<<<<< HEAD
- Go to **Tools** > **Options** > **Live Unit Testing** and change the logging option to **Verbose**. Verbose logging causes more detailed logs to be shown in the **Output** window.
=======
- Go to **Tools**, **Options**, **Live Unit Testing** and change the logging option to **Verbose**. Verbose mode causes more detailed logs to be shown in the **Output** window.
>>>>>>> efb12c89

- Set the `LiveUnitTesting_BuildLog` user environment variable to the name of the file you want to use to capture the MSBuild log. Detailed MSBuild log messages from Live Unit Testing builds can then be retrieved from that file.

- Set the `LiveUnitTesting_TestPlatformLog` user environment variable to `1` to capture the Test Platform log. Detailed Test Platform log messages from Live Unit Testing runs can then be retrieved from `[Solution Root]\.vs\[Solution Name]\log\[VisualStudio Process ID]`.

- Create a user-level environment variable named `VS_UTE_DIAGNOSTICS` and set it to 1 (or any value) and restart Visual Studio. Now you should see lots of logging in the **Output - Tests** tab in Visual Studio.

## See also

[Live Unit Testing](live-unit-testing.md)<|MERGE_RESOLUTION|>--- conflicted
+++ resolved
@@ -95,11 +95,7 @@
 
 **Answer:**
 
-<<<<<<< HEAD
 If your solution requires custom steps to build for instrumentation (Live Unit Testing) that are not required for the "regular" non-instrumented build, then you can add code to your project or *.targets* files that checks for the `BuildingForLiveUnitTesting` property and performs custom pre/post build steps. You can also choose to remove certain build steps (like publishing or generating packages) or to add build steps (like copying prerequisites) to a Live Unit Testing build based on this project property. Customizing your build based on this property does not alter your regular build in any way, and only impacts Live Unit Testing builds.
-=======
-If your solution requires custom steps to build for instrumentation (Live Unit Testing) that are not required for the "regular" non-instrumented build, then you can add code to your project or .targets files that checks for the `BuildingForLiveUnitTesting` property and performs custom pre/post build steps. You can also choose to remove certain build steps (like publishing or generating packages) or to add build steps (like copying prerequisites) to a Live Unit Testing build based on this project property. This will not alter your regular build in any way and will only impact Live Unit Testing builds.
->>>>>>> efb12c89
 
 For example, there may be a target that produces NuGet packages during a regular build. You probably do not want NuGet packages to be generated after every edit you make. So you can disable that target in the Live Unit Testing build by doing something like the following:  
 
@@ -115,11 +111,7 @@
 
 **Answer:**
 
-<<<<<<< HEAD
 You can get this error if the build process for your solution unconditionally overrides `<OutputPath>` or `<OutDir>` so that it is not a subdirectory of `<BaseOutputPath>`. In such cases, Live Unit Testing will not work because it also overrides these values to ensure that build artifacts are dropped to a folder under `<BaseOutputPath>`. If you must override the location where you want your build artifacts to be dropped in a regular build, override the `<OutputPath>` conditionally based on `<BaseOutputPath>`.
-=======
-This can happen if the build process for your solution unconditionally overrides `<OutputPath>` or `<OutDir>` so that it is not a subdirectory of `<BaseOutputPath>`. In such cases, Live Unit Testing will not work because it also overrides these values to ensure that build artifacts are dropped to a folder under `<BaseOutputPath>`. If you must override the location where you want your build artifacts to be dropped in a regular build, override the `<OutputPath>` conditionally based on `<BaseOutputPath>`.
->>>>>>> efb12c89
 
 For example, if your build overrides the `<OutputPath>` as shown below:
 
@@ -145,13 +137,8 @@
 This ensures that `<OutputPath>` lies within the `<BaseOutputPath>` folder.
 
 Do not override `<OutDir>` directly in your build process; override `<OutputPath>` instead to drop build artifacts to a specific location.
-<<<<<<< HEAD
 
 ## Set the location of Live Unit Testing build artifacts
-=======
- 
-## Setting the location of Live Unit Testing build artifacts
->>>>>>> efb12c89
 
 **I want the artifacts of a Live Unit Testing build to go to a specific location instead of the default location under the `.vs` folder. How can I change that?**
 
@@ -171,11 +158,7 @@
 
 - Live Unit Testing runs tests in each test assembly sequentially, whereas if you run multiple tests from the Test Explorer window and you selected the **Run Tests in Parallel** button, they will run in parallel.
 
-<<<<<<< HEAD
 - Discovery and execution of tests in Live Unit Testing uses version 2 of `TestPlatform`, whereas the **Test Explorer** window uses version 1. You won't notice a difference in most cases, though.
-=======
-- Discovery and execution of tests in Live Unit Testing uses version 2 of `TestPlatform`, whereas the Test Explorer window uses version 1. You won't notice a difference in most cases, though. 
->>>>>>> efb12c89
 
 - Test Explorer currently runs tests in a single-threaded apartment (STA) by default, whereas Live Unit Testing runs tests in a multithreaded apartment (MTA). To run MSTest tests in STA in Live Unit Testing, decorate the test method or the containing class with the `<STATestMethod>` or `<STATestClass>` attribute that can be found in the `MSTest.STAExtensions 1.0.3-beta` NuGet package. For NUnit, decorate the test method with the `<RequiresThread(ApartmentState.STA)>` attribute, and for xUnit, with the `<STAFact>` attribute.
 
@@ -183,11 +166,7 @@
 
 **Answer:**
 
-<<<<<<< HEAD
 See the "Include and exclude test projects and test methods" section of the [Use Live Unit Testing in Visual Studio 2017 Enterprise Edition](live-unit-testing.md#include-and-exclude-test-projects-and-test-methods) article for the user-specific setting. Including or excluding tests is useful when you want to run a specific set of tests for a particular edit session or to persist your own personal preferences.
-=======
-See the "Including and excluding test projects and test methods" section of the [Use Live Unit Testing in Visual Studio 2017 Enterprise Edition](live-unit-testing.md#including-and-excluding-test-projects-and-test-methods) article for the user-specific setting. Including or excluding tests is useful when you want to run a specific set of tests for a particular edit session or to persist your own personal preferences.
->>>>>>> efb12c89
  
 For solution-specific settings, you can apply the <xref:System.Diagnostics.CodeAnalysis.ExcludeFromCodeCoverageAttribute?displayProperty=fullName> attribute programmatically to exclude methods, properties, classes, or structures from being instrumented by Live Unit Testing. Additionally, you can also set the `<ExcludeFromCodeCoverage>` property to `true` in your project file to exclude the whole project from being instrumented. Live Unit Testing will still run the tests that have not been instrumented, but their coverage will not be visualized.
 
@@ -232,11 +211,7 @@
 
 **Answer:**
 
-<<<<<<< HEAD
 Your solution can build even if you're not making edits if the build process of your solution generates source code that is part of the solution itself, and your build target files do not have appropriate inputs and outputs specified. Targets should be given a list of inputs and outputs so that MSBuild can perform the appropriate up-to-date checks and determine whether a new build is required.
-=======
-Constant building can happen if the build process of your solution generates source code that is part of the solution itself, and your build target files do not have appropriate inputs and outputs specified. Targets should be given a list of inputs and outputs so that MSBuild can perform the appropriate up-to-date checks and determine whether a new build is required.
->>>>>>> efb12c89
 
 Live Unit Testing starts a build whenever it detects that source files have changed. Because the build of your solution generates source files, Live Unit Testing will get into an infinite build loop. If, however, the inputs and outputs of the target are checked when Live Unit Testing starts the second build (after detecting the newly generated source files from the previous build), it will break out of the build loop because the inputs and outputs checks will indicate that everything is up-to-date.  
 
@@ -269,11 +244,7 @@
 
 **Answer:**
 
-<<<<<<< HEAD
 You might not see icons in the editor if the assemblies that Live Unit Testing is operating on aren't instrumented for any reason. For example, Live Unit Testing is not compatible with projects that set `<UseHostCompilerIfAvailable>false</UseHostCompilerIfAvailable>`. In this case, your build process needs to be updated to either remove this setting or to change it to `true` for Live Unit Testing to work. 
-=======
-You might not see icons in the editor if the assemblies that Live Unit Testing is operating on are not instrumented for any reason. For example, Live Unit Testing is not compatible with projects that set `<UseHostCompilerIfAvailable>false</UseHostCompilerIfAvailable>`. In this case, your build process needs to be updated to either remove this setting or to change it to `true` for Live Unit Testing to work. 
->>>>>>> efb12c89
 
 ## How do I collect more detailed logs to file bug reports?
 
@@ -281,11 +252,7 @@
 
 You can do several things to collect more detailed logs:
 
-<<<<<<< HEAD
 - Go to **Tools** > **Options** > **Live Unit Testing** and change the logging option to **Verbose**. Verbose logging causes more detailed logs to be shown in the **Output** window.
-=======
-- Go to **Tools**, **Options**, **Live Unit Testing** and change the logging option to **Verbose**. Verbose mode causes more detailed logs to be shown in the **Output** window.
->>>>>>> efb12c89
 
 - Set the `LiveUnitTesting_BuildLog` user environment variable to the name of the file you want to use to capture the MSBuild log. Detailed MSBuild log messages from Live Unit Testing builds can then be retrieved from that file.
 

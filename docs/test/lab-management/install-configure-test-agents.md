---
title: "Install test agents and test controllers"
ms.date: 07/06/2018
ms.prod: visual-studio-dev15
ms.technology: vs-ide-test
ms.topic: conceptual
helpviewer_keywords:
  - "configure test agents, test lab"
author: gewarren
ms.author: gewarren
manager: douge
ms.workload:
  - "multiple"
---
# Install test agents and test controllers

<<<<<<< HEAD
For test scenarios that use Visual Studio and Azure Pipelines or Team Foundation Server (TFS), you don't need a test controller. Agents for Visual Studio handle orchestration by communicating with Azure Pipelines or TFS. A scenario could be that you run continuous tests for build and release workflows in Azure Pipelines or TFS.
=======
For test scenarios that use Visual Studio and Azure Test Plans or Team Foundation Server (TFS), you don't need a test controller. Agents for Visual Studio handle orchestration by communicating with Azure Test Plans or TFS. A scenario could be that you run continuous tests for build and release workflows in Azure Test Plans or TFS.
>>>>>>> 5c1f9394

You might also consider if it's better to use [build or release management](use-build-or-rm-instead-of-lab-management.md) instead of lab management.

## System requirements

The following table shows the system requirements for installing the test agent or test controller for Visual Studio 2017:

| Item | Requirements |
| ---- | ------------ |
| **Agent** | Windows 10<br />Windows 8, Windows 8.1<br />Windows 7 Service Pack 1<br />Windows Server 2016 Standard and Datacenter<br />Windows Server 2012 R2 |
| **Controller** | Windows 10<br />Windows 8, Windows 8.1<br />Windows 7 Service Pack 1<br />Windows Server 2016 Standard and Datacenter<br />Windows Server 2012 R2 |
| **.NET Framework** | .NET Framework 4.5 |

## Install the test controller and test agents

You can download agents for Visual Studio 2017 from [visualstudio.microsoft.com](https://visualstudio.microsoft.com/downloads/?q=agents). Scroll to the bottom of the page, and look for *Agents for Visual Studio 2017*. Select either *Agent* or *Controller*, and then choose *Download*. Run the downloaded executable to install the test agent or controller.

You can download agents for Visual Studio 2015 and Visual Studio 2013 from the [older downloads](https://visualstudio.microsoft.com/vs/older-downloads/) page.

These installers are available as ISO files for easy installation on virtual machines.

## Compatible versions of TFS, Microsoft Test Manager, the test controller, and test agent

You can mix different versions of TFS, Microsoft Test Manager (MTM), the test controller, and the test agent, according to the following table:

| TFS | MTM with Lab Center | Controller | Agent |
| --- | -------------------------------------- | ---------- | ----- |
| 2017: upgrade from 2015 or new install | 2017 | 2017 | 2017 |
| 2017: upgrade from 2015 or new install | 2017 | 2013 Update 5 | 2013 Update 5 |
| 2017: upgrade from 2015 or new install | 2015 | 2013 Update 5 | 2013 Update 5 |
| 2015: upgrade from 2013 | 2013 | 2013 |2013 |
| 2015: new install | 2013 | 2013 | 2013 |
| 2015: upgrade from 2013 or new install | 2015 | 2013 | 2013 |
| 2013 | 2015 | 2013 | 2013 |

## Upgrade from Visual Studio 2013 test agents

We recommend that you use agents for Visual Studio in all new automated testing scenarios. You can use the *Deploy Test Agents* task in a build pipeline to download and install the test agents on your machine.

The following table shows the scenarios supported by Agents for Visual Studio 2013, and the alternatives for Team Foundation Server (TFS) 2015 and Azure Test Plans:

| Scenarios supported by Agents for Visual Studio 2013 | Alternative in TFS and Azure Test Plans |
| --- | --- |
| Build-Deploy-Test workflow in Visual Studio | Users can use a [build pipeline](/vsts/build-release/) (not a XAML build) for build, deploy, and test scenarios in TFS. |
| Load testing (performance testing) using on-premises remote machines | Use Test Controller and Test Agents 2013 Update 5 to run load tests on-premises. |
| Remote execution of automated tests from Microsoft Test Manager using a lab environment | Currently there is no alternative for this scenario. We recommend you use the Run Functional Tests task in build and release definitions (not in a XAML build) to execute tests remotely. |
| Developers executing remote tests in Visual Studio | No longer supported. |<|MERGE_RESOLUTION|>--- conflicted
+++ resolved
@@ -14,11 +14,7 @@
 ---
 # Install test agents and test controllers
 
-<<<<<<< HEAD
-For test scenarios that use Visual Studio and Azure Pipelines or Team Foundation Server (TFS), you don't need a test controller. Agents for Visual Studio handle orchestration by communicating with Azure Pipelines or TFS. A scenario could be that you run continuous tests for build and release workflows in Azure Pipelines or TFS.
-=======
 For test scenarios that use Visual Studio and Azure Test Plans or Team Foundation Server (TFS), you don't need a test controller. Agents for Visual Studio handle orchestration by communicating with Azure Test Plans or TFS. A scenario could be that you run continuous tests for build and release workflows in Azure Test Plans or TFS.
->>>>>>> 5c1f9394
 
 You might also consider if it's better to use [build or release management](use-build-or-rm-instead-of-lab-management.md) instead of lab management.
 

---
title: "Use Azure Pipelines for automated testing"
ms.date: 10/19/2018
ms.prod: visual-studio-dev15
ms.technology: vs-ide-test
ms.topic: conceptual
helpviewer_keywords:
  - "automated testing, lab management, test lab"
ms.author: gewarren
manager: douge
ms.workload:
  - "multiple"
author: gewarren
---
# Use Azure Test Plans instead of Lab Management for automated testing

If you use Microsoft Test Manager and Lab Management for automated testing or for build-deploy-test automation, this topic explains how you can achieve the same goals using the [build and release](/azure/devops/pipelines/index?view=vsts) features in Azure Pipelines and Team Foundation Server (TFS).

## Build-deploy-test automation

Microsoft Test Manager and Lab Management rely on a XAML build definition to automate build, deployment, and testing of your applications. The XAML build relies on various constructs created in Microsoft Test Manager such as a lab environment, test suites, and testing settings, and on various infrastructure components such as a Build controller, Build agents, Test controller, and Test agents to achieve this goal. You can accomplish the same with fewer steps using Azure Pipelines or TFS.

<<<<<<< HEAD
| Steps | With XAML build | In a build or release |
|-------|----------------------|-----------------|
| Identify the machines to deploy the build to and run tests. | Create a standard lab environment in Microsoft Test Manager with those machines. | n/a |
| Identify the tests to be run. | Create a test suite in Microsoft Test Manager, create test cases, and associate automation with each test case. Create test settings in Microsoft Test Manager identifying the role of machines in the lab environment in which tests should be run. | Create automated test suite in Microsoft Test Manager in the same manner if you plan to manage your testing through test plans. Alternatively, you can skip this if you want to run tests directly from test binaries produced by your builds. There is no need to create test settings in either case. |
=======
| Steps | With XAML Build | With Build or Release Management |
|-------|-|-----------------|
| Identify the machines to deploy the build to and run tests. | Create a standard lab environment in MTM with those machines. | n/a |
| Identify the tests to be run. | Create a test suite in MTM, create test cases, and associate automation with each test case. Create test settings in MTM identifying the role of machines in the lab environment in which tests should be run. | Create automated test suite in MTM in the same manner if you plan to manage your testing through test plans. Alternatively, you can skip this if you want to run tests directly from test binaries produced by your builds. There is no need to create test settings in either case. |
>>>>>>> aaed5eec
| Automate deployment and testing. | Create a XAML build definition using LabDefaultTemplate.*.xaml. Specify the build, test suites, and lab environment in the build definition. | Create a [build or release pipeline](/azure/devops/pipelines/index?view=vsts) with a single environment. Run the same deployment script (from the XAML build definition) using the Command line task, and run automated tests using Test Agent Deployment and Run Functional Tests tasks. Specify the list of machines and their credentials as inputs to these tasks. |

Some of the benefits of using Azure Pipelines or TFS for this scenario are:

* You do not need a Build controller or Test controller.
* The Test agent is installed through a task as part of the build or release.
* It is easy to customize the deployment steps. You are no longer restricted to use a single script. You can also take advantage of the many tasks that are available in the product as well as in Visual Studio Marketplace.
* You do not have to maintain test suites. You can directly run tests from binaries.
* You get a richer inline reporting experience for the tests that ran within each build or release.
* You can track which assets (release, build, work items, commits) are currently deployed and tested on each environment.
* You can customize and extend the automation to easily deploy to multiple test environments, and even to production.
* You can schedule the automation to happen whenever there is a check-in or commit, or at a specific time every day.

## Self-service management of SCVMM environments

The [Test Center in Microsoft Test Manager](/azure/devops/test/mtm/guidance-mtm-usage?view=vsts) supports the ability to manage a library of environment templates as well as provision environments on demand using an [SCVMM server](/system-center/vmm/overview?view=sc-vmm-1801).

The self-service provisioning features of Lab Center have two distinct goals:

* Provide a simpler way to manage the infrastructure. Managing VM and environment templates and automatically creating private networks to isolate clones of environments from each other were examples of infrastructure management.

* Provide a simpler way for teams to consume the virtual machines in their test and deployment activities. Making lab environments accessible through the same project security model, and integrated use of those virtual machines in test scenarios were examples of easy consumption.

However, given the evolution of richer public and private cloud management systems such as [Microsoft Azure](https://azure.microsoft.com/) and [Microsoft Azure Stack](https://azure.microsoft.com/overview/azure-stack/), there is no evolution of infrastructure management features in TFS 2017 and beyond. Instead, the focus on easy consumption of resources managed through such cloud infrastructures continues.

The following table summarizes the typical activities you perform in Lab Center, and how you can accomplish them through SCVMM or Azure (if they are infrastructure management activities) or through TFS and Azure DevOps Services (if they are test or deployment activities):

<<<<<<< HEAD
| Steps | With Lab Center | In a build or release |
|-------|----------------------|-----------------|
=======
| Steps | With Lab Center | With Build or Release Management |
|-------|-|-----------------|
>>>>>>> aaed5eec
| Manage a library of environment templates. | Create a lab environment. Install necessary software on the virtual machines. Sysprep and store the environment as a template in library. | Use SCVMM administration console directly to create and manage either virtual machine templates or service templates. When using Azure, select one of the [Azure quickstart templates](https://azure.microsoft.com/resources/templates/). |
| Create a lab environment. | Select an environment template in the library and deploy it. Provide the necessary parameters to customize the virtual machine configurations. | Use SCVMM administration console directly to create VMs or service instances from templates. Use Azure portal directly to create resources. Or, create a release definition with an environment. Use the Azure tasks or tasks from the [SCVMM Integration extension](https://marketplace.visualstudio.com/items?itemname=ms-vscs-rm.scvmmapp) to create new virtual machines. Creating a new release of this definition is equivalent to creating a new environment in Lab Center. |
| Connect to machines. | Open the lab environment in Environment viewer. | Use SCVMM administration console directly to connect to the virtual machines. Alternatively, use the IP address or DNS names of the virtual machines to open remote desktop sessions. |
| Take a checkpoint of an environment, or restore an environment to a clean checkpoint. | Open the lab environment in Environment viewer. Select the option to take a checkpoint or to restore to a previous checkpoint. | Use SCVMM administration console directly to perform these operations on virtual machines. Or, to perform these steps as part of a larger automation, include the checkpoint tasks from the [SCVMM Integration extension](https://marketplace.visualstudio.com/items?itemname=ms-vscs-rm.scvmmapp) as part of the environment in a release definition. |

## Create network-isolated environments

A network isolated lab environment is a group of SCVMM virtual machines that can be cloned safely without causing network conflicts. This was done in MTM using a series of instructions that used a set of network interface cards to configure the virtual machines in a private network, and another set of network interface cards to configure the virtual machines in a public network.

However, Azure Pipelines and TFS, in conjunction with the SCVMM build and deploy task, can be used to manage SCVMM environments, provision isolated virtual networks, and implement build-deploy-test scenarios. For example, you can use the task to:

* Create, restore, and delete checkpoints
* Create new virtual machines using a template
* Start and stop virtual machines
* Run custom PowerShell scripts for SCVMM

For more information, see [Create a virtual network isolated environment for build-deploy-test scenarios](/azure/devops/pipelines/targets/create-virtual-network?view=vsts).<|MERGE_RESOLUTION|>--- conflicted
+++ resolved
@@ -20,17 +20,10 @@
 
 Microsoft Test Manager and Lab Management rely on a XAML build definition to automate build, deployment, and testing of your applications. The XAML build relies on various constructs created in Microsoft Test Manager such as a lab environment, test suites, and testing settings, and on various infrastructure components such as a Build controller, Build agents, Test controller, and Test agents to achieve this goal. You can accomplish the same with fewer steps using Azure Pipelines or TFS.
 
-<<<<<<< HEAD
 | Steps | With XAML build | In a build or release |
 |-------|----------------------|-----------------|
 | Identify the machines to deploy the build to and run tests. | Create a standard lab environment in Microsoft Test Manager with those machines. | n/a |
 | Identify the tests to be run. | Create a test suite in Microsoft Test Manager, create test cases, and associate automation with each test case. Create test settings in Microsoft Test Manager identifying the role of machines in the lab environment in which tests should be run. | Create automated test suite in Microsoft Test Manager in the same manner if you plan to manage your testing through test plans. Alternatively, you can skip this if you want to run tests directly from test binaries produced by your builds. There is no need to create test settings in either case. |
-=======
-| Steps | With XAML Build | With Build or Release Management |
-|-------|-|-----------------|
-| Identify the machines to deploy the build to and run tests. | Create a standard lab environment in MTM with those machines. | n/a |
-| Identify the tests to be run. | Create a test suite in MTM, create test cases, and associate automation with each test case. Create test settings in MTM identifying the role of machines in the lab environment in which tests should be run. | Create automated test suite in MTM in the same manner if you plan to manage your testing through test plans. Alternatively, you can skip this if you want to run tests directly from test binaries produced by your builds. There is no need to create test settings in either case. |
->>>>>>> aaed5eec
 | Automate deployment and testing. | Create a XAML build definition using LabDefaultTemplate.*.xaml. Specify the build, test suites, and lab environment in the build definition. | Create a [build or release pipeline](/azure/devops/pipelines/index?view=vsts) with a single environment. Run the same deployment script (from the XAML build definition) using the Command line task, and run automated tests using Test Agent Deployment and Run Functional Tests tasks. Specify the list of machines and their credentials as inputs to these tasks. |
 
 Some of the benefits of using Azure Pipelines or TFS for this scenario are:
@@ -58,13 +51,8 @@
 
 The following table summarizes the typical activities you perform in Lab Center, and how you can accomplish them through SCVMM or Azure (if they are infrastructure management activities) or through TFS and Azure DevOps Services (if they are test or deployment activities):
 
-<<<<<<< HEAD
 | Steps | With Lab Center | In a build or release |
-|-------|----------------------|-----------------|
-=======
-| Steps | With Lab Center | With Build or Release Management |
-|-------|-|-----------------|
->>>>>>> aaed5eec
+|-------|-----------------|-----------------------|
 | Manage a library of environment templates. | Create a lab environment. Install necessary software on the virtual machines. Sysprep and store the environment as a template in library. | Use SCVMM administration console directly to create and manage either virtual machine templates or service templates. When using Azure, select one of the [Azure quickstart templates](https://azure.microsoft.com/resources/templates/). |
 | Create a lab environment. | Select an environment template in the library and deploy it. Provide the necessary parameters to customize the virtual machine configurations. | Use SCVMM administration console directly to create VMs or service instances from templates. Use Azure portal directly to create resources. Or, create a release definition with an environment. Use the Azure tasks or tasks from the [SCVMM Integration extension](https://marketplace.visualstudio.com/items?itemname=ms-vscs-rm.scvmmapp) to create new virtual machines. Creating a new release of this definition is equivalent to creating a new environment in Lab Center. |
 | Connect to machines. | Open the lab environment in Environment viewer. | Use SCVMM administration console directly to connect to the virtual machines. Alternatively, use the IP address or DNS names of the virtual machines to open remote desktop sessions. |

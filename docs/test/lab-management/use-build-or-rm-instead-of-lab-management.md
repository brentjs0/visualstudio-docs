---
title: "Use Build or Release Management for automated testing in Visual Studio"
ms.date: 03/02/2018
ms.prod: visual-studio-dev15
ms.technology: vs-ide-test
ms.topic: conceptual
helpviewer_keywords:
  - "automated testing, lab management, test lab"
ms.author: gewarren
manager: douge
ms.workload:
  - "multiple"
author: gewarren
---
# Use Build and Release Management instead of Lab Management for automated testing

If you use Microsoft Test Manager (MTM) and Lab Management for automated testing or for build-deploy-test automation, this topic explains how you can achieve the same goals using the [Build and Release](/vsts/build-release/) features in Team Foundation Server (TFS) and Azure Test Plans.

## Build-deploy-test automation

<<<<<<< HEAD
MTM and Lab Management rely on a XAML build definition to automate build, deployment, and testing of your applications. The XAML build relies on various constructs created in MTM such as a lab environment, test suites, and testing settings, and on various infrastructure components such as a Build controller, Build agents, Test controller, and Test agents to achieve this goal. You can accomplish the same with fewer steps using Build or Release Management in TFS and Azure DevOps Services.
=======
MTM and Lab Management rely on a XAML build definition to automate build, deployment, and testing of your applications. The XAML build relies on various constructs created in MTM such as a lab environment, test suites, and testing settings, and on various infrastructure components such as a Build controller, Build agents, Test controller, and Test agents to achieve this goal. You can accomplish the same with fewer steps using Build or Release Management in TFS and Azure Pipelines.
>>>>>>> 6cf7201a

| Steps | With XAML Build | With Build or Release Management |
|-------|----------------------|-----------------|
| Identify the machines to deploy the build to and run tests. | Create a standard lab environment in MTM with those machines. | n/a |
| Identify the tests to be run. | Create a test suite in MTM, create test cases, and associate automation with each test case. Create test settings in MTM identifying the role of machines in the lab environment in which tests should be run. | Create automated test suite in MTM in the same manner if you plan to manage your testing through test plans. Alternatively, you can skip this if you want to run tests directly from test binaries produced by your builds. There is no need to create test settings in either case. |
| Automate deployment and testing. | Create a XAML build definition using LabDefaultTemplate.*.xaml. Specify the build, test suites, and lab environment in the build definition. | Create a [build or release definition](/vsts/build-release/) with a single environment. Run the same deployment script (from the XAML build definition) using the Command line task, and run automated tests using Test Agent Deployment and Run Functional Tests tasks. Specify the list of machines and their credentials as inputs to these tasks. |

Some of the benefits of using Build or Release Management for this scenario are:

* You do not need a Build controller or Test controller.
* The Test agent is installed through a task as part of the build or release.
* It is easy to customize the deployment steps. You are no longer restricted to use a single script. You can also take advantage of the many tasks that are available in the product as well as in Visual Studio Marketplace.
* You do not have to maintain test suites. You can directly run tests from binaries.
* You get a richer inline reporting experience for the tests that ran within each build or release.
* You can track which assets (release, build, work items, commits) are currently deployed and tested on each environment.
* You can customize and extend the automation to easily deploy to multiple test environments, and even to production.
* You can schedule the automation to happen whenever there is a check-in or commit, or at a specific time every day.

## Self-service management of SCVMM environments

The [Test Center in Microsoft Test Manager](/vsts/manual-test/mtm/guidance-mtm-usage) supports the ability to manage a library of environment templates as well as provision environments on demand using an [SCVMM server](/system-center/vmm/overview?view=sc-vmm-1801).

The self-service provisioning features of Lab Center have two distinct goals:

* Provide a simpler way to manage the infrastructure. Managing VM and environment templates and automatically creating private networks to isolate clones of environments from each other were examples of infrastructure management.

* Provide a simpler way for teams to consume the virtual machines in their test and deployment activities. Making lab environments accessible through the same project security model, and integrated use of those virtual machines in test scenarios were examples of easy consumption.

However, given the evolution of richer public and private cloud management systems such as [Microsoft Azure](https://azure.microsoft.com/) and [Microsoft Azure Stack](https://azure.microsoft.com/overview/azure-stack/), there is no evolution of infrastructure management features in TFS 2017 and beyond. Instead, the focus on easy consumption of resources managed through such cloud infrastructures continues.

The following table summarizes the typical activities you perform in Lab Center, and how you can accomplish them through SCVMM or Azure (if they are infrastructure management activities) or through TFS and Azure DevOps Services (if they are test or deployment activities):

| Steps | With Lab Center | With Build or Release Management |
|-------|----------------------|-----------------|
| Manage a library of environment templates. | Create a lab environment. Install necessary software on the virtual machines. Sysprep and store the environment as a template in library. | Use SCVMM administration console directly to create and manage either virtual machine templates or service templates. When using Azure, select one of the [Azure quickstart templates](https://azure.microsoft.com/resources/templates/). |
| Create a lab environment. | Select an environment template in the library and deploy it. Provide the necessary parameters to customize the virtual machine configurations. | Use SCVMM administration console directly to create VMs or service instances from templates. Use Azure portal directly to create resources. Or, create a release definition with an environment. Use the Azure tasks or tasks from the [SCVMM Integration extension](https://marketplace.visualstudio.com/items?itemname=ms-vscs-rm.scvmmapp) to create new virtual machines. Creating a new release of this definition is equivalent to creating a new environment in Lab Center. |
| Connect to machines. | Open the lab environment in Environment viewer. | Use SCVMM administration console directly to connect to the virtual machines. Alternatively, use the IP address or DNS names of the virtual machines to open remote desktop sessions. |
| Take a checkpoint of an environment, or restore an environment to a clean checkpoint. | Open the lab environment in Environment viewer. Select the option to take a checkpoint or to restore to a previous checkpoint. | Use SCVMM administration console directly to perform these operations on virtual machines. Or, to perform these steps as part of a larger automation, include the checkpoint tasks from the [SCVMM Integration extension](https://marketplace.visualstudio.com/items?itemname=ms-vscs-rm.scvmmapp) as part of the environment in a release definition. |

## Creation of network isolated environments

A network isolated lab environment is a group of SCVMM virtual machines that can be cloned safely without causing network conflicts. This was done in MTM using a series of instructions that used a set of network interface cards to configure the virtual machines in a private network, and another set of network interface cards to configure the virtual machines in a public network.

However, Azure Test Plans and TFS, in conjunction with the SCVMM build and deploy task, can be used to manage SCVMM environments, provision isolated virtual networks, and implement build-deploy-test scenarios. For example, you can use the task to:

* Create, restore, and delete checkpoints
* Create new virtual machines using a template
* Start and stop virtual machines
* Run custom PowerShell scripts for SCVMM

For more information, see [Create a virtual network isolated environment for build-deploy-test scenarios](/vsts/build-release/actions/virtual-networks/create-virtual-network).<|MERGE_RESOLUTION|>--- conflicted
+++ resolved
@@ -18,11 +18,7 @@
 
 ## Build-deploy-test automation
 
-<<<<<<< HEAD
-MTM and Lab Management rely on a XAML build definition to automate build, deployment, and testing of your applications. The XAML build relies on various constructs created in MTM such as a lab environment, test suites, and testing settings, and on various infrastructure components such as a Build controller, Build agents, Test controller, and Test agents to achieve this goal. You can accomplish the same with fewer steps using Build or Release Management in TFS and Azure DevOps Services.
-=======
 MTM and Lab Management rely on a XAML build definition to automate build, deployment, and testing of your applications. The XAML build relies on various constructs created in MTM such as a lab environment, test suites, and testing settings, and on various infrastructure components such as a Build controller, Build agents, Test controller, and Test agents to achieve this goal. You can accomplish the same with fewer steps using Build or Release Management in TFS and Azure Pipelines.
->>>>>>> 6cf7201a
 
 | Steps | With XAML Build | With Build or Release Management |
 |-------|----------------------|-----------------|

---
title: "Hello World app with WPF in Visual Basic"
description: Create a simple Windows Desktop .NET app in Visual Basic with Visual Studio using the Windows Presentation Foundation (WPF) UI framework.
<<<<<<< HEAD
ms.custom: "vs-acquisition, get-started"
ms.date: 04/23/2019
=======
ms.custom: "vs-acquisition, seodec18, get-started"
ms.date: 09/14/2021
>>>>>>> 2764edd9
ms.technology: vs-ide-general
ms.prod: visual-studio-windows
ms.topic: tutorial
dev_langs:
  - "VB"
ms.assetid: f84339c7-d617-4f56-bfcd-af2215c347ba
author: anandmeg
ms.author: meghaanand
manager: jmartens
ms.workload:
  - "dotnet"
---
# Tutorial: Create a simple application with Visual Basic

By completing this tutorial, you'll become familiar with many of the tools, dialog boxes, and designers that you can use when you develop applications with Visual Studio. You'll create a "Hello, World" application, design the UI, add code, and debug errors, while you learn about working in the integrated development environment ([IDE](visual-studio-ide.md)).

::: moniker range="vs-2017"

If you haven't already installed Visual Studio, go to the [Visual Studio downloads](https://visualstudio.microsoft.com/vs/older-downloads/?utm_medium=microsoft&utm_source=docs.microsoft.com&utm_campaign=vs+2017+download) page to install it for free.

::: moniker-end

::: moniker range=">=vs-2019"

If you haven't already installed Visual Studio, go to the [Visual Studio downloads](https://visualstudio.microsoft.com/downloads) page to install it for free.

::: moniker-end

## Configure the IDE

::: moniker range="vs-2017"

When you open Visual Studio for the first time, you'll be prompted to sign in. This step is optional for this tutorial. Next you may be shown a dialog box that asks you to choose your development settings and color theme. Keep the defaults and choose **Start Visual Studio**.

![Choose settings dialog box](../media/exploreide-settings.png)

After Visual Studio launches, you'll see tool windows, the menus and toolbars, and the main window space. Tool windows are docked on the left and right sides of the application window, with **Quick Launch**, the menu bar, and the standard toolbar at the top. In the center of the application window is the **Start Page**. When you load a solution or project, editors and designers appear in the space where the **Start Page** is. When you develop an application, you'll spend most of your time in this central area.

![Visual Studio 2017 IDE with General Settings Applied](../media/exploreide-idewithgeneralsettings.png)

::: moniker-end

::: moniker range=">=vs-2019"

When you launch Visual Studio, the start window opens first. Select **Continue without code** to open the development environment. You'll see tool windows, the menus and toolbars, and the main window space. Tool windows are docked on the left and right sides of the application window. The search box, menu bar, and the standard toolbar are located at the top. When you load a solution or project, editors and designers appear in the central space of the application window. When you develop an application, you'll spend most of your time in this central area.

::: moniker-end

## Create the project

When you create an application in Visual Studio, you first create a project and a solution. For this example, you'll create a Windows Presentation Foundation (WPF) project.

::: moniker range="vs-2017"

1. Create a new project. On the menu bar, select **File** > **New** > **Project**.

     ![On the menu bar, choose File, New, Project](../media/exploreide-filenewproject.png)

1. In the **New Project** dialog, select the **Installed** > **Visual Basic** > **Windows Desktop** category, and then select the **WPF App (.NET Framework)** template. Name the project **HelloWPFApp**, and select **OK**.

     ![WPF app template in Visual Studio New Project dialog](media/exploreide-newproject-vb.png)

Visual Studio creates the HelloWPFApp project and solution, and **Solution Explorer** shows the various files. The **WPF Designer** shows a design view and a XAML view of *MainWindow.xaml* in a split view. You can slide the splitter to show more or less of either view. You can choose to see only the visual view or only the XAML view. The following items appear in **Solution Explorer**:

![Solution Explorer with HelloWPFApp files loaded](../media/exploreide-hellowpfappfiles.png)

::: moniker-end

::: moniker range="vs-2019"

1. Open Visual Studio.

1. On the **Create a new project** screen, search for "WPF", and choose **WPF App (.NET Framework)**, and then choose **Next**.

   ![Screenshot of the 'Create a new project' dialog with 'WPF' entered in the search box, 'and the 'WPF App (.NET Framework)' project template selected.](media/vs-2019/exploreide-newprojectvb-vs2019.png)

1. At the next screen, give the project a name, **HelloWPFApp**, and choose **Create**.

Visual Studio creates the HelloWPFApp project and solution, and **Solution Explorer** shows the various files. The **WPF Designer** shows a design view and a XAML view of *MainWindow.xaml* in a split view. You can slide the splitter to show more or less of either view. You can choose to see only the visual view or only the XAML view. The following items appear in **Solution Explorer**:

![Screenshot showing the files in the HelloWPFApp project and solution in the Solution Explorer.](../media/vs-2019/exploreide-hellowpfappfiles.png)

::: moniker-end

::: moniker range=">=vs-2022"

1. Open Visual Studio.
 
1. On the start window, choose **Create a new project**.

   :::image type="content" source="media/vs-2022/start-window-create-new-project.png" alt-text="Screenshot of the start window in Visual Studio 2022 with the 'Create a new project' option highlighted.":::

1. On the **Create a new project** screen, search for "WPF" and select **Visual Basic** in the **All languages** drop-down list. Choose **WPF App (.NET Framework)**, and then choose **Next**.

   :::image type="content" source="media/vs-2022/explore-ide-new-wpf-app-project-vb.png" alt-text="Screenshot of the 'Create a new project' dialog with 'WPF' entered in the search box, 'Visual Basic' selected in the languages list, and the 'WPF App (.NET Framework)' project template highlighted.":::

1. At the next screen, give the project a name, **HelloWPFApp**, and choose **Create**.

Visual Studio creates the HelloWPFApp project and solution, and **Solution Explorer** shows the various files. The **WPF Designer** shows a design view and a XAML view of *MainWindow.xaml* in a split view. You can slide the splitter to show more or less of either view. You can choose to see only the visual view or only the XAML view. The following items appear in **Solution Explorer**:

:::image type="content" source="media/vs-2022/explore-ide-hello-wpf-app-files.png" alt-text="Screenshot showing the files in the HelloWPFApp project and solution in the Solution Explorer.":::

::: moniker-end

> [!NOTE]
> For more information about XAML (eXtensible Application Markup Language), see the [XAML overview for WPF](/dotnet/framework/wpf/advanced/xaml-overview-wpf) page.

After you create the project, you can customize it. By using the **Properties** window (found on the **View** menu), you can display and change options for project items, controls, and other items in an application.

### Change the name of MainWindow.xaml

Let's give MainWindow a more specific name. In **Solution Explorer**, right-click on *MainWindow.xaml* and choose **Rename**. Rename the file to *Greetings.xaml*.

As an optional step, it will avoid confusion to change the title of your application window to match this new name.

1. In **Solution Explorer**, open the *Greetings.xaml* file that you just renamed.

1. In the XAML view, change the value of the  **Window.Title** property from `Title="MainWindow"` to `Title="Greetings"`, and save the changes.

## Design the user interface (UI)

If the designer is not open, select *Greetings.xaml* in **Solution Explorer**, and press **Shift**+**F7** to open the designer.

We will add three types of controls to this application: a <xref:System.Windows.Controls.TextBlock> control, two <xref:System.Windows.Controls.RadioButton> controls, and a <xref:System.Windows.Controls.Button> control.

### Add a TextBlock control

::: moniker range="vs-2019"

1. Press **Ctrl**+**Q** to activate the search box and type **Toolbox**. Choose **View > Toolbox** from the results list.

1. In the **Toolbox**, expand the **Common WPF Controls** node to see the TextBlock control.

   ![Screenshot showing the Toolbox window with the TextBlock control highlighted in the list of Common WPF Controls.](../media/exploreide-textblocktoolbox.png)

1. Add a TextBlock control to the design surface by choosing the **TextBlock** item and dragging it to the window on the design surface. Center the control near the top of the window. In Visual Studio 2019 and later, you can use the red guidelines to center the control.

Your window should resemble the following illustration:

![Screenshot showing the TextBlock control positioned on the Greetings form.](../media/exploreide-greetingswithtextblockonly.png)

The XAML markup should look something like the following example:

```xaml
<TextBlock HorizontalAlignment="Left" Margin="381,100,0,0" TextWrapping="Wrap" Text="TextBlock" VerticalAlignment="Top"/>
```

::: moniker-end

::: moniker range=">=vs-2022"

1. Press **Ctrl**+**Q** to activate the search box and type **Toolbox**. Choose **View > Toolbox** from the results list.

1. In the **Toolbox**, expand the **Common WPF Controls** node to see the TextBlock control.

   :::image type="content" source="media/vs-2022/explore-ide-textblock-toolbox.png" alt-text="Screenshot showing the Toolbox window with the TextBlock control highlighted in the list of Common WPF Controls.":::

1. Add a TextBlock control to the design surface by choosing the **TextBlock** item and dragging it to the window on the design surface. Center the control near the top of the window. You can use the guidelines to center the control.

Your window should resemble the following image:

:::image type="content" source="media/vs-2022/explore-ide-greetings-with-textblock-only.png" alt-text="Screenshot showing the TextBlock control positioned on the Greetings form with the guidelines visible.":::

The XAML markup should look something like the following example:

```xaml
<TextBlock HorizontalAlignment="Left" Margin="381,100,0,0" TextWrapping="Wrap" Text="TextBlock" VerticalAlignment="Top"/>
```

::: moniker-end

### Customize the text in the text block

1. In the XAML view, locate the markup for TextBlock and change the Text attribute:

   ```xaml
   Text="Select a message option and then choose the Display button."
   ```

1. Center the TextBlock again if necessary, and save your changes by pressing Ctrl+S or using the **File** menu item.

Next, you'll add two [RadioButton](/dotnet/framework/wpf/controls/radiobutton) controls to the form.

### Add radio buttons

::: moniker range="vs-2019"

1. In the **Toolbox**, find the **RadioButton** control.

     ![Screenshot showing the Toolbox window with the RadioButton control selected in the list of Common WPF Controls.](../media/exploreide-radiobuttontoolbox.png)

1. Add two RadioButton controls to the design surface by choosing the **RadioButton** item and dragging it to the window on the design surface. Move the buttons (by selecting them and using the arrow keys) so that the buttons appear side by side under the TextBlock control. Use the red guidelines to align the controls.

     Your window should look like this:

     ![Screenshot showing the Greetings form with a TextBlock control and two radio buttons.](../media/exploreide-greetingswithradiobuttons.png)

1. In the **Properties** window for the left RadioButton control, change the **Name** property (the property at the top of the **Properties** window) to `HelloButton`.

     ![Screenshot showing the Solution Explorer Properties window for the 'HelloButton' RadioButton.](../media/exploreide-buttonproperties.png)

1. In the **Properties** window for the right RadioButton control, change the **Name** property to `GoodbyeButton`, and then save your changes.

You can now add display text for each RadioButton control. The following procedure updates the **Content** property for a RadioButton control.

::: moniker-end

::: moniker range=">=vs-2022"

1. In the **Toolbox**, find the **RadioButton** control.

     :::image type="content" source="media/vs-2022/explore-ide-radiobutton-toolbox.png" alt-text="Screenshot showing the Toolbox window with the RadioButton control selected in the list of Common WPF Controls.":::

1. Add two RadioButton controls to the design surface by choosing the **RadioButton** item and dragging it to the window on the design surface. Move the buttons (by selecting them and using the arrow keys) so that the buttons appear side by side under the TextBlock control. Use the guidelines to align the controls.

     Your window should look like this:

     :::image type="content" source="media/vs-2022/explore-ide-greetings-with-radiobuttons.png" alt-text="Screenshot showing the Greetings form with a TextBlock control and two radio buttons.":::

1. In the **Properties** window for the left RadioButton control, change the **Name** property (the property at the top of the **Properties** window) to `HelloButton`.

     :::image type="content" source="media/vs-2022/explore-ide-button-properties.png" alt-text="Screenshot showing the Solution Explorer Properties window for the 'HelloButton'  RadioButton.":::

1. In the **Properties** window for the right RadioButton control, change the **Name** property to `GoodbyeButton`, and then save your changes.

You can now add display text for each RadioButton control. The following procedure updates the **Content** property for a RadioButton control.

::: moniker-end
### Add display text for each radio button

Update the **Content** attribute for the `HelloButton` and `GoodbyeButton` to `"Hello"` and `"Goodbye"` in the XAML. The XAML markup should now look similar to the following example:

   ```xaml
   <Grid>
        <TextBlock HorizontalAlignment="Left" Margin="252,47,0,0" TextWrapping="Wrap" Text="Select a message option and then choose the Display button." VerticalAlignment="Top"/>
        <RadioButton x:Name="HelloButton" Content="Hello" HorizontalAlignment="Left" Margin="297,161,0,0" VerticalAlignment="Top"/>
        <RadioButton x:Name="GoodbyeButton" Content="Goodbye" HorizontalAlignment="Left" Margin="488,161,0,0" VerticalAlignment="Top"/>
   </Grid>
   ```

### Set a radio button to be checked by default

In this step, we'll set HelloButton to be checked by default so that one of the two radio buttons is always selected.

In the XAML view, locate the markup for HelloButton and add an **IsChecked** attribute:

```xaml
IsChecked="True"
```

The final UI element that you'll add is a [Button](/dotnet/framework/wpf/controls/button) control.

### Add the button control

::: moniker range="vs-2019"

1. In the **Toolbox**, find the **Button** control, and then add it to the design surface under the RadioButton controls by dragging it to the form in the design view. The guidelines can help you center the control.

1. In the XAML view, change the value of **Content** for the Button control from `Content="Button"` to `Content="Display"`, and then save the changes.

   The markup should resemble the following example:  `<Button Content="Display" HorizontalAlignment="Left" VerticalAlignment="Top" Width="75" Margin="215,204,0,0"/>`

   Your window should resemble the following illustration.

   ![Screenshot showing the Greetings form with the TextBlock, RadioButtons labeled 'Hello' and 'Goodbye', and the Button control labeled 'Display' all positioned on the form.](../media/exploreide-greetingswithcontrollabels.png)

::: moniker-end

::: moniker range=">=vs-2022"

1. In the **Toolbox**, find the **Button** control, and then add it to the design surface under the RadioButton controls by dragging it to the form in the design view. The guidelines can help you center the control.

1. In the XAML view, change the value of **Content** for the Button control from `Content="Button"` to `Content="Display"`, and then save the changes.

   The markup should resemble the following example:

   ```xaml
   <Button Content="Display" HorizontalAlignment="Left" VerticalAlignment="Top" Width="75" Margin="215,204,0,0"/>
   ```

   Your window should resemble the following image.

   :::image type="content" source="media/vs-2022/explore-ide-greetings-with-control-labels.png" alt-text="Screenshot showing the Greetings form with the TextBlock, RadioButtons labeled 'Hello' and 'Goodbye', and the Button control labeled 'Display' all positioned on the form.":::

::: moniker-end
### Add code to the display button

When this application runs, a message box appears after a user chooses a radio button and then chooses the **Display** button. One message box will appear for Hello, and another will appear for Goodbye. To create this behavior, you'll add code to the `Button_Click` event in *Greetings.xaml.vb* or *Greetings.xaml.cs*.

1. On the design surface, double-click the **Display** button.

     *Greetings.xaml.vb* opens, with the cursor in the `Button_Click` event.

    ```vb
    Private Sub Button_Click(sender As Object, e As RoutedEventArgs)

    End Sub
    ```

1. Enter the following code:

    ```vb
    If HelloButton.IsChecked = True Then
        MessageBox.Show("Hello.")
    ElseIf GoodbyeButton.IsChecked = True Then
        MessageBox.Show("Goodbye.")
    End If
    ```

1. Save the application.

## Debug and test the application

Next, you'll debug the application to look for errors and test that both message boxes appear correctly. The following instructions tell you how to build and launch the debugger, but later you might read [Build a WPF application (WPF)](/dotnet/framework/wpf/app-development/building-a-wpf-application-wpf) and [Debug WPF](../../debugger/debugging-wpf.md) for more information.

### Find and fix errors

In this step, you'll find the error that we caused earlier by changing the name of the *MainWindow.xaml* file.

#### Start debugging and find the error

::: moniker range="vs-2019"

1. Start the debugger by pressing **F5** or selecting **Debug**, then **Start Debugging**.

   A **Break Mode** window appears, and the **Output** window indicates that an IOException has occurred: Cannot locate resource 'mainwindow.xaml'.

   ![Screenshot showing the 'Exception Unhandled' window with a System.IO.Exception message that reads 'Cannot locate resource mainwindow.xaml'.](../media/exploreide-ioexception.png)

1. Stop the debugger by choosing **Debug** > **Stop Debugging**.

We renamed *MainWindow.xaml* to *Greetings.xaml* at the start of this tutorial, but the code still refers to *MainWindow.xaml* as the startup URI for the application, so the project can't start.

::: moniker-end

::: moniker range=">=vs-2022"

1. Start the debugger by pressing **F5** or selecting **Debug**, then **Start Debugging**.

   A **Break Mode** window appears, and the **Output** window indicates that an IOException has occurred: Cannot locate resource 'mainwindow.xaml'.

   :::image type="content" source="media/vs-2022/explore-ide-ioexception.png" alt-text="Screenshot showing the 'Exception Unhandled' window with a System.IO.Exception message that reads 'Cannot locate resource mainwindow.xaml'.":::

1. Stop the debugger by choosing **Debug** > **Stop Debugging**.

We renamed *MainWindow.xaml* to *Greetings.xaml* at the start of this tutorial, but the code still refers to *MainWindow.xaml* as the startup URI for the application, so the project can't start.

::: moniker-end

#### Specify Greetings.xaml as the startup URI

1. In **Solution Explorer**, open the *Application.xaml* file.

1. Change `StartupUri="MainWindow.xaml"` to `StartupUri="Greetings.xaml"`, and save the changes.

Start the debugger again (press **F5**). You should now see the **Greetings** window of your application.

::: moniker range="vs-2017"

![Screenshot of running app](media/exploreide-wpf-running-app.png "Screenshot of the Greetings window with the TextBlock, RadioButtons, and Button controls visible. The 'Hello' radio button is selected.")

::: moniker-end

::: moniker range="vs-2019"

![Screenshot of running app](media/vs-2019/exploreide-wpf-running-app.png "Screenshot of the Greetings window with the TextBlock, RadioButtons, and Button controls visible. The 'Hello' radio button is selected.")

::: moniker-end

::: moniker range=">=vs-2022"

:::image type="content" source="media/vs-2022/explore-ide-wpf-running-app.png" alt-text="Screenshot of the Greetings window with the TextBlock, RadioButtons, and Button controls visible. The 'Hello' radio button is selected.":::

::: moniker-end

Now close the application window to stop debugging.

### Debug with breakpoints

You can test the code during debugging by adding some breakpoints. You can add breakpoints by choosing **Debug** > **Toggle Breakpoint**, by clicking in the left margin of the editor next to the line of code where you want the break to occur, or by pressing **F9**.

#### Add breakpoints

::: moniker range="vs-2019"

1. Open *Greetings.xaml.vb*, and select the following line: `MessageBox.Show("Hello.")`

1. Add a breakpoint by pressing **F9** or from the menu by selecting **Debug**, then **Toggle Breakpoint**.

   A red circle appears next to the line of code in the far left margin of the editor window.

1. Select the following line: `MessageBox.Show("Goodbye.")`.

1. Press the **F9** key to add a breakpoint, and then press **F5** to start debugging.

1. In the **Greetings** window, choose the **Hello** radio button, and then choose the **Display** button.

   The line `MessageBox.Show("Hello.")` is highlighted in yellow. At the bottom of the IDE, the Autos, Locals, and Watch windows are docked together on the left side, and the Call Stack, Breakpoints, Exception Settings, Command, Immediate, and Output windows are docked together on the right side.

   ![Screenshot showing a debug session in Visual Studio with the Code, Diagnostics. Autos, and Call Stack windows open. Execution is stopped at a breakpoint in Greetings.xaml.vb.](media/exploreide-debugbreakpoint.png)

1. On the menu bar, choose **Debug** > **Step Out**.

     The application resumes execution, and a message box with the word "Hello" appears.

1. Choose the **OK** button on the message box to close it.

1. In the **Greetings** window, choose the **Goodbye** radio button, and then choose the **Display** button.

     The line `MessageBox.Show("Goodbye.")` is highlighted in yellow.

1. Choose the **F5** key to continue debugging. When the message box appears, choose the **OK** button on the message box to close it.

1. Close the application window to stop debugging.

1. On the menu bar, choose **Debug** > **Disable All Breakpoints**.

::: moniker-end

::: moniker range=">=vs-2022"

1. Open *Greetings.xaml.vb*, and select the following line: `MessageBox.Show("Hello.")`

1. Add a breakpoint by pressing **F9** or from the menu by selecting **Debug**, then **Toggle Breakpoint**.

   A red circle appears next to the line of code in the far left margin or gutter of the editor window.

1. Select the following line: `MessageBox.Show("Goodbye.")`.

1. Press the **F9** key to add a breakpoint, and then press **F5** to start debugging.

1. In the **Greetings** window, choose the **Hello** radio button, and then choose the **Display** button.

   The line `MessageBox.Show("Hello.")` is highlighted in yellow. At the bottom of the IDE, the Autos, Locals, and Watch windows are docked together on the left side, and the Call Stack, Breakpoints, Exception Settings, Command, Immediate, and Output windows are docked together on the right side.

   :::image type="content" source="media/vs-2022/explore-ide-debug-breakpoint.png" alt-text="Screenshot showing a debug session in Visual Studio with the Code, Diagnostics. Autos, and Call Stack windows open. Execution is stopped at a breakpoint in Greetings.xaml.vb.":::

1. On the menu bar, choose **Debug** > **Step Out**.

     The application resumes execution, and a message box with the word "Hello" appears.

1. Choose the **OK** button on the message box to close it.

1. In the **Greetings** window, choose the **Goodbye** radio button, and then choose the **Display** button.

     The line `MessageBox.Show("Goodbye.")` is highlighted in yellow.

1. Choose the **F5** key to continue debugging. When the message box appears, choose the **OK** button on the message box to close it.

1. Close the application window to stop debugging.

1. On the menu bar, choose **Debug** > **Disable All Breakpoints**.

::: moniker-end

### View a representation of the UI elements

In the running app, you should see a widget that appears at the top of your window. This is a runtime helper that provides quick access to some helpful debugging features. Click on the first button, **Go to Live Visual Tree**. You should see a window with a tree that contains all the visual elements of your page. Expand the nodes to find the buttons you added.

::: moniker range="vs-2019"

![Screenshot showing the Live Visual Tree window that displays a tree containing all the visual elements for HelloWPFApp.exe.](media/vs-2019/exploreide-live-visual-tree.png)

::: moniker-end

::: moniker range=">=vs-2022"

:::image type="content" source="media/vs-2022/explore-ide-live-visual-tree.png" alt-text="Screenshot showing the Live Visual Tree window that displays a tree containing all the visual elements for HelloWPFApp.exe.":::

::: moniker-end
### Build a release version of the application

Now that you've verified that everything works, you can prepare a release build of the application.

1. On the main menu, select **Build** > **Clean solution** to delete intermediate files and output files that were created during previous builds. This is not necessary, but it cleans up the debug build outputs.

1. Change the build configuration for HelloWPFApp from **Debug** to **Release** by using the dropdown control on the toolbar (it says "Debug" currently).

1. Build the solution by choosing **Build** > **Build Solution**.

Congratulations on completing this tutorial! You can find the *.exe* you built under your solution and project directory (*...\HelloWPFApp\HelloWPFApp\bin\Release*).

## See also

::: moniker range="vs-2017"

- [What's new in Visual Studio 2017](../../ide/whats-new-visual-studio-2017.md)
- [Productivity tips](../../ide/productivity-features.md)

::: moniker-end

::: moniker range="vs-2019"

- [What's new in Visual Studio 2019](../../ide/whats-new-visual-studio-2019.md)
- [Productivity tips](../../ide/productivity-features.md)

::: moniker-end

::: moniker range="vs-2022"

- [What's new in Visual Studio 2022](../../ide/whats-new-visual-studio-2022.md)
- [Productivity tips](../../ide/productivity-features.md)

::: moniker-end<|MERGE_RESOLUTION|>--- conflicted
+++ resolved
@@ -1,13 +1,8 @@
 ---
 title: "Hello World app with WPF in Visual Basic"
 description: Create a simple Windows Desktop .NET app in Visual Basic with Visual Studio using the Windows Presentation Foundation (WPF) UI framework.
-<<<<<<< HEAD
 ms.custom: "vs-acquisition, get-started"
-ms.date: 04/23/2019
-=======
-ms.custom: "vs-acquisition, seodec18, get-started"
 ms.date: 09/14/2021
->>>>>>> 2764edd9
 ms.technology: vs-ide-general
 ms.prod: visual-studio-windows
 ms.topic: tutorial

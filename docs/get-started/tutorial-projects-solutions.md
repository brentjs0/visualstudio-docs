--- conflicted
+++ resolved
@@ -15,11 +15,7 @@
 In this introductory article, we'll explore what it means to create a *solution* and a *project* in Visual Studio. A solution is a container that's used to organize one or more related code projects, for example a class library and a corresponding test project. We'll look at the properties of a project and some of the files it can contain. We'll also create a reference from one project to another.
 
 > [!TIP]
-<<<<<<< HEAD
-> This article uses both C# and Visual Basic code. If you prefer to read a language-specific version, see the [C#](../csharp/quickstart-projects-solutions.md) or [Visual Basic](../visual-basic/quickstart-projects-solutions.md) article instead.
-=======
 > This article uses both C# and Visual Basic code. If you prefer to read a language-specific version, see the [C#](csharp/tutorial-projects-solutions.md) or [Visual Basic](visual-basic/tutorial-projects-solutions.md) article instead.
->>>>>>> 2f5366db
 
 If you haven't already installed Visual Studio, go to the [Visual Studio downloads](https://visualstudio.microsoft.com/downloads/?utm_medium=microsoft&utm_source=docs.microsoft.com&utm_campaign=button+cta&utm_content=download+vs2017) page to install it for free.
 

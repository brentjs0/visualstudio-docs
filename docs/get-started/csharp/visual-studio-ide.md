--- conflicted
+++ resolved
@@ -1,11 +1,6 @@
 ---
 title: Overview for C# developers
-<<<<<<< HEAD
 ms.date: 03/19/2019
-ms.prod: visual-studio-dev15
-=======
-ms.date: 11/15/2018
->>>>>>> 6c5eae3c
 ms.technology: vs-ide-general
 ms.custom: get-started
 ms.topic: conceptual
@@ -37,165 +32,6 @@
 
 To learn about other ways you can personalize the IDE, see [Personalize Visual Studio](../../ide/personalizing-the-visual-studio-ide.md).
 
-<<<<<<< HEAD
-=======
-## Create a program
-
-Let's dive in and create a simple program.
-
-1. Open Visual Studio. On the menu, choose **File** > **New** > **Project**.
-
-   ![File > New Project on menu bar](../media/file-new-project-menu.png)
-
-1. The **New Project** dialog box shows several project *templates*. A template contains the basic files and settings needed for a given project type. Choose the **.NET Core** category under **Visual C#**, and then choose the **Console App (.NET Core)** template. In the **Name** text box, type **HelloWorld**, and then select the **OK** button.
-
-   ![.NET Core app template](../media/overview-new-project-dialog.png)
-
-   Visual Studio creates the project. It's a simple "Hello World" application that calls the <xref:System.Console.WriteLine?displayProperty=nameWithType> method to display the literal string "Hello World!" in the console (program output) window.
-
-   > [!NOTE]
-   > If you don't see the **.NET Core** category, you need to install the **.NET Core cross-platform development** workload. To do this, choose the **Open Visual Studio Installer** link on the bottom left of the **New Project** dialog. After Visual Studio Installer opens, scroll down and select the **.NET Core cross-platform development** workload, and then select **Modify**.
-
-   Shortly, you should see something like the following:
-
-   ![Visual Studio IDE](../media/overview-ide-console-app.png)
-
-   The C# code for your application shows in the editor window, which takes up most of the space. Notice that the text is automatically colorized to indicate different parts of the code, such as keywords and types. In addition, small, vertical dashed lines in the code indicate which braces match one another, and line numbers help you locate code later. You can choose the small, boxed minus signs to collapse or expand blocks of code. This code outlining feature lets you hide code you don't need, helping to minimize onscreen clutter. The project files are listed on the right side in a window called **Solution Explorer**.
-
-   ![Visual Studio IDE with red boxes](../media/overview-ide-console-app-red-boxes.png)
-
-   There are other menus and tool windows available, but let's move on for now.
-
-1. Now, start the app. You can do this by choosing **Start Without Debugging** from the **Debug** menu on the menu bar. You can also press **Ctrl**+**F5**.
-
-   ![Debug > Start without debugging menu](../media/overview-start-without-debugging.png)
-
-   Visual Studio builds the app, and a console window opens with the message **Hello World!**. You now have a running app!
-
-   ![Console window](../media/overview-console-window.png)
-
-1. To close the console window, press any key on your keyboard.
-
-1. Let's add some additional code to the app. Add the following C# code before the line that says `Console.WriteLine("Hello World!");`:
-
-   ```csharp
-   Console.WriteLine("\nWhat is your name?");
-   var name = Console.ReadLine();
-   ```
-
-   This code displays **What is your name?** in the console window, and then waits until the user enters some text followed by the **Enter** key.
-
-1. Change the line that says `Console.WriteLine("Hello World!");` to the following code:
-
-   ```csharp
-   Console.WriteLine($"\nHello {name}!");
-   ```
-
-1. Run the app again by selecting **Debug** > **Start Without Debugging** or by pressing **Ctrl**+**F5**.
-
-   Visual Studio rebuilds the app, and a console window opens and prompts you for your name.
-
-1. Enter your name in the console window and press **Enter**.
-
-   ![Console window input](../media/overview-console-input.png)
-
-1. Press any key to close the console window and stop the running program.
-
-## Use refactoring and IntelliSense
-
-Let's look at a couple of the ways that [refactoring](../../ide/refactoring-in-visual-studio.md) and [IntelliSense](../../ide/using-intellisense.md) can help you code more efficiently.
-
-First, let's rename the `name` variable:
-
-1. Double-click the `name` variable to select it.
-
-2. Type in the new name for the variable, **username**.
-
-   Notice that a gray box appears around the variable, and a light bulb appears in the margin.
-
-3. Select the light bulb icon to show the available [Quick Actions](../../ide/quick-actions.md). Select **Rename 'name' to 'username'**.
-
-   ![Rename action in Visual Studio](../media/rename-quick-action.png)
-
-   The variable is renamed across the project, which in our case is only two places.
-
-   ![Animated gif showing rename refactoring in Visual Studio](../media/rename-refactoring.gif)
-
-4. Now let's take a look at IntelliSense. Below the line that says `Console.WriteLine($"\nHello {username}!");`, type `DateTime now = DateTime.`.
-
-   A box displays the members of the <xref:System.DateTime> class. In addition, the description of the currently selected member displays in a separate box.
-
-   ![IntelliSense list members in Visual Studio](../media/intellisense-list-members.png)
-
-5. Select the member named **Now**, which is a property of the class, by double-clicking on it or pressing **Tab**. Complete the line of code by adding a semi-colon to the end.
-
-6. Below that, type in or paste the following lines of code:
-
-   ```csharp
-   int dayOfYear = now.DayOfYear;
-
-   Console.Write("Day of year: ");
-   Console.WriteLine(dayOfYear);
-   ```
-
-   > [!TIP]
-   > <xref:System.Console.Write%2A?displayProperty=nameWithType> is a little different to <xref:System.Console.WriteLine%2A?displayProperty=nameWithType> in that it doesn't add a line terminator after it prints. That means that the next piece of text that's sent to the output will print on the same line. You can hover over each of these methods in your code to see their description.
-
-7. Next, we'll use refactoring again to make the code a little more concise. Click on the variable `now` in the line `DateTime now = DateTime.Now;`.
-
-   Notice that a little screwdriver icon appears in the margin on that line.
-
-8. Click the screwdriver icon to see what suggestions Visual Studio has available. In this case, it's showing the [Inline temporary variable](../../ide/reference/inline-temporary-variable.md) refactoring to remove a line of code without changing the overall behavior of the code:
-
-   ![Inline temporary variable refactoring in Visual Studio](../media/inline-temporary-variable-refactoring.png)
-
-9. Click **Inline temporary variable** to refactor the code.
-
-10. Run the program again by pressing **Ctrl**+**F5**. The output looks something like this:
-
-   ![Console window with program output](../media/overview-console-final.png)
-
-## Debug code
-
-When you write code, you need to run it and test it for bugs. Visual Studio's debugging system lets you step through code one statement at a time and inspect variables as you go. You can set *breakpoints* that stop execution of the code at a particular line. You can observe how the value of a variable changes as the code runs, and more.
-
-Let's set a breakpoint to see the value of the `username` variable while the program is "in flight".
-
-1. Find the line of code that says `Console.WriteLine($"\nHello {username}!");`. To set a breakpoint on this line of code, that is, to make the program pause execution at this line, click in the far left margin of the editor. You can also click anywhere on the line of code and then press **F9**.
-
-   A red circle appears in the far left margin, and the code is highlighted in red.
-
-   ![Breakpoint on line of code in Visual Studio](../media/breakpoint.png)
-
-1. Start debugging by selecting **Debug** > **Start Debugging** or by pressing **F5**.
-
-1. When the console window appears and asks for your name, type it in and press **Enter**.
-
-   The focus returns to the Visual Studio code editor and the line of code with the breakpoint is highlighted in yellow. This signifies that it's the next line of code that the program will execute.
-
-1. Hover your mouse over the `username` variable to see its value. Alternatively, you can right-click on `username` and select **Add Watch** to add the variable to the **Watch** window, where you can also see its value.
-
-   ![Variable value during debugging in Visual Studio](../media/debugging-variable-value.png)
-
-1. To let the program run to completion, press **F5** again.
-
-To get more details about debugging in Visual Studio, see [Debugger feature tour](../../debugger/debugger-feature-tour.md).
-
-## Customize Visual Studio
-
-You can personalize the Visual Studio user interface, including change the default color theme. To change to the **Dark** theme:
-
-1. On the menu bar, choose **Tools** > **Options** to open the **Options** dialog.
-
-2. On the **Environment** > **General** options page, change the **Color theme** selection to **Dark**, and then choose **OK**.
-
-   The color theme for the entire IDE changes to **Dark**.
-
-   ![Visual Studio in dark theme](../media/dark-theme.png)
-
-To learn about other ways you can personalize the IDE, see [Personalize Visual Studio](../../ide/personalizing-the-visual-studio-ide.md).
-
->>>>>>> 6c5eae3c
 ## Next steps
 
 Explore Visual Studio further by following along with one of these introductory articles:
@@ -210,8 +46,4 @@
 
 - Discover [more Visual Studio features](../../ide/advanced-feature-overview.md)
 - Visit [visualstudio.microsoft.com](https://visualstudio.microsoft.com/vs/)
-<<<<<<< HEAD
-- Read [The Visual Studio blog](https://blogs.msdn.microsoft.com/visualstudio/)
-=======
-- Read [The Visual Studio blog](https://devblogs.microsoft.com/visualstudio/)
->>>>>>> 6c5eae3c
+- Read [The Visual Studio blog](https://devblogs.microsoft.com/visualstudio/)
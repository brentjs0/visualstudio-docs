---
title: "Visual Studio Emulator for Android | Microsoft Docs"
description: Learn how Visual Studio Emulator for Android is a desktop application that emulates an Android device.
<<<<<<< HEAD
ms.custom: SEO-VS-2020
ms.date: "07/17/2017"
=======
ms.custom: ""
ms.prod: visual-studio-dev15
ms.date: "03/09/2020"
>>>>>>> 28915800
ms.technology: vs-ide-mobile
ms.topic: "conceptual"
ms.assetid: 80f0104f-a4db-44dd-bd55-37bb67776c62
author: "mikejo5000"
ms.author: "mikejo"
manager: jillfra
monikerRange: 'vs-2017'
ms.workload:
  - "multiple"
---
# Visual Studio Emulator for Android

The Visual Studio Emulator for Android is a desktop application to emulate an Android device. It's deprecated in Visual Studio 2015 and it's not supported in Visual Studio 2017 or Visual Studio 2019. We recommend you use the Google Android emulators instead. To see the Visual Studio Emulator for Android instructions for Visual Studio 2015, choose Visual Studio 2015 in the documentation version selector.

> [!IMPORTANT]
> In most scenarios, the Google Android emulator is recommended for use instead of the Visual Studio Emulator for Android:
> - Visual Studio Emulator for Android isn't supported after Visual Studio 2015.
> - Emulator images later than Android version 6.0 aren't available for Visual Studio Emulator for Android.
> - The Google Android Emulator now supports [Hyper-V](/xamarin/android/get-started/installation/android-emulator/hardware-acceleration#accelerating-with-hyper-v).
> - Both C++ for Mobile Device Development and Visual Studio Tools for Apache Cordova work with the Google Android Emulator. For more information, see [Run your Apache Cordova app on Android](/visualstudio/cross-platform/tools-for-cordova/run-your-app/run-app-android#google-android-emulator). (You no longer have to disable Hyper-V as explained in this article).
>
> For more information about configuring and using the Google Android emulator, see
> [Android Emulator setup](/xamarin/android/get-started/installation/android-emulator/).<|MERGE_RESOLUTION|>--- conflicted
+++ resolved
@@ -1,14 +1,9 @@
 ---
 title: "Visual Studio Emulator for Android | Microsoft Docs"
 description: Learn how Visual Studio Emulator for Android is a desktop application that emulates an Android device.
-<<<<<<< HEAD
 ms.custom: SEO-VS-2020
-ms.date: "07/17/2017"
-=======
-ms.custom: ""
 ms.prod: visual-studio-dev15
 ms.date: "03/09/2020"
->>>>>>> 28915800
 ms.technology: vs-ide-mobile
 ms.topic: "conceptual"
 ms.assetid: 80f0104f-a4db-44dd-bd55-37bb67776c62

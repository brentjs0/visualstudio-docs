--- conflicted
+++ resolved
@@ -1,14 +1,9 @@
 ---
 title: "Cross-Platform Mobile Development in Visual Studio | Microsoft Docs"
-<<<<<<< HEAD
 description: In this article, learn how you can build apps for Android, iOS, and Windows devices by using Visual Studio.
-ms.custom: ""
-ms.date: "05/24/2018"
-=======
 titleSuffix: ""
 ms.custom: SEO-VS-2020
 ms.date: "10/17/2019"
->>>>>>> c31815e1
 ms.technology: vs-ide-mobile
 ms.topic: "conceptual"
 ms.assetid: 8202717a-e990-45cf-b092-438651ccb38a

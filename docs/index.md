--- conflicted
+++ resolved
@@ -113,8 +113,6 @@
                                                                     </a>
                                                                 </li>
                                                                 <li>
-<<<<<<< HEAD
-=======
                                                                     <a class="barLink" href="/visualstudio/ide/tutorial-visual-basic-console">
                                                                         <img src="https://docs.microsoft.com/media/logos/logo_vb.svg" alt="VB icon">
                                                                         Visual Basic
@@ -161,7 +159,6 @@
                                                                     </a>
                                                                 </li>
                                                                 <li>
->>>>>>> 80fff165
                                                                     <a class="barLink" href="/visualstudio/ide/quickstart-fsharp">
                                                                         <img src="https://docs.microsoft.com/dotnet/images/hub/fsharp.svg" alt="F# logo">
                                                                         F#

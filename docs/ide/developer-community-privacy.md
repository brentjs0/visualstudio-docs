--- conflicted
+++ resolved
@@ -75,11 +75,7 @@
   - Dump file
 
 > [!NOTE]
-<<<<<<< HEAD
 > Log files, screenshots and recording data you send can significantly increase Microsoft's ability understand and respond to your issue.  So we recommend including them. To protect your privacy, any attached log files, screenshots and recording data are sent only to Microsoft when you provide permission by submitting the problem report with which they are included. You can see which files are included on the 'Summary' step of the 'Report a Problem' window before submitting the report. You can exclude system log files from the report by unchecking 'Attach system logs' in the 'Summary' step. For reference, see the screenshot included in this note. Collected logs and files are stored in the %temp% folder and are cleaned up regularly and after each upload.  
-=======
-> Log files, screenshots and recording data are sent to Microsoft only when you provide permission by submitting the problem report with which they are included. You can see which files are included on the 'Summary' step of the 'Report a Problem' window (see the screenshot included in this note). Collected logs and files are stored in the %temp% folder and are cleaned up regularly and after each upload. If you don't want to include a log in your problem report, delete the file from the %temp% folder before submitting the report.
->>>>>>> 044f86c2
   > ![Report a Problem - Summary of logs collected](media/report-a-problem-logs-collected.png)
 
 

---
title: "Create multi-project templates for Visual Studio | Microsoft Docs"
ms.custom: ""
ms.date: "11/04/2016"
ms.reviewer: ""
ms.suite: ""
ms.technology: 
  - "vs-ide-general"
ms.tgt_pltfrm: ""
ms.topic: "article"
helpviewer_keywords: 
  - "Visual Studio templates, creating multi-project"
  - "project templates, multi-project"
  - "multi-project templates"
author: "gewarren"
ms.author: "gewarren"
manager: ghogen
---
<<<<<<< HEAD
# How to: Create multi-project templates

Multi-project templates act as containers for two or more projects. When a project is created from a multi-project template, every project in the template is added to the solution.

A multi-project template must include the following items, compressed into a .zip file:

- A root .vstemplate file for the entire multi-project template. This root .vstemplate file contains the metadata that the **New Project** dialog box displays, and specifies where to find the .vstemplate files for the projects in this template. This file must be located at the root of the .zip file.

- One or more folders that contain the files that are required for a complete project template. This includes all code files for the project, and also a .vstemplate file for the project.

For example, a multi-project template .zip file that has two projects could have the following files and directories:

MultiProjectTemplate.vstemplate

\Project1\Project1.vstemplate

\Project1\Project1.vbproj

\Project1\Class.vb

\Project2\Project2.vstemplate

\Project2\Project2.vbproj

\Project2\Class.vb

The root .vstemplate file for a multi-project template differs from a single-project template in the following ways:

- The `Type` attribute of the `VSTemplate` element contains the value `ProjectGroup`. For example:

    ```
    <VSTemplate Version="2.0.0" Type="ProjectGroup"
        xmlns="http://schemas.microsoft.com/developer/vstemplate/2005">
    ```

- The `TemplateContent` element contains a `ProjectCollection` element that has one or more `ProjectTemplateLink` elements that define the paths to the .vstemplate files of the included projects. For example:

    ```
    <TemplateContent>
        <ProjectCollection>
            <ProjectTemplateLink>
                Project1\Project1.vstemplate
            </ProjectTemplateLink>
            <ProjectTemplateLink>
                Project2\Project2.vstemplate
            </ProjectTemplateLink>
        </ProjectCollection>
    </TemplateContent>
    ```

Multi-project templates also behave differently than normal templates. Multi-project templates have the following unique characteristics:

- Individual projects in a multi-project template cannot be assigned names by the **New Project** dialog box. Instead, use the `ProjectName` attribute on the `ProjectTemplateLink` element to specify the name for each project. For more information, see the first example in the section that follows.

- Multi-project templates can contain projects for different languages, but the entire template itself can only be put in one category by using the `ProjectType` element.

## To create a multi-project template

1. Create the projects to include in the multi-project template.

1. Create .vstemplate files for every project. For more information, see [How to: Create Project Templates](../ide/how-to-create-project-templates.md).

1. Create a root .vstemplate file that csontain the metadata for the multi-project template. For more information, see the example that follows.

1. Select the files and folders to include in your template, right-click the selection, click **Send To**, and then click **Compressed (zipped) Folder**.

   The files and folders are compressed into a .zip file.

1. Put the .zip template file in the Visual Studio project template directory. By default, this directory is %USERPROFILE%\Documents\Visual Studio <version>\Templates\ProjectTemplates\\.

## Two-project example

This example shows a basic multi-project root .vstemplate file. In this example, the template contains two projects, `My Windows Application` and `My Class Library`. The `ProjectName` attribute on the `ProjectTemplateLink` element specifies the name that is given to the project.

> [!TIP]
> If the `ProjectName` attribute is not specified, the name of the .vstemplate file is used as the project name.

```
<VSTemplate Version="2.0.0" Type="ProjectGroup"
    xmlns="http://schemas.microsoft.com/developer/vstemplate/2005">
    <TemplateData>
        <Name>Multi-Project Template Sample</Name>
        <Description>An example of a multi-project template</Description>
        <Icon>Icon.ico</Icon>
        <ProjectType>VisualBasic</ProjectType>
    </TemplateData>
    <TemplateContent>
        <ProjectCollection>
            <ProjectTemplateLink ProjectName="My Windows Application">
                WindowsApp\MyTemplate.vstemplate
            </ProjectTemplateLink>
            <ProjectTemplateLink ProjectName="My Class Library">
                ClassLib\MyTemplate.vstemplate
            </ProjectTemplateLink>
        </ProjectCollection>
    </TemplateContent>
</VSTemplate>
```

## Example with solution folders

This example uses the `SolutionFolder` element to divide the projects into two groups, `Math Classes` and `Graphics Classes`. The template contains four projects, two of which are placed in each solution folder.

```
<VSTemplate Version="2.0.0" Type="ProjectGroup"
    xmlns="http://schemas.microsoft.com/developer/vstemplate/2005">
    <TemplateData>
        <Name>Multi-Project Template Sample</Name>
        <Description>An example of a multi-project template</Description>
        <Icon>Icon.ico</Icon>
        <ProjectType>VisualBasic</ProjectType>
    </TemplateData>
    <TemplateContent>
        <ProjectCollection>
            <SolutionFolder Name="Math Classes">
                <ProjectTemplateLink ProjectName="MathClassLib1">
                    MathClassLib1\MyTemplate.vstemplate
                </ProjectTemplateLink>
                <ProjectTemplateLink ProjectName="MathClassLib2">
                    MathClassLib2\MyTemplate.vstemplate
                </ProjectTemplateLink>
            </SolutionFolder>
            <SolutionFolder Name="Graphics Classes">
                <ProjectTemplateLink ProjectName="GraphicsClassLib1">
                    GraphicsClassLib1\MyTemplate.vstemplate
                </ProjectTemplateLink>
                <ProjectTemplateLink ProjectName="GraphicsClassLib2">
                    GraphicsClassLib2\MyTemplate.vstemplate
                </ProjectTemplateLink>
            </SolutionFolder>
        </ProjectCollection>
    </TemplateContent>
</VSTemplate>
```

## See also

[Creating Project and Item Templates](../ide/creating-project-and-item-templates.md)  
[Visual Studio Template Schema Reference](../extensibility/visual-studio-template-schema-reference.md)  
[How to: Create Project Templates](../ide/how-to-create-project-templates.md)  
[Visual Studio Template Schema Reference](../extensibility/visual-studio-template-schema-reference.md)  
[SolutionFolder Element (Visual Studio Templates)](../extensibility/solutionfolder-element-visual-studio-templates.md)  
[ProjectTemplateLink Element (Visual Studio Templates)](../extensibility/projecttemplatelink-element-visual-studio-templates.md)
=======
# How to: Create Multi-Project Templates
Multi-project templates act as containers for two or more projects. When a project based on a multi-project template is created from the **New Project** dialog box, every project in the template is added to the solution.  

 A multi-project template is two-or more project templates along with a root template of type `ProjectGroup`.

 Multi-project templates also behave differently than normal templates. Multi-project templates have the following unique characteristics:  
  
-   Individual projects in a multi-project template cannot be assigned names by the **New Project** dialog box. Instead, use the `ProjectName` attribute on the `ProjectTemplateLink` element to specify the name for each project. For more information, see the first example in the following section.  
  
-   Multi-project templates can contain projects written in different languages, but the entire template itself can only be put in one category by using the `ProjectType` element.  
  
### To create a multi-project template  
  
1.  Create the projects to include in the multi-project template:
    1.  Create a project.  
  
    > [!NOTE]
    >  Use only valid identifier characters when naming a project that will be the source for a template. A template exported from a project named with invalid characters can cause compilation errors in future projects based on the template. For more information on valid identifier characters, see [Declared Element Names](/dotnet/visual-basic/programming-guide/language-features/declared-elements/declared-element-names).  
  
    2.  Edit the project until it is ready to be exported as a template.  
  
    3.  As appropriate, edit the code files to indicate where parameter replacement should take place. For more information on parameter replacement, see [How to: Substitute Parameters in a Template](../ide/how-to-substitute-parameters-in-a-template.md).  
  
    4.  On the **Project** menu, click **Export Template**. The **Export Template** wizard opens.  
  
    5.  Click **Project Template**.  
  
    6.  If you have more than one project in your current solution, select the projects you want to export to a template.  
  
    7.  Click **Next**.  
  
    8.  Select an icon and a preview image for your template. These will appear in the **New Project** dialog box.  
  
    9. Enter a template name and description.  
  
    10. Click **Finish**. Your project is exported into a .zip file and placed in the specified output location, and, if selected, imported into [!INCLUDE[vsprvs](../code-quality/includes/vsprvs_md.md)].  
  
2.  Extract the .vstemplate file from the generated zip file into the same directory as the project file used to export the template.

3.  Create a root .vstemplate file that to contain the metadata for the multi-project template. For more information, see the first example in the following section.  
  
4.  Select the files and folders to include in your template, right-click the selection, click **Send To**, and then click **Compressed (zipped) Folder**. The files and folders are compressed into a .zip file.  
  
> [NOTE!]
> A multi-project template must include the following items, compressed into a .zip file:  
>   
> -   A root .vstemplate file for the entire multi-project template. This root .vstemplate file contains the metadata that the **New Project** dialog box displays, and specifies where to find the .vstemplate files for the projects in this template. This file must be located at the root of the .zip file.  
>   
> -   One or more folders that contain the files that are required for a complete project template. This includes all code files for the project, and also a .vstemplate file for the project.  
>   
> For example, a multi-project template .zip file that has two projects could have the following files and directories:  
>   
>  MultiProjectTemplate.vstemplate  
>   
>  \Project1\Project1.vstemplate  
>   
>  \Project1\Project1.vbproj  
>   
>  \Project1\Class.vb  
>   
>  \Project2\Project2.vstemplate  
>   
>  \Project2\Project2.vbproj  
>   
>  \Project2\Class.vb  
>   
>  The root .vstemplate file for a multi-project template differs from a single-project template in the following ways:  
>   
> -   The `Type` attribute of the `VSTemplate` element contains the value `ProjectGroup`. For example:  
>   
>     ```  
>     <VSTemplate Version="2.0.0" Type="ProjectGroup"  
>         xmlns="http://schemas.microsoft.com/developer/vstemplate/2005">  
>     ```  
>   
> -   The `TemplateContent` element contains a `ProjectCollection` element that has one or more `ProjectTemplateLink` elements that define the paths to the .vstemplate files of the included projects. For example:  
>   
>     ```  
>     <TemplateContent>  
>         <ProjectCollection>  
>             <ProjectTemplateLink>  
>                 Project1\Project1.vstemplate  
>             </ProjectTemplateLink>  
>             <ProjectTemplateLink>  
>                 Project2\Project2.vstemplate  
>             </ProjectTemplateLink>  
>         </ProjectCollection>  
>     </TemplateContent>  
>     ```  
>   
  
5.  Put the .zip template file in the [!INCLUDE[vsprvs](../code-quality/includes/vsprvs_md.md)] project template directory. By default, this directory is \My Documents\Visual Studio *Version*\Templates\ProjectTemplates\\.  
  
## Example  
 This example shows a basic multi-project root .vstemplate file. In this example, the template contains two projects, `My Windows Application` and `My Class Library`. The `ProjectName` attribute on the `ProjectTemplateLink` element sets the name for [!INCLUDE[vsprvs](../code-quality/includes/vsprvs_md.md)] to assign this project. If the `ProjectName` attribute does not exist, the name of the .vstemplate file is used as the project name.  
  
```  
<VSTemplate Version="2.0.0" Type="ProjectGroup"  
    xmlns="http://schemas.microsoft.com/developer/vstemplate/2005">  
    <TemplateData>  
        <Name>Multi-Project Template Sample</Name>  
        <Description>An example of a multi-project template</Description>  
        <Icon>Icon.ico</Icon>  
        <ProjectType>VisualBasic</ProjectType>  
    </TemplateData>  
    <TemplateContent>  
        <ProjectCollection>  
            <ProjectTemplateLink ProjectName="My Windows Application">  
                WindowsApp\MyTemplate.vstemplate  
            </ProjectTemplateLink>  
            <ProjectTemplateLink ProjectName="My Class Library">  
                ClassLib\MyTemplate.vstemplate  
            </ProjectTemplateLink>  
        </ProjectCollection>  
    </TemplateContent>  
</VSTemplate>  
```  
  
## Example  
 This example uses the `SolutionFolder` element to divide the projects into two groups, `Math Classes` and `Graphics Classes`. The template contains four projects, two of which are placed in each solution folder.  
  
```  
<VSTemplate Version="2.0.0" Type="ProjectGroup"  
    xmlns="http://schemas.microsoft.com/developer/vstemplate/2005">  
    <TemplateData>  
        <Name>Multi-Project Template Sample</Name>  
        <Description>An example of a multi-project template</Description>  
        <Icon>Icon.ico</Icon>  
        <ProjectType>VisualBasic</ProjectType>  
    </TemplateData>  
    <TemplateContent>  
        <ProjectCollection>  
            <SolutionFolder Name="Math Classes">  
                <ProjectTemplateLink ProjectName="MathClassLib1">  
                    MathClassLib1\MyTemplate.vstemplate  
                </ProjectTemplateLink>  
                <ProjectTemplateLink ProjectName="MathClassLib2">  
                    MathClassLib2\MyTemplate.vstemplate  
                </ProjectTemplateLink>  
            </SolutionFolder>  
            <SolutionFolder Name="Graphics Classes">  
                <ProjectTemplateLink ProjectName="GraphicsClassLib1">  
                    GraphicsClassLib1\MyTemplate.vstemplate  
                </ProjectTemplateLink>  
                <ProjectTemplateLink ProjectName="GraphicsClassLib2">  
                    GraphicsClassLib2\MyTemplate.vstemplate  
                </ProjectTemplateLink>  
            </SolutionFolder>  
        </ProjectCollection>  
    </TemplateContent>  
</VSTemplate>  
```  
  
## See Also  
 [Creating Project and Item Templates](../ide/creating-project-and-item-templates.md)   
 [Visual Studio Template Schema Reference](../extensibility/visual-studio-template-schema-reference.md)   
 [How to: Create Project Templates](../ide/how-to-create-project-templates.md)   
 [Visual Studio Template Schema Reference](../extensibility/visual-studio-template-schema-reference.md)   
 [SolutionFolder Element (Visual Studio Templates)](../extensibility/solutionfolder-element-visual-studio-templates.md)   
 [ProjectTemplateLink Element (Visual Studio Templates)](../extensibility/projecttemplatelink-element-visual-studio-templates.md)
>>>>>>> 01efd345
<|MERGE_RESOLUTION|>--- conflicted
+++ resolved
@@ -16,14 +16,21 @@
 ms.author: "gewarren"
 manager: ghogen
 ---
-<<<<<<< HEAD
-# How to: Create multi-project templates
+# How to: Create Multi-Project Templates
 
-Multi-project templates act as containers for two or more projects. When a project is created from a multi-project template, every project in the template is added to the solution.
+Multi-project templates act as containers for two or more projects. When a project based on a multi-project template is created from the **New Project** dialog box, every project in the template is added to the solution.
+
+A multi-project template contains two or more project templates, and a root template of type `ProjectGroup`.
+
+Multi-project templates behave differently than single project templates. They have the following unique characteristics:
+
+- Individual projects in a multi-project template cannot be assigned names in the **New Project** dialog box. Instead, use the `ProjectName` attribute on the `ProjectTemplateLink` element to specify a name for each project.
+
+- Multi-project templates can contain projects for different languages, but the entire template itself can only be put in one category. Specify the template category in the `ProjectType` element.
 
 A multi-project template must include the following items, compressed into a .zip file:
 
-- A root .vstemplate file for the entire multi-project template. This root .vstemplate file contains the metadata that the **New Project** dialog box displays, and specifies where to find the .vstemplate files for the projects in this template. This file must be located at the root of the .zip file.
+- A root .vstemplate file for the entire multi-project template. This root .vstemplate file contains metadata that the **New Project** dialog box displays, and specifies where to find the .vstemplate files for the projects in the template. This file must be located at the root of the .zip file.
 
 - One or more folders that contain the files that are required for a complete project template. This includes all code files for the project, and also a .vstemplate file for the project.
 
@@ -67,21 +74,34 @@
     </TemplateContent>
     ```
 
-Multi-project templates also behave differently than normal templates. Multi-project templates have the following unique characteristics:
+## To create a multi-project template from an existing solution
 
-- Individual projects in a multi-project template cannot be assigned names by the **New Project** dialog box. Instead, use the `ProjectName` attribute on the `ProjectTemplateLink` element to specify the name for each project. For more information, see the first example in the section that follows.
+1. Create a solution and add two or more projects.
 
-- Multi-project templates can contain projects for different languages, but the entire template itself can only be put in one category by using the `ProjectType` element.
+    > [!NOTE]
+    > Use only valid identifier characters when naming a project that will be the source for a template. Otherwise, compilation errors can occur in projects that are created from the template. For more information about valid identifier characters, see [Declared element names (Visual Basic)](/dotnet/visual-basic/programming-guide/language-features/declared-elements/declared-element-names) or [Identifiers (C++)](/cpp/cpp/identifiers-cpp). Alternatively, you can use [template parameters](../ide/template-parameters.md) to use "safe" names for classes and namespaces.
 
-## To create a multi-project template
+1. Edit the projects until they are ready to be exported as a template. For example, you might want to edit code files to indicate where parameter replacement should take place. See [How to: Substitute parameters in a template](../ide/how-to-substitute-parameters-in-a-template.md).
 
-1. Create the projects to include in the multi-project template.
+1. On the **Project** menu, choose **Export Template...**.
 
-1. Create .vstemplate files for every project. For more information, see [How to: Create Project Templates](../ide/how-to-create-project-templates.md).
+   The **Export Template Wizard** opens.
 
-1. Create a root .vstemplate file that csontain the metadata for the multi-project template. For more information, see the example that follows.
+1. Choose **Project Template**.
 
-1. Select the files and folders to include in your template, right-click the selection, click **Send To**, and then click **Compressed (zipped) Folder**.
+1. Select the projects you want to export to a template, then choose **Next**.
+
+1. Select an icon and a preview image for your template. These will appear in the **New Project** dialog box.
+
+1. Enter a template name and description, then choose **Finish**.
+
+   Your project is exported into a .zip file and placed in the specified output location, and, if selected, imported into Visual Studio.
+
+1. Extract the .vstemplate file from the generated zip file into the same directory as the project file that was used to export the template.
+
+1. Create a root .vstemplate file that contains the metadata for the multi-project template. For more information, see the example that follows.
+
+1. Select the files and folders to include in your template, right-click the selection, choose **Send To** and then **Compressed (zipped) Folder**.
 
    The files and folders are compressed into a .zip file.
 
@@ -154,171 +174,8 @@
 
 ## See also
 
-[Creating Project and Item Templates](../ide/creating-project-and-item-templates.md)  
-[Visual Studio Template Schema Reference](../extensibility/visual-studio-template-schema-reference.md)  
-[How to: Create Project Templates](../ide/how-to-create-project-templates.md)  
-[Visual Studio Template Schema Reference](../extensibility/visual-studio-template-schema-reference.md)  
-[SolutionFolder Element (Visual Studio Templates)](../extensibility/solutionfolder-element-visual-studio-templates.md)  
-[ProjectTemplateLink Element (Visual Studio Templates)](../extensibility/projecttemplatelink-element-visual-studio-templates.md)
-=======
-# How to: Create Multi-Project Templates
-Multi-project templates act as containers for two or more projects. When a project based on a multi-project template is created from the **New Project** dialog box, every project in the template is added to the solution.  
-
- A multi-project template is two-or more project templates along with a root template of type `ProjectGroup`.
-
- Multi-project templates also behave differently than normal templates. Multi-project templates have the following unique characteristics:  
-  
--   Individual projects in a multi-project template cannot be assigned names by the **New Project** dialog box. Instead, use the `ProjectName` attribute on the `ProjectTemplateLink` element to specify the name for each project. For more information, see the first example in the following section.  
-  
--   Multi-project templates can contain projects written in different languages, but the entire template itself can only be put in one category by using the `ProjectType` element.  
-  
-### To create a multi-project template  
-  
-1.  Create the projects to include in the multi-project template:
-    1.  Create a project.  
-  
-    > [!NOTE]
-    >  Use only valid identifier characters when naming a project that will be the source for a template. A template exported from a project named with invalid characters can cause compilation errors in future projects based on the template. For more information on valid identifier characters, see [Declared Element Names](/dotnet/visual-basic/programming-guide/language-features/declared-elements/declared-element-names).  
-  
-    2.  Edit the project until it is ready to be exported as a template.  
-  
-    3.  As appropriate, edit the code files to indicate where parameter replacement should take place. For more information on parameter replacement, see [How to: Substitute Parameters in a Template](../ide/how-to-substitute-parameters-in-a-template.md).  
-  
-    4.  On the **Project** menu, click **Export Template**. The **Export Template** wizard opens.  
-  
-    5.  Click **Project Template**.  
-  
-    6.  If you have more than one project in your current solution, select the projects you want to export to a template.  
-  
-    7.  Click **Next**.  
-  
-    8.  Select an icon and a preview image for your template. These will appear in the **New Project** dialog box.  
-  
-    9. Enter a template name and description.  
-  
-    10. Click **Finish**. Your project is exported into a .zip file and placed in the specified output location, and, if selected, imported into [!INCLUDE[vsprvs](../code-quality/includes/vsprvs_md.md)].  
-  
-2.  Extract the .vstemplate file from the generated zip file into the same directory as the project file used to export the template.
-
-3.  Create a root .vstemplate file that to contain the metadata for the multi-project template. For more information, see the first example in the following section.  
-  
-4.  Select the files and folders to include in your template, right-click the selection, click **Send To**, and then click **Compressed (zipped) Folder**. The files and folders are compressed into a .zip file.  
-  
-> [NOTE!]
-> A multi-project template must include the following items, compressed into a .zip file:  
->   
-> -   A root .vstemplate file for the entire multi-project template. This root .vstemplate file contains the metadata that the **New Project** dialog box displays, and specifies where to find the .vstemplate files for the projects in this template. This file must be located at the root of the .zip file.  
->   
-> -   One or more folders that contain the files that are required for a complete project template. This includes all code files for the project, and also a .vstemplate file for the project.  
->   
-> For example, a multi-project template .zip file that has two projects could have the following files and directories:  
->   
->  MultiProjectTemplate.vstemplate  
->   
->  \Project1\Project1.vstemplate  
->   
->  \Project1\Project1.vbproj  
->   
->  \Project1\Class.vb  
->   
->  \Project2\Project2.vstemplate  
->   
->  \Project2\Project2.vbproj  
->   
->  \Project2\Class.vb  
->   
->  The root .vstemplate file for a multi-project template differs from a single-project template in the following ways:  
->   
-> -   The `Type` attribute of the `VSTemplate` element contains the value `ProjectGroup`. For example:  
->   
->     ```  
->     <VSTemplate Version="2.0.0" Type="ProjectGroup"  
->         xmlns="http://schemas.microsoft.com/developer/vstemplate/2005">  
->     ```  
->   
-> -   The `TemplateContent` element contains a `ProjectCollection` element that has one or more `ProjectTemplateLink` elements that define the paths to the .vstemplate files of the included projects. For example:  
->   
->     ```  
->     <TemplateContent>  
->         <ProjectCollection>  
->             <ProjectTemplateLink>  
->                 Project1\Project1.vstemplate  
->             </ProjectTemplateLink>  
->             <ProjectTemplateLink>  
->                 Project2\Project2.vstemplate  
->             </ProjectTemplateLink>  
->         </ProjectCollection>  
->     </TemplateContent>  
->     ```  
->   
-  
-5.  Put the .zip template file in the [!INCLUDE[vsprvs](../code-quality/includes/vsprvs_md.md)] project template directory. By default, this directory is \My Documents\Visual Studio *Version*\Templates\ProjectTemplates\\.  
-  
-## Example  
- This example shows a basic multi-project root .vstemplate file. In this example, the template contains two projects, `My Windows Application` and `My Class Library`. The `ProjectName` attribute on the `ProjectTemplateLink` element sets the name for [!INCLUDE[vsprvs](../code-quality/includes/vsprvs_md.md)] to assign this project. If the `ProjectName` attribute does not exist, the name of the .vstemplate file is used as the project name.  
-  
-```  
-<VSTemplate Version="2.0.0" Type="ProjectGroup"  
-    xmlns="http://schemas.microsoft.com/developer/vstemplate/2005">  
-    <TemplateData>  
-        <Name>Multi-Project Template Sample</Name>  
-        <Description>An example of a multi-project template</Description>  
-        <Icon>Icon.ico</Icon>  
-        <ProjectType>VisualBasic</ProjectType>  
-    </TemplateData>  
-    <TemplateContent>  
-        <ProjectCollection>  
-            <ProjectTemplateLink ProjectName="My Windows Application">  
-                WindowsApp\MyTemplate.vstemplate  
-            </ProjectTemplateLink>  
-            <ProjectTemplateLink ProjectName="My Class Library">  
-                ClassLib\MyTemplate.vstemplate  
-            </ProjectTemplateLink>  
-        </ProjectCollection>  
-    </TemplateContent>  
-</VSTemplate>  
-```  
-  
-## Example  
- This example uses the `SolutionFolder` element to divide the projects into two groups, `Math Classes` and `Graphics Classes`. The template contains four projects, two of which are placed in each solution folder.  
-  
-```  
-<VSTemplate Version="2.0.0" Type="ProjectGroup"  
-    xmlns="http://schemas.microsoft.com/developer/vstemplate/2005">  
-    <TemplateData>  
-        <Name>Multi-Project Template Sample</Name>  
-        <Description>An example of a multi-project template</Description>  
-        <Icon>Icon.ico</Icon>  
-        <ProjectType>VisualBasic</ProjectType>  
-    </TemplateData>  
-    <TemplateContent>  
-        <ProjectCollection>  
-            <SolutionFolder Name="Math Classes">  
-                <ProjectTemplateLink ProjectName="MathClassLib1">  
-                    MathClassLib1\MyTemplate.vstemplate  
-                </ProjectTemplateLink>  
-                <ProjectTemplateLink ProjectName="MathClassLib2">  
-                    MathClassLib2\MyTemplate.vstemplate  
-                </ProjectTemplateLink>  
-            </SolutionFolder>  
-            <SolutionFolder Name="Graphics Classes">  
-                <ProjectTemplateLink ProjectName="GraphicsClassLib1">  
-                    GraphicsClassLib1\MyTemplate.vstemplate  
-                </ProjectTemplateLink>  
-                <ProjectTemplateLink ProjectName="GraphicsClassLib2">  
-                    GraphicsClassLib2\MyTemplate.vstemplate  
-                </ProjectTemplateLink>  
-            </SolutionFolder>  
-        </ProjectCollection>  
-    </TemplateContent>  
-</VSTemplate>  
-```  
-  
-## See Also  
- [Creating Project and Item Templates](../ide/creating-project-and-item-templates.md)   
- [Visual Studio Template Schema Reference](../extensibility/visual-studio-template-schema-reference.md)   
- [How to: Create Project Templates](../ide/how-to-create-project-templates.md)   
- [Visual Studio Template Schema Reference](../extensibility/visual-studio-template-schema-reference.md)   
- [SolutionFolder Element (Visual Studio Templates)](../extensibility/solutionfolder-element-visual-studio-templates.md)   
- [ProjectTemplateLink Element (Visual Studio Templates)](../extensibility/projecttemplatelink-element-visual-studio-templates.md)
->>>>>>> 01efd345
+[Creating project and item templates](../ide/creating-project-and-item-templates.md)  
+[How to: Create project templates](../ide/how-to-create-project-templates.md)  
+[Visual Studio template schema reference (extensibility)](../extensibility/visual-studio-template-schema-reference.md)  
+[SolutionFolder element (Visual Studio templates)](../extensibility/solutionfolder-element-visual-studio-templates.md)  
+[ProjectTemplateLink element (Visual Studio templates)](../extensibility/projecttemplatelink-element-visual-studio-templates.md)
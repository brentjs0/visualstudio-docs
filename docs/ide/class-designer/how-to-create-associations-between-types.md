--- conflicted
+++ resolved
@@ -18,41 +18,24 @@
 ms.workload:
   - "multiple"
 ---
-<<<<<<< HEAD
-# How to: Create Associations Between Types (Class Designer)
-Association lines in Class Designer show how classes in a diagram are related. An Association line represents a class that is the type of a property or field of another class in your project. Association lines are generally used to illustrate the most important relationships between classes in your project.
+# How to: Create associations between types (Class Designer)
+
+Association lines in **Class Designer** show how classes in a diagram are related. An Association line represents a class that is the type of a property or field of another class in your project. Association lines are generally used to illustrate the most important relationships between classes in your project.
 
 While you could display all fields and properties as associations, it makes more sense to show only important members as associations, depending on what you intend to emphasize in the diagram. (You can show less important members as regular members or hide them altogether.)
 
 > [!NOTE]
-> Class Designer supports only unidirectional associations.
+> **Class Designer** supports only unidirectional associations.
 
+## To define an association line in the Class Diagram
 
-### To define an association line in the Class Diagram
-
-1.  In the Toolbox, under Class Designer, select **Association**.
+1.  In the Toolbox, under **Class Designer**, select **Association**.
 
 2.  Draw a line between the two shapes you want to link with an association.
 
-=======
-# How to: Create associations between types (Class Designer)
-Association lines in **Class Designer** show how classes in a diagram are related. An Association line represents a class that is the type of a property or field of another class in your project. Association lines are generally used to illustrate the most important relationships between classes in your project.  
-  
-While you could display all fields and properties as associations, it makes more sense to show only important members as associations, depending on what you intend to emphasize in the diagram. (You can show less important members as regular members or hide them altogether.)  
-  
-> [!NOTE]
->  **Class Designer** supports only unidirectional associations.  
-  
-### To define an association line in the Class Diagram  
-  
-1.  In the Toolbox, under **Class Designer**, select **Association**.  
-  
-2.  Draw a line between the two shapes you want to link with an association.  
-  
->>>>>>> f718f166
      A new property is created in the first class. This property displays as an association line (not as a property within a compartment in the shape) with a default name. Its type is the shape to which the association line points.
 
-### To change the name of an association
+## To change the name of an association
 
 -   On the diagram surface, click the label of the association line and edit it.
 
@@ -67,9 +50,5 @@
      The name is updated in the **Class Details** window, on the association line, in the Properties window, and in code.
 
 ## See also
-<<<<<<< HEAD
 
-- [How to: Change Between Member Notation and Association Notation](how-to-change-between-member-notation-and-association-notation.md)
-=======
-[How to: Change between member notation and association notation](how-to-change-between-member-notation-and-association-notation.md)
->>>>>>> f718f166
+- [How to: Change between member notation and association notation](how-to-change-between-member-notation-and-association-notation.md)
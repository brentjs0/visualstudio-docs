---
title: "How to: Add Class Diagrams to Projects (Class Designer)"
ms.date: 11/04/2016
ms.technology: vs-ide-general
ms.topic: conceptual
helpviewer_keywords:
  - "class diagrams, creating"
  - "Class Designer [Visual Studio], opening"
ms.assetid: 0eac1b54-2711-4e4b-9654-a0c429c08c8f
author: gewarren
ms.author: gewarren
manager: douge
ms.workload:
  - "multiple"
---
<<<<<<< HEAD
# How to: Add Class Diagrams to Projects (Class Designer)
To design, edit, and refactor classes and other types, add a class diagram to your C#, Visual Basic, or C++ project. To visualize different parts of the code in a project, add multiple class diagrams to the project.

You can't create class diagrams from projects that share code across multiple apps. To create UML class diagrams, see [Create UML modeling projects and diagrams](../../modeling/create-uml-modeling-projects-and-diagrams.md).

### To add a blank class diagram to a project

1.  In Solution Explorer, right-click the project name. Then choose **Add New Item** or **Add**, **New Item**.

2.  From the template list, choose the **Class Diagram**. For Visual C++ projects, look under **Templates**, and then under **Utility** to find this template.

     The class diagram opens in Class Designer and appears as a file that has a .cd extension in Solution Explorer in the project hierarchy. Use the Class Designer toolbox to drag shapes and lines to the diagram.

3.  To add multiple class diagrams, repeat the steps in this procedure.

### To add a class diagram based on existing types

1.  In Solution Explorer, open the class file context menu, then choose **View Class Diagram**.

     -or-

     In **Class View**, open the namespace or type context menu, then choose **View Class Diagram**.

### To display the contents of a complete project in a class diagram

1.  In Solution Explorer or Class View, right-click the project and choose **View**, then choose **View Class Diagram**.

     An auto-populated Class Diagram is created.

## See also

- [How to: Create Types by using Class Designer](how-to-create-types.md)
- [How to: View Existing Types](how-to-view-existing-types.md)
- [Designing Classes and Types](designing-classes-and-types.md)
- [Viewing Types and Relationships](viewing-types-and-relationships.md)
- [Working with Class Diagrams](working-with-class-diagrams.md)
=======
# How to: Add class diagrams to projects (Class Designer)
To design, edit, and refactor classes and other types, add a class diagram to your C#, Visual Basic, or C++ project. To visualize different parts of the code in a project, add multiple class diagrams to the project.  
  
You can't create class diagrams from projects that share code across multiple apps. To create UML class diagrams, see [Create UML modeling projects and diagrams](../../modeling/create-uml-modeling-projects-and-diagrams.md).  
  
### To add a blank class diagram to a project  
  
1.  In Solution Explorer, right-click the project name. Then choose **Add New Item** or **Add**, **New Item**.  
  
2.  From the template list, choose the **Class Diagram**. For Visual C++ projects, look under **Templates**, and then under **Utility** to find this template.  
  
     The class diagram opens in Class Designer and appears as a file that has a .cd extension in Solution Explorer in the project hierarchy. Use the Class Designer toolbox to drag shapes and lines to the diagram.  
  
3.  To add multiple class diagrams, repeat the steps in this procedure.  
  
### To add a class diagram based on existing types  
  
1.  In **Solution Explorer**, open the class file context menu, then choose **View Class Diagram**.  
  
     -or-  
  
     In **Class View**, open the namespace or type context menu, then choose **View Class Diagram**.  
  
### To display the contents of a complete project in a class diagram  
  
1.  In **Solution Explorer** or Class View, right-click the project and choose **View**, then choose **View Class Diagram**.

     An auto-populated class diagram is created.  
  
## See also
[How to: Create types using the Class Designer](how-to-create-types.md)   
[How to: View existing types](how-to-view-existing-types.md)   
[Designing and viewing classes and types](designing-and-viewing-classes-and-types.md)   
[Viewing types and relationships](viewing-types-and-relationships.md)   
[Working with class diagrams](working-with-class-diagrams.md)
>>>>>>> f718f166
<|MERGE_RESOLUTION|>--- conflicted
+++ resolved
@@ -13,15 +13,15 @@
 ms.workload:
   - "multiple"
 ---
-<<<<<<< HEAD
-# How to: Add Class Diagrams to Projects (Class Designer)
+# How to: Add class diagrams to projects (Class Designer)
+
 To design, edit, and refactor classes and other types, add a class diagram to your C#, Visual Basic, or C++ project. To visualize different parts of the code in a project, add multiple class diagrams to the project.
 
 You can't create class diagrams from projects that share code across multiple apps. To create UML class diagrams, see [Create UML modeling projects and diagrams](../../modeling/create-uml-modeling-projects-and-diagrams.md).
 
-### To add a blank class diagram to a project
+## To add a blank class diagram to a project
 
-1.  In Solution Explorer, right-click the project name. Then choose **Add New Item** or **Add**, **New Item**.
+1.  In Solution Explorer, right-click the project name. Then choose **Add New Item** or **Add** > **New Item**.
 
 2.  From the template list, choose the **Class Diagram**. For Visual C++ projects, look under **Templates**, and then under **Utility** to find this template.
 
@@ -29,61 +29,24 @@
 
 3.  To add multiple class diagrams, repeat the steps in this procedure.
 
-### To add a class diagram based on existing types
+## To add a class diagram based on existing types
 
-1.  In Solution Explorer, open the class file context menu, then choose **View Class Diagram**.
+- In **Solution Explorer**, open the class file context menu, then choose **View Class Diagram**.
 
      -or-
 
      In **Class View**, open the namespace or type context menu, then choose **View Class Diagram**.
 
-### To display the contents of a complete project in a class diagram
+## To display the contents of a complete project in a class diagram
 
-1.  In Solution Explorer or Class View, right-click the project and choose **View**, then choose **View Class Diagram**.
+- In **Solution Explorer** or Class View, right-click the project and choose **View**, then choose **View Class Diagram**.
 
-     An auto-populated Class Diagram is created.
+     An auto-populated class diagram is created.
 
 ## See also
 
-- [How to: Create Types by using Class Designer](how-to-create-types.md)
-- [How to: View Existing Types](how-to-view-existing-types.md)
-- [Designing Classes and Types](designing-classes-and-types.md)
-- [Viewing Types and Relationships](viewing-types-and-relationships.md)
-- [Working with Class Diagrams](working-with-class-diagrams.md)
-=======
-# How to: Add class diagrams to projects (Class Designer)
-To design, edit, and refactor classes and other types, add a class diagram to your C#, Visual Basic, or C++ project. To visualize different parts of the code in a project, add multiple class diagrams to the project.  
-  
-You can't create class diagrams from projects that share code across multiple apps. To create UML class diagrams, see [Create UML modeling projects and diagrams](../../modeling/create-uml-modeling-projects-and-diagrams.md).  
-  
-### To add a blank class diagram to a project  
-  
-1.  In Solution Explorer, right-click the project name. Then choose **Add New Item** or **Add**, **New Item**.  
-  
-2.  From the template list, choose the **Class Diagram**. For Visual C++ projects, look under **Templates**, and then under **Utility** to find this template.  
-  
-     The class diagram opens in Class Designer and appears as a file that has a .cd extension in Solution Explorer in the project hierarchy. Use the Class Designer toolbox to drag shapes and lines to the diagram.  
-  
-3.  To add multiple class diagrams, repeat the steps in this procedure.  
-  
-### To add a class diagram based on existing types  
-  
-1.  In **Solution Explorer**, open the class file context menu, then choose **View Class Diagram**.  
-  
-     -or-  
-  
-     In **Class View**, open the namespace or type context menu, then choose **View Class Diagram**.  
-  
-### To display the contents of a complete project in a class diagram  
-  
-1.  In **Solution Explorer** or Class View, right-click the project and choose **View**, then choose **View Class Diagram**.
-
-     An auto-populated class diagram is created.  
-  
-## See also
-[How to: Create types using the Class Designer](how-to-create-types.md)   
-[How to: View existing types](how-to-view-existing-types.md)   
-[Designing and viewing classes and types](designing-and-viewing-classes-and-types.md)   
-[Viewing types and relationships](viewing-types-and-relationships.md)   
-[Working with class diagrams](working-with-class-diagrams.md)
->>>>>>> f718f166
+- [How to: Create types using the Class Designer](how-to-create-types.md)
+- [How to: View existing types](how-to-view-existing-types.md)
+- [Design and view classes and types](designing-and-viewing-classes-and-types.md)
+- [View types and relationships](viewing-types-and-relationships.md)
+- [Work with class diagrams](working-with-class-diagrams.md)
---
title: "How to: Add Comments to Class Diagrams (Class Designer)"
ms.date: 11/04/2016
ms.technology: vs-ide-general
ms.topic: conceptual
f1_keywords:
  - "vs.classdesigner.comment"
helpviewer_keywords:
  - "annotations, class diagrams"
  - "class diagrams, adding comment shapes"
  - "comment shapes"
ms.assetid: d54005d5-a29d-4c4e-b153-feb6e84dd44f
author: gewarren
ms.author: gewarren
manager: douge
ms.workload:
  - "multiple"
---
<<<<<<< HEAD
# How to: Add Comments to Class Diagrams (Class Designer)
You can use comment shapes to annotate class diagrams. A comment shape has one property, **Text**, into which you can type text. Comment shapes exist only on the diagram surface and not in code.

A comment resides on the class diagramview in **Class Designer**; if you open a second class diagram onto the same project, comments you created in the first view are not visible. If you delete a diagram, all the comments it contained are also deleted.

You can resize a comment shape but you cannot change other aspects of its appearance, such as its background color, font, or font size.

### To add a comment

1.  Drag a comment from the **Class Designer Toolbox** onto the class diagram.

2.  Click in the new comment shape on the diagram and type the text you want.

## See also

- [Working with Class Diagrams](working-with-class-diagrams.md)
- [Working with Class Diagrams](working-with-class-diagrams.md)
- [How to: Customize Class Diagrams](how-to-customize-class-diagrams.md)
=======
# How to: add comments to class diagrams (Class Designer)
You can use comment shapes to annotate class diagrams. A comment shape has one property, **Text**, into which you can type text. Comment shapes exist only on the diagram surface and not in code.  
  
A comment resides on the class diagram view in **Class Designer**. If you open a second class diagram onto the same project, comments you created in the first view are not visible. If you delete a diagram, all the comments it contained are also deleted.  
  
You can resize a comment shape but you cannot change other aspects of its appearance, such as its background color, font, or font size.  
  
### To add a comment  
  
1.  Drag a comment from the **Class Designer Toolbox** onto the class diagram.  
  
2.  Click in the new comment shape on the diagram and type the text you want.  
  
## See also
[Working with Class Diagrams](working-with-class-diagrams.md)
[How to: Customize Class Diagrams](how-to-customize-class-diagrams.md)
>>>>>>> f718f166
<|MERGE_RESOLUTION|>--- conflicted
+++ resolved
@@ -16,15 +16,15 @@
 ms.workload:
   - "multiple"
 ---
-<<<<<<< HEAD
-# How to: Add Comments to Class Diagrams (Class Designer)
+# How to: Add comments to class diagrams (Class Designer)
+
 You can use comment shapes to annotate class diagrams. A comment shape has one property, **Text**, into which you can type text. Comment shapes exist only on the diagram surface and not in code.
 
-A comment resides on the class diagramview in **Class Designer**; if you open a second class diagram onto the same project, comments you created in the first view are not visible. If you delete a diagram, all the comments it contained are also deleted.
+A comment resides on the class diagram view in **Class Designer**. If you open a second class diagram onto the same project, comments you created in the first view are not visible. If you delete a diagram, all the comments it contained are also deleted.
 
 You can resize a comment shape but you cannot change other aspects of its appearance, such as its background color, font, or font size.
 
-### To add a comment
+## To add a comment
 
 1.  Drag a comment from the **Class Designer Toolbox** onto the class diagram.
 
@@ -32,24 +32,5 @@
 
 ## See also
 
-- [Working with Class Diagrams](working-with-class-diagrams.md)
-- [Working with Class Diagrams](working-with-class-diagrams.md)
-- [How to: Customize Class Diagrams](how-to-customize-class-diagrams.md)
-=======
-# How to: add comments to class diagrams (Class Designer)
-You can use comment shapes to annotate class diagrams. A comment shape has one property, **Text**, into which you can type text. Comment shapes exist only on the diagram surface and not in code.  
-  
-A comment resides on the class diagram view in **Class Designer**. If you open a second class diagram onto the same project, comments you created in the first view are not visible. If you delete a diagram, all the comments it contained are also deleted.  
-  
-You can resize a comment shape but you cannot change other aspects of its appearance, such as its background color, font, or font size.  
-  
-### To add a comment  
-  
-1.  Drag a comment from the **Class Designer Toolbox** onto the class diagram.  
-  
-2.  Click in the new comment shape on the diagram and type the text you want.  
-  
-## See also
-[Working with Class Diagrams](working-with-class-diagrams.md)
-[How to: Customize Class Diagrams](how-to-customize-class-diagrams.md)
->>>>>>> f718f166
+- [Work with Class Diagrams](working-with-class-diagrams.md)
+- [How to: Customize Class Diagrams](how-to-customize-class-diagrams.md)
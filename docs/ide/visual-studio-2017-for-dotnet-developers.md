--- conflicted
+++ resolved
@@ -19,11 +19,7 @@
 
 ##  I'm used to my keyboard shortcuts from a different extension/editor/IDE.
 
-<<<<<<< HEAD
-**New in Visual Studio 2017 version 15.8** If you are coming from another IDE or coding environment, you can change your keyboard scheme to *Visual Studio Code* or *ReSharper (Visual Studio)*:
-=======
 **New in Visual Studio 2017 version 15.8** If you're coming from another IDE or coding environment, you can change your keyboard scheme to *Visual Studio Code* or *ReSharper (Visual Studio)*:
->>>>>>> b5ed88e7
 
 ![Keyboard Schemes in Visual Studio](../ide/media/VS2017Guide-Keyboard.png)
 

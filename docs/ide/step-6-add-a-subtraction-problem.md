---
<<<<<<< HEAD
title: "Step 6: Add a subtraction problem | Microsoft Docs"
=======
title: "Step 6: Add a Subtraction Problem"
>>>>>>> 7367ca52
ms.custom: ""
ms.date: 11/04/2016
ms.technology: vs-acquisition
ms.prod: visual-studio-dev15
ms.topic: conceptual
ms.assetid: 59204ef9-24bd-4f81-b85f-e3168e518a3e
author: TerryGLee
ms.author: tglee
manager: douge
ms.workload:
  - "multiple"
---
# Step 6: Add a subtraction problem
In the sixth part of this tutorial, you'll add a subtraction problem and learn how to perform the following tasks:

-   Store the subtraction values.

-   Generate random numbers for the problem (and be sure that the answer is between 0 and 100).

-   Update the method that checks the answers so that it checks the new subtraction problem too.

-   Update your timer's `Tick` event handler so that the event handler fills in the correct answer when time runs out.

### To add a subtraction problem

1.  Add two integer variables for the subtraction problem to your form, between the integer variables for the addition problem and the timer. The code should look like the following.

     [!code-vb[VbExpressTutorial3Step5_6#12](../ide/codesnippet/VisualBasic/step-6-add-a-subtraction-problem_1.vb)]
     [!code-csharp[VbExpressTutorial3Step5_6#12](../ide/codesnippet/CSharp/step-6-add-a-subtraction-problem_1.cs)]

     The names of the new integer variables—**minuend** and **subtrahend**—aren't programming terms. They're the traditional names in arithmetic for the number that's being subtracted (the subtrahend) and the number from which the subtrahend is being subtracted (the minuend). The difference is the minuend minus the subtrahend. You could use other names, because your program doesn't require specific names for variables, controls, components, or methods. You must follow rules such as not starting names with digits, but you can generally use names such as x1, x2, x3, and x4. However, generic names make code difficult to read and problems nearly impossible to track down. To keep variable names unique and helpful, you'll use the traditional names for multiplication (multiplicand × multiplier = product) and division (dividend ÷ divisor = quotient) later in this tutorial.

     Next, you'll modify the `StartTheQuiz()` method to provide random values for the subtraction problem.

2.  Add the following code after the "Fill in the subtraction problem" comment.

     [!code-vb[VbExpressTutorial3Step5_6#13](../ide/codesnippet/VisualBasic/step-6-add-a-subtraction-problem_2.vb)]
     [!code-csharp[VbExpressTutorial3Step5_6#13](../ide/codesnippet/CSharp/step-6-add-a-subtraction-problem_2.cs)]

     To prevent negative answers for the subtraction problem, this code uses the `Next()` method of the `Random` class a little differently from how the addition problem does. When you give the `Next()` method two values, it picks a random number that's greater than or equal to the first value and less than the second one. The following code chooses a random number from 1 through 100 and stores it in the minuend variable.

     [!code-vb[VbExpressTutorial3Step5_6#21](../ide/codesnippet/VisualBasic/step-6-add-a-subtraction-problem_3.vb)]
     [!code-csharp[VbExpressTutorial3Step5_6#21](../ide/codesnippet/CSharp/step-6-add-a-subtraction-problem_3.cs)]

     You can call the `Next()` method of the `Random` class, which you named "randomizer" earlier in this tutorial, in multiple ways. Methods that you can call in more than one way are referred to as overloaded, and you can use IntelliSense to explore them. Look again at the tooltip of the IntelliSense window for the `Next()` method.

     ![IntelliSense window tooltip](../ide/media/express_overloads.png "Express_Overloads")
**IntelliSense** window tooltip

     The tooltip shows **(+ 2 overload(s))**, which means that you can call the `Next()` method in two other ways. Overloads contain different numbers or types of arguments, so that they work slightly differently from one another. For example, a method might take a single integer argument, and one of its overloads might take an integer and a string. You choose the correct overload based on what you want it to do. When you add the code to the `StartTheQuiz()` method, more information appears in the IntelliSense window as soon as you enter `randomizer.Next(`. To cycle through the overloads, choose the **Up Arrow** and **Down Arrow** keys as shown in the following illustration:

     ![Overload for Next&#40;&#41; method in IntelliSense](../ide/media/express_nextoverload.png "Express_NextOverload")
Overload for **Next()** method in **IntelliSense**

     In this case, you want to choose the last overload, because you can specify minimum and maximum values.

3.  Modify the `CheckTheAnswer()` method to check for the correct subtraction answer.

     [!code-vb[VbExpressTutorial3Step5_6#14](../ide/codesnippet/VisualBasic/step-6-add-a-subtraction-problem_4.vb)]
     [!code-csharp[VbExpressTutorial3Step5_6#14](../ide/codesnippet/CSharp/step-6-add-a-subtraction-problem_4.cs)]

     In Visual C#, `&&` is the `logical and` operator. In Visual Basic, the equivalent operator is `AndAlso`. These operators indicate "If the sum of addend1 and addend2 equals the value of the sum NumericUpDown and if minuend minus subtrahend equals the value of the difference NumericUpDown." The `CheckTheAnswer()` method returns `true` only if the answers to the addition and the subtraction problems are both correct.

4.  Replace the last part of the timer's `Tick` event handler with the following code so that it fills in the correct answer when time runs out.

     [!code-vb[VbExpressTutorial3Step5_6#22](../ide/codesnippet/VisualBasic/step-6-add-a-subtraction-problem_5.vb)]
     [!code-csharp[VbExpressTutorial3Step5_6#22](../ide/codesnippet/CSharp/step-6-add-a-subtraction-problem_5.cs)]

5.  Save and run your code.

     Your program includes a subtraction problem, as the following illustration shows:

     ![Math quiz with subtraction problem](../ide/media/express_addsubtract.png "Express_AddSubtract")
**Math quiz** with subtraction problem

### To continue or review

-   To go to the next tutorial step, see [Step 7: Add multiplication and division problems](../ide/step-7-add-multiplication-and-division-problems.md).

-   To return to the previous tutorial step, see [Step 5: Add Enter event handlers for the NumericUpDown controls](../ide/step-5-add-enter-event-handlers-for-the-numericupdown-controls.md).<|MERGE_RESOLUTION|>--- conflicted
+++ resolved
@@ -1,9 +1,5 @@
 ---
-<<<<<<< HEAD
-title: "Step 6: Add a subtraction problem | Microsoft Docs"
-=======
-title: "Step 6: Add a Subtraction Problem"
->>>>>>> 7367ca52
+title: "Step 6: Add a subtraction problem"
 ms.custom: ""
 ms.date: 11/04/2016
 ms.technology: vs-acquisition

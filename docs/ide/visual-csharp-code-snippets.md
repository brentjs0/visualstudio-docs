--- conflicted
+++ resolved
@@ -11,25 +11,14 @@
   - "snippets [C#]"
   - "code snippets [C#]"
   - "Code Snippet Inserter [C#]"
-<<<<<<< HEAD
-  - "Visual C#, code snippets"
-=======
-  - "C#, default snippets"
-ms.assetid: dbea3dd6-e650-4190-b874-c9f097d7de6e
-caps.latest.revision: 33
->>>>>>> b00b67c5
+  - "C#, code snippets"
 author: "gewarren"
 ms.author: "gewarren"
 manager: ghogen
 ms.workload: 
   - "dotnet"
 ---
-<<<<<<< HEAD
-# Visual C# code snippets
-=======
-# C# Code Snippets
-Code snippets are ready-made snippets of code you can quickly insert into your code. For example, the `for` code snippet creates an empty `for` loop. Some code snippets are surround-with code snippets, which enable you to select lines of code, and then choose a code snippet which incorporates the selected lines of code. For example, when you select lines of code and then activate the `for` code snippet, it creates a `for` loop with those lines of code inside the loop block. Code snippets can make writing program code quicker, easier, and more reliable.  
->>>>>>> b00b67c5
+# C# code snippets
 
 Code snippets are ready-made snippets of code you can quickly insert into your code. For example, the `for` code snippet creates an empty `for` loop. Some code snippets are surround-with code snippets, which enable you to select lines of code, and then choose a code snippet which incorporates the selected lines of code. For example, when you select lines of code and then activate the `for` code snippet, it creates a `for` loop with those lines of code inside the loop block. Code snippets can make writing program code quicker, easier, and more reliable.
 

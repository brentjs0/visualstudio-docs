--- conflicted
+++ resolved
@@ -25,39 +25,20 @@
 
 **New articles**
 
-- [CA1416: Validate platform compatibility](../code-quality/ca1416.md) - Documenting CA1416 Validate platform compatibility
-- [CA1834: Use StringBuilder.Append(char) for single character strings](../code-quality/ca1834.md) - Docs for CA1834
+- [CA1416: Validate platform compatibility](/dotnet/fundamentals/code-analysis/quality-rules/ca1416) - Documenting CA1416 Validate platform compatibility
+- [CA1834: Use StringBuilder.Append(char) for single character strings](/dotnet/fundamentals/code-analysis/quality-rules/ca1834) - Docs for CA1834
 
 **Updated**
 
-<<<<<<< HEAD
-- [CA1002: Do not expose generic lists](../code-quality/ca1002.md) - Add Configurability - Api Surface section
-- [CA1046: Do not overload operator equals on reference types](../code-quality/ca1046.md) - Add Configurability - Api Surface section
-- [CA1307: Specify StringComparison for clarity](../code-quality/ca1307.md) - Add documentation for CA1310 and update documentation for CA1307
-- [CA1700: Do not name enum values &#39;Reserved&#39;](/dotnet/fundamentals/code-analysis/quality-rules/ca1700) - Add Configurability - Api Surface section
-- [CA1707: Identifiers should not contain underscores](/dotnet/fundamentals/code-analysis/quality-rules/ca1707) - Add Configurability - Api Surface section
-- [CA1822: Mark members as static](/dotnet/fundamentals/code-analysis/quality-rules/ca1822) - Add Configurability - Api Surface section
-- [CA2351: Ensure DataSet.ReadXml()'s input is trusted](/dotnet/fundamentals/code-analysis/quality-rules/ca2351) - More DataSet/DataTable rules
-- [Install third-party analyzers](../code-quality/install-roslyn-analyzers.md) - changed structure and titles for code analysis documentation
-=======
-- [Configure .NET code quality analyzers with EditorConfig](../code-quality/configure-fxcop-analyzers.md)
-  - Few small fixes to CA docs refactoring
-  - Code analysis updates for .NET refactor
 - [Overview of source code analysis](../code-quality/roslyn-analyzers-overview.md) - Code analysis updates for .NET refactor
 - [Configure code quality analysis](../code-quality/use-roslyn-analyzers.md) - Code analysis updates for .NET refactor
->>>>>>> 8334d07a
 
 ## Containers
 
 **New articles**
 
-<<<<<<< HEAD
-- [Deploy an ASP.NET container to a container registry using Visual Studio](../containers/hosting-web-apps-in-docker.md) - Container Tools updates for Visual Studio 16.7 Publish UI
-- [Get started with Visual Studio Kubernetes Tools](../containers/bridge-to-kubernetes.md) - Kubernetes tutorial: Add steps for removal
-=======
 - [Use Bridge to Kubernetes](../containers/bridge-to-kubernetes.md) - Local Process with Kubernetes rebranding to Bridge to Kubernetes
 - [How Bridge to Kubernetes works](../containers/overview-bridge-to-kubernetes.md) - Local Process with Kubernetes rebranding to Bridge to Kubernetes
->>>>>>> 8334d07a
 
 ## Deployment
 
@@ -79,8 +60,8 @@
 
 **Updated articles**
 
-- [.NET coding convention settings for EditorConfig](./editorconfig-code-style-settings-reference.md) - updated editorconfig
-- [Language conventions](./editorconfig-language-conventions.md) - missing examples
+- [.NET coding convention settings for EditorConfig](/dotnet/fundamentals/code-analysis/code-style-rule-options) - updated editorconfig
+- [Language conventions](/dotnet/fundamentals/code-analysis/style-rules/language-rules) - missing examples
 
 ## Install
 
@@ -89,6 +70,7 @@
 - [Visual Studio on ARM-powered devices](../install/visual-studio-on-arm-devices.md) - Adding doc for VS on ARM
 
 **Updated articles**
+
 - [Troubleshoot network-related errors when you install or use Visual Studio](../install/troubleshooting-network-related-errors-in-visual-studio.md) - Add workaround for feedback auth proxy crash
 
 ## Profiling

---
title: "What's new in Visual Studio 2019"
titleSuffix: ""
description: "Learn about the new features in Visual Studio 2019."
ms.date: 02/14/2019
helpviewer_keywords:
  - "Visual Studio, what's new"
  - "what's new [Visual Studio]"
ms.assetid: 00bec66b-bcee-46f5-91d9-f73a2b469744
author: TerryGLee
ms.author: tglee
manager: jillfra
ms.prod: visual-studio-dev16
ms.topic: conceptual
ms.workload:
  - "multiple"
---
# What's new in Visual Studio 2019 Preview

**Updated for the [Preview 3 release](/visualstudio/releases/2019/release-notes-preview?context=visualstudio/default&contextView=vs-2017)**

>[!div class="button"]
>[Download Preview](https://visualstudio.microsoft.com/vs/preview/?utm_medium=microsoft&utm_source=docs.microsoft.com&utm_campaign=button+cta&utm_content=download+vs2019+preview)

Visual Studio 2019 Preview includes many general improvements along with new features that optimize developer productivity and team collaboration. Whether you are using Visual Studio for the first time or you've been using it for years, you'll be able to take advantage of its features for all aspects of the development lifecycle&mdash;from simplified project creation and code health management, to team- and open-source collaborative workflows.<br/><br/>

>[!VIDEO https://channel9.msdn.com/Events/Connect/Microsoft-Connect--2018/D190/player]

Here's a high-level recap of what Visual Studio has to offer:

* **[Personal and team productivity](#personal-and-team-productivity)**. Productivity for everyone where it matters most.
* **[Modern development support](#modern-development-support)**. Support for your current projects and future solutions.
* **[Continuous innovation](#continuous-innovation)**. Code smart with intelligent, cloud-powered support.

> [!NOTE]
> For a complete list of new features and functionality in Visual Studio 2019 Preview, see the [release notes](/visualstudio/releases/2019/release-notes-preview?context=visualstudio/default&contextView=vs-2017).

## Personal and team productivity

It's a given that performance improvements are top of mind with every release of Visual Studio, but right up there with it is improving your productivity. Here's how we can help with that.

### New start window

The first thing you'll notice when you open Visual Studio 2019 is its new start window.

   ![The new start window in Visual Studio 2019](media/start-window.png)

This new start window presents you with options to clone or check out code, open a project or solution, open a local folder, or create a new project. Having these options presented in a simple dialog helps both beginners and advanced Visual Studio users get to code quickly.

For more information, see the [Get to code: How we designed the new Visual Studio start window](https://devblogs.microsoft.com/visualstudio/get-to-code-how-we-designed-the-new-visual-studio-start-window/) blog post.

### Better search

Formerly known as Quick Launch, our new search experience is faster and more effective. Now, search results appear dynamically as you type. And, search results include keyboard shortcuts for commands, so that you can more easily memorize them for future use.

   ![The new search feature in Visual Studio 2019](media/search-feature.png)

Whether you are looking for commands, settings, documentation, or other useful things, the new search feature makes it easier to find what you're looking for.

### One-click code cleanup

Paired with a new document health indicator is a new code cleanup command. You can use this new command to identify and then fix both warnings and suggestions with the click of a button.

   ![The new code cleanup feature in Visual Studio 2019](media/code-cleanup.png)

The cleanup will format the code and apply any code fixes as suggested by the [current settings](code-styles-and-quick-actions.md), [.editorconfig files](create-portable-custom-editor-options.md), or [Roslyn analyzers](../code-quality/roslyn-analyzers-overview.md).

### Debugger improvements

#### Search within a Watch window, and format Watch values

You've probably been there before, looking in the Watch window for a string amongst a set of values. In Visual Studio 2019 Preview, we've added search in the Watch, Locals, and Autos windows to help you find the objects and values you're looking for.

You can also format how a value is displayed within the Watch, Locals, and Autos windows.  Double-click one of the items in any of the windows and add a comma (",") to access the drop-down list of possible format specifiers, each of which includes a description of its intended effect.

   ![The new Watch window and format values feature in Visual Studio 2019](media/search-watch-window.png)

For more information, see the [Enhanced in Visual Studio 2019: Search for Objects and Properties in the Watch, Autos, and Locals Windows](https://devblogs.microsoft.com/visualstudio/enhanced-in-visual-studio-2019-search-for-objects-and-properties-in-the-watch-autos-and-locals-windows/) blog post.

### Visual Studio Live Share

[Visual Studio Live Share](https://visualstudio.microsoft.com/services/live-share/) is a developer service that allows you to share a codebase and its context with a teammate and get instant bi-directional collaboration directly from within Visual Studio. With Live Share, a teammate can read, navigate, edit, and debug a project that you've shared with them, and do so seamlessly and securely.

And with Visual Studio 2019 Preview, this service is installed by default.

<<<<<<< HEAD
=======
   ![An animated GIF file that shows the Live Share collaboration feature in Visual Studio 2019](media/live-share-collaboration.gif)

>>>>>>> 76f2c343
For more information, see the [Visual Studio Live Share for real-time code reviews and interactive education](https://devblogs.microsoft.com/visualstudio/visual-studio-live-share-for-real-time-code-reviews-and-interactive-education/) blog post.

## Modern development support

### Manage pull requests (PRs) from the IDE

We're introducing a new extension that you can download to use with Visual Studio 2019 Preview. With this new extension, you can review, run, and even debug pull requests from your team without leaving the Visual Studio IDE [(integrated development environment)](../get-started/visual-studio-ide.md). We support code in Azure Repos today, but are expanding to support GitHub and improve the overall experience.

To get started now, download the [Pull Requests for Visual Studio](https://aka.ms/pr4vs) extension from the Visual Studio Marketplace.

### Develop with .NET Core 3 Preview

The preview release of Visual Studio 2019 supports building [.NET Core 3](https://dotnet.microsoft.com/download/dotnet-core/3.0) applications for any platform. We'll continue to support and improve cross-platform C++ development, as well as .NET mobile development for iOS and Android with Xamarin.

   ![Develop apps with .NET Core 3 Preview in Visual Studio 2019](media/dot-net-core-three-dev.png)

For more information, see the following pages:

* [.NET Core 3 Preview 1](https://github.com/dotnet/core/blob/master/release-notes/3.0/preview/3.0.0-preview1.md) and [.NET Core 3 Preview 2](https://github.com/dotnet/core/blob/master/release-notes/3.0/preview/3.0.0-preview2.md) release notes
* [Announcing .NET Core 3 Preview 1](https://blogs.msdn.microsoft.com/dotnet/2018/12/04/announcing-net-core-3-preview-1-and-open-sourcing-windows-desktop-frameworks/) and [Announcing .NET Core 3 Preview 2](https://blogs.msdn.microsoft.com/dotnet/2019/01/29/announcing-net-core-3-preview-2/) blog posts

## Continuous innovation

### Per-monitor aware (PMA) rendering

If you use monitors that are configured with different display scale factors, or connect remotely to a machine with display scale factors that are different from your main device, you might notice that Visual Studio looks blurry or renders at the wrong scale.

With the release of Visual Studio 2019 Preview, we are taking the first steps towards making Visual Studio a per-monitor aware (PMA) application. We're laying the foundational work that will allow Visual Studio to render correctly regardless of what display scale factors you use.

   ![Per-monitor aware (PMA) rendering in Visual Studio 2019](media/per-monitor-aware-dpi-scaling.png)

For more information, see the [Better multi-monitor experience with Visual Studio 2019](https://devblogs.microsoft.com/visualstudio/a-better-multi-monitor-experience-with-visual-studio-2019/) blog post.

### Visual Studio IntelliCode

[Visual Studio IntelliCode](/visualstudio/intellicode/) is an extension that enhances your software development efforts by using artifical intelligence (AI). IntelliCode trains across 2,000 open-source projects on GitHub&mdash;each with over 100 stars&mdash;to generate its recommendations.

Here are a few ways that Visual Studio IntelliCode can help enhance your productivity:

* Deliver context-aware code completions
* Guide developers to adhere to the patterns and styles of their team
* Find difficult-to-catch code issues
* Focus code reviews by drawing attention to areas that really matter

 ![An example of an IntelliSense suggestion](media/intellicode-intellisense-suggestion.png)

We initially supported only C# when we first previewed the IntelliCode extension for Visual Studio. Now, we've added support for C++ and XAML in Visual Studio, too.

And if you're using C#, we've also added the ability to train a custom model on your own code.

For more information about the recent updates, see the [Visual Studio IntelliCode supports more languages and learns from your code](https://devblogs.microsoft.com/visualstudio/visual-studio-intellicode-supports-more-languages-and-learns-from-your-code/) blog post. And, for more information about the extension and how to download it, see the [Visual Studio IntelliCode - Preview](https://go.microsoft.com/fwlink/?linkid=872707) page on Microsoft DevLabs.

## Give us feedback

Why send feedback to the Visual Studio team? Because we take customer feedback seriously. It drives much of what we do.

* If you want to make a suggestion about how we can improve Visual Studio, you can do so by using the [Provide a Suggestion](talk-to-us.md#i-want-to-make-a-suggestion-about-visual-studio-features) tool.

* If you experience a hang, crash, or other performance issue, you can easily share repro steps and supporting files with us by using the [Report a Problem](talk-to-us.md#i-want-to-report-a-problem-with-visual-studio) tool.

## See also

* [Visual Studio 2019 release notes](/visualstudio/releases/2019/release-notes-preview?context=visualstudio/default&contextView=vs-2017)
* [Microsoft Connect(); 2018 conference](https://www.microsoft.com/connectevent)
* [What's new in Visual Studio 2017](whats-new-visual-studio-2017.md)<|MERGE_RESOLUTION|>--- conflicted
+++ resolved
@@ -83,11 +83,8 @@
 
 And with Visual Studio 2019 Preview, this service is installed by default.
 
-<<<<<<< HEAD
-=======
-   ![An animated GIF file that shows the Live Share collaboration feature in Visual Studio 2019](media/live-share-collaboration.gif)
+![An animated GIF file that shows the Live Share collaboration feature in Visual Studio 2019](media/live-share-collaboration.gif)
 
->>>>>>> 76f2c343
 For more information, see the [Visual Studio Live Share for real-time code reviews and interactive education](https://devblogs.microsoft.com/visualstudio/visual-studio-live-share-for-real-time-code-reviews-and-interactive-education/) blog post.
 
 ## Modern development support

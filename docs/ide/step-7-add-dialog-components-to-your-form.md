---
<<<<<<< HEAD
title: "Step 7: Add Dialog components to your form | Microsoft Docs"
=======
title: "Step 7: Add Dialog Components to Your Form"
>>>>>>> 7367ca52
ms.custom: ""
ms.date: 11/04/2016
ms.technology: vs-acquisition
ms.prod: visual-studio-dev15
ms.topic: conceptual
ms.assetid: ea98c55e-6213-4893-ba7b-f19d7f119527
author: TerryGLee
ms.author: tglee
manager: douge
ms.workload:
  - "multiple"
---
<<<<<<< HEAD
# Step 7: Add dialog components to your form
To enable your program to open picture files and choose a background color, in this step, you add an `OpenFileDialog` component and a `ColorDialog` component to your form.  
  
 A component is like a control in some ways. You use the **Toolbox** to add a component to your form, and you set its properties using the **Properties** window. But unlike a control, adding a component to your form doesn't add a visible item that the user can see on the form. Instead, it provides certain behaviors that you can trigger with code. It's a component that opens an **Open File** dialog box.  
  
 ![link to video](../data-tools/media/playvideo.gif "PlayVideo")For a video version of this topic, see [Tutorial 1: Create a picture viewer in Visual Basic - Video 3](http://go.microsoft.com/fwlink/?LinkId=205213) or [Tutorial 1: Create a picture viewer in C# - Video 3](http://go.microsoft.com/fwlink/?LinkId=205202). These videos use an earlier version of Visual Studio, so there are slight differences in some menu commands and other user interface elements. However, the concepts and procedures work similarly in the current version of Visual Studio.  
  
### To add dialog components to your form  
  
1.  Choose the **Windows Forms Designer** (**Form1.cs [Design]** or **Form1.vb [Design]**) and then open the **Dialogs** group in the **Toolbox**.  
  
    > [!NOTE]
    >  The **Dialogs** group in the **Toolbox** has components that open many useful dialog boxes for you, which can be used for opening and saving files, browsing folders, and choosing fonts and colors. You use two dialog components in this project: `OpenFileDialog` and `ColorDialog`.  
  
2.  To add a component called **openFileDialog1** to your form, double-click **OpenFileDialog**. To add a component called **colorDialog1** to your form, double-click **ColorDialog** in the **Toolbox**. (You use that one in the next tutorial step.) You should see an area at the bottom of **Windows Forms Designer** (beneath the **Picture Viewer** form) that has an icon for each of the two dialog components that you added, as shown in the following picture.  
  
     ![Dialog components](../ide/media/express_dialogsadded.png "Express_DialogsAdded")  
**Dialog** components  
  
3.  Choose the **openFileDialog1** icon in the area at the bottom of the **Windows Forms Designer**. Set two properties:  
  
=======
# Step 7: Add Dialog Components to Your Form
To enable your program to open picture files and choose a background color, in this step, you add an **OpenFileDialog** component and a **ColorDialog** component to your form.  

 A component is like a control in some ways. You use the Toolbox to add a component to your form, and you set its properties using the **Properties** window. But unlike a control, adding a component to your form doesn't add a visible item that the user can see on the form. Instead, it provides certain behaviors that you can trigger with code. It's a component that opens an **Open File** dialog box.  

 ![link to video](../data-tools/media/playvideo.gif "PlayVideo")For a video version of this topic, see [Tutorial 1: Create a Picture Viewer in Visual Basic - Video 3](http://go.microsoft.com/fwlink/?LinkId=205213) or [Tutorial 1: Create a Picture Viewer in C# - Video 3](http://go.microsoft.com/fwlink/?LinkId=205202). These videos use an earlier version of Visual Studio, so there are slight differences in some menu commands and other user interface elements. However, the concepts and procedures work similarly in the current version of Visual Studio.  

### To add dialog components to your form  

1.  Choose the Windows Forms Designer (Form1.cs [Design] or Form1.vb [Design]) and then open the **Dialogs** group in the Toolbox.  

    > [!NOTE]
    >  The **Dialogs** group in the Toolbox has components that open many useful dialog boxes for you, which can be used for opening and saving files, browsing folders, and choosing fonts and colors. You use two dialog components in this project: **OpenFileDialog** and **ColorDialog**.  

2.  To add a component called **openFileDialog1** to your form, double-click **OpenFileDialog**. To add a component called **colorDialog1** to your form, double-click **ColorDialog** in the Toolbox. (You use that one in the next tutorial step.) You should see an area at the bottom of Windows Forms Designer (beneath the Picture Viewer form) that has an icon for each of the two dialog components that you added, as shown in the following picture.  

     ![Dialog components](../ide/media/express_dialogsadded.png "Express_DialogsAdded")  
Dialog components  

3.  Choose the **openFileDialog1** icon in the area at the bottom of the Windows Forms Designer. Set two properties:  

>>>>>>> 7367ca52
    -   Set the **Filter** property to the following (you can copy and paste it):  

        ```  
        JPEG Files (*.jpg)|*.jpg|PNG Files (*.png)|*.png|BMP Files (*.bmp)|*.bmp|All files (*.*)|*.*  
        ```  

    -   Set the **Title** property to the following: **Select a picture file**  

         The **Filter** property settings specify the kinds of file types that will display in the **Select a picture** file dialog box.  

    > [!NOTE]
<<<<<<< HEAD
    >  To see an example of the **Open File** dialog box in a different application, open **Notepad** or **Paint**, and on the menu bar, choose **File** > **Open**. Notice how there's a **Files of type** drop-down list at the bottom. You just used the **Filter** property in the **OpenFileDialog** component to set that up. Also, notice how the **Title** and **Filter** properties are bold in the **Properties** window. The IDE does that to show you any properties that have been changed from their default values.  
  
### To continue or review  
  
-   To go to the next tutorial step, see [Step 8: Write code for the show a picture button event handler](../ide/step-8-write-code-for-the-show-a-picture-button-event-handler.md).  
  
-   To return to the previous tutorial step, see [Step 6: Name your button controls](../ide/step-6-name-your-button-controls.md).
=======
    >  To see an example of the **Open File** dialog box in a different application, open Notepad or Paint, and on the menu bar, choose **File**, **Open**. Notice how there's a **Files of type** drop-down list at the bottom. You just used the **Filter** property in the **OpenFileDialog** component to set that up. Also, notice how the **Title** and **Filter** properties are bold in the **Properties** window. The IDE does that to show you any properties that have been changed from their default values.  

### To continue or review  

-   To go to the next tutorial step, see [Step 8: Write Code for the Show a Picture Button Event Handler](../ide/step-8-write-code-for-the-show-a-picture-button-event-handler.md).  

-   To return to the previous tutorial step, see [Step 6: Name Your Button Controls](../ide/step-6-name-your-button-controls.md).
>>>>>>> 7367ca52
<|MERGE_RESOLUTION|>--- conflicted
+++ resolved
@@ -1,9 +1,5 @@
 ---
-<<<<<<< HEAD
-title: "Step 7: Add Dialog components to your form | Microsoft Docs"
-=======
-title: "Step 7: Add Dialog Components to Your Form"
->>>>>>> 7367ca52
+title: "Step 7: Add Dialog components to your form"
 ms.custom: ""
 ms.date: 11/04/2016
 ms.technology: vs-acquisition
@@ -16,7 +12,6 @@
 ms.workload:
   - "multiple"
 ---
-<<<<<<< HEAD
 # Step 7: Add dialog components to your form
 To enable your program to open picture files and choose a background color, in this step, you add an `OpenFileDialog` component and a `ColorDialog` component to your form.  
   
@@ -38,29 +33,6 @@
   
 3.  Choose the **openFileDialog1** icon in the area at the bottom of the **Windows Forms Designer**. Set two properties:  
   
-=======
-# Step 7: Add Dialog Components to Your Form
-To enable your program to open picture files and choose a background color, in this step, you add an **OpenFileDialog** component and a **ColorDialog** component to your form.  
-
- A component is like a control in some ways. You use the Toolbox to add a component to your form, and you set its properties using the **Properties** window. But unlike a control, adding a component to your form doesn't add a visible item that the user can see on the form. Instead, it provides certain behaviors that you can trigger with code. It's a component that opens an **Open File** dialog box.  
-
- ![link to video](../data-tools/media/playvideo.gif "PlayVideo")For a video version of this topic, see [Tutorial 1: Create a Picture Viewer in Visual Basic - Video 3](http://go.microsoft.com/fwlink/?LinkId=205213) or [Tutorial 1: Create a Picture Viewer in C# - Video 3](http://go.microsoft.com/fwlink/?LinkId=205202). These videos use an earlier version of Visual Studio, so there are slight differences in some menu commands and other user interface elements. However, the concepts and procedures work similarly in the current version of Visual Studio.  
-
-### To add dialog components to your form  
-
-1.  Choose the Windows Forms Designer (Form1.cs [Design] or Form1.vb [Design]) and then open the **Dialogs** group in the Toolbox.  
-
-    > [!NOTE]
-    >  The **Dialogs** group in the Toolbox has components that open many useful dialog boxes for you, which can be used for opening and saving files, browsing folders, and choosing fonts and colors. You use two dialog components in this project: **OpenFileDialog** and **ColorDialog**.  
-
-2.  To add a component called **openFileDialog1** to your form, double-click **OpenFileDialog**. To add a component called **colorDialog1** to your form, double-click **ColorDialog** in the Toolbox. (You use that one in the next tutorial step.) You should see an area at the bottom of Windows Forms Designer (beneath the Picture Viewer form) that has an icon for each of the two dialog components that you added, as shown in the following picture.  
-
-     ![Dialog components](../ide/media/express_dialogsadded.png "Express_DialogsAdded")  
-Dialog components  
-
-3.  Choose the **openFileDialog1** icon in the area at the bottom of the Windows Forms Designer. Set two properties:  
-
->>>>>>> 7367ca52
     -   Set the **Filter** property to the following (you can copy and paste it):  
 
         ```  
@@ -72,20 +44,10 @@
          The **Filter** property settings specify the kinds of file types that will display in the **Select a picture** file dialog box.  
 
     > [!NOTE]
-<<<<<<< HEAD
     >  To see an example of the **Open File** dialog box in a different application, open **Notepad** or **Paint**, and on the menu bar, choose **File** > **Open**. Notice how there's a **Files of type** drop-down list at the bottom. You just used the **Filter** property in the **OpenFileDialog** component to set that up. Also, notice how the **Title** and **Filter** properties are bold in the **Properties** window. The IDE does that to show you any properties that have been changed from their default values.  
   
 ### To continue or review  
   
 -   To go to the next tutorial step, see [Step 8: Write code for the show a picture button event handler](../ide/step-8-write-code-for-the-show-a-picture-button-event-handler.md).  
   
--   To return to the previous tutorial step, see [Step 6: Name your button controls](../ide/step-6-name-your-button-controls.md).
-=======
-    >  To see an example of the **Open File** dialog box in a different application, open Notepad or Paint, and on the menu bar, choose **File**, **Open**. Notice how there's a **Files of type** drop-down list at the bottom. You just used the **Filter** property in the **OpenFileDialog** component to set that up. Also, notice how the **Title** and **Filter** properties are bold in the **Properties** window. The IDE does that to show you any properties that have been changed from their default values.  
-
-### To continue or review  
-
--   To go to the next tutorial step, see [Step 8: Write Code for the Show a Picture Button Event Handler](../ide/step-8-write-code-for-the-show-a-picture-button-event-handler.md).  
-
--   To return to the previous tutorial step, see [Step 6: Name Your Button Controls](../ide/step-6-name-your-button-controls.md).
->>>>>>> 7367ca52
+-   To return to the previous tutorial step, see [Step 6: Name your button controls](../ide/step-6-name-your-button-controls.md).
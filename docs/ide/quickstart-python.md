--- conflicted
+++ resolved
@@ -1,12 +1,6 @@
 ---
-<<<<<<< HEAD
 title: "Quickstart: use Visual Studio to create a Python web app"
 description: In this quickstart, you use Visual Studio and the Flask framework to build a simple web app in Python.
-=======
-title: "Quickstart: Use Visual Studio to create your first Python web app"
-description: In this quickstart, you use Visual Studio to build a simple web app in Python using the Flask framework.
-ms.custom: "mvc"
->>>>>>> d7a03cee
 ms.date: 03/21/2018
 ms.prod: visual-studio-dev15
 ms.technology: vs-python  

--- conflicted
+++ resolved
@@ -48,13 +48,8 @@
 3.  In the **Imported Namespaces** list, select the check box for the namespace that you wish to add.  
 
     > [!NOTE]
-<<<<<<< HEAD
-    >  In order to be imported, the namespace must be in a referenced component. If the namespace does not appear in the list, you will need to add a reference to the component that contains it. For more information, see [Managing references in a project](../ide/managing-references-in-a-project.md).  
-
-=======
     >  In order to be imported, the namespace must be in a referenced component. If the namespace does not appear in the list, you will need to add a reference to the component that contains it. For more information, see [Managing references in a project](managing-references-in-a-project.md).  
   
->>>>>>> 7e372d9d
 ### To remove an imported namespace  
 
 1.  In **Solution Explorer**, double-click the **My Project** node for the project.  

--- conflicted
+++ resolved
@@ -1,9 +1,5 @@
 ---
-<<<<<<< HEAD
-title: "Step 1: Create a project and add a table to your form | Microsoft Docs"
-=======
-title: "Step 1: Create a Project and Add a Table to Your Form"
->>>>>>> 7367ca52
+title: "Step 1: Create a project and add a table to your form"
 ms.custom: ""
 ms.date: 11/04/2016
 ms.technology: vs-acquisition
@@ -20,15 +16,9 @@
 The first step in creating a matching game is to create the project and add a table to your form. The table helps align the icons into an orderly 4x4 grid. You also set several properties to enhance the appearance of the game board.  
 
 ### To create a project and add a table to your form  
-<<<<<<< HEAD
   
 1.  On the menu bar, choose **File** > **New** > **Project**.  
   
-=======
-
-1.  On the menu bar, choose **File**, **New**, **Project**.  
-
->>>>>>> 7367ca52
 2.  If you're not using Visual Studio Express, you need to select a programming language first. From the **Installed Templates** list, choose either **Visual C#** or **Visual Basic**.  
 
 3.  In the list of project templates, choose **Windows Forms Application**, name the project **MatchingGame**, and then choose the **OK** button.  
@@ -46,13 +36,8 @@
     1.  Set the **BackColor** property to **CornflowerBlue**. To do this, open the **BackColor** dialog box by choosing the drop-down arrow next to the **BackColor** property in the **Properties** window.  Then, choose the **Web** tab in the **BackColor** dialog box to view a list of available color names.  
 
         > [!NOTE]
-<<<<<<< HEAD
         >  The colors are not in alphabetical order, and **CornflowerBlue** is near the bottom of the list.  
   
-=======
-        >  The colors are not in alphabetical order, and CornflowerBlue is near the bottom of the list.  
-
->>>>>>> 7367ca52
     2.  Set the **Dock** property to **Fill** by choosing the drop-down button next to the property and choosing the large middle button. This spreads the table out so that it covers the entire form.  
 
     3.  Set the **CellBorderStyle** property to **Inset**. This provides visual borders between each cell on the board.  
@@ -66,15 +51,9 @@
      Your TableLayoutPanel should now be a 4x4 grid, with sixteen equally sized square cells. These rows and columns are where the icon images will appear later.  
 
 7.  Be certain that the TableLayoutPanel is selected in the form editor. To verify this, you should see **tableLayoutPanel1** at the top of the **Properties** window. If it is not selected, choose the TableLayoutPanel on the form, or choose it in the dropdown control at the top of the **Properties** window.  
-<<<<<<< HEAD
   
      While the TableLayoutPanel is selected, open the toolbox and add a `Label` control (located in the **Common Controls** category) to the upper-left cell of the TableLayoutPanel. The label control should now be selected in the IDE. Set the following properties for it.  
   
-=======
-
-     While the TableLayoutPanel is selected, open the toolbox and add a **Label** control (located in the **Common Controls** category) to the upper-left cell of the TableLayoutPanel. The `Label` control should now be selected in the IDE. Set the following properties for it.  
-
->>>>>>> 7367ca52
     1.  Be sure that the label's **BackColor** property is set to **CornflowerBlue**.  
 
     2.  Set the **AutoSize** property to **False**.  
@@ -82,19 +61,12 @@
     3.  Set the **Dock** property to **Fill**.  
 
     4.  Set the **TextAlign** property to **MiddleCenter** by choosing the drop-down button next to the property, and then choosing the middle button. This ensures the icon appears in the middle of the cell.  
-<<<<<<< HEAD
   
     5.  Choose the **Font** property. An ellipsis (**...**) button should appear.  
   
-=======
-
-    5.  Choose the **Font** property. An ellipsis (...) button should appear.  
-
->>>>>>> 7367ca52
     6.  Choose the ellipsis button, and set the **Font** value to **Webdings**, the **Font Style** to **Bold**, and the **Size** to **72**.  
 
     7.  Set the **Text** property of the label to the letter **c**.  
-<<<<<<< HEAD
   
          The upper-left cell in the `TableLayoutPanel` should now contain a black box centered on a blue background.  
   
@@ -106,33 +78,13 @@
     > [!NOTE]
     >  If you paste too many times, the IDE adds a new row to the TableLayoutPanel so that it has a place to add your new label control. You can undo it. To remove the new cell, choose the **Ctrl**+**Z** keys, or on the menu bar, choose **Edit** > **Undo**.  
   
-=======
-
-         The upper-left cell in the TableLayoutPanel should now contain a black box centered on a blue background.  
-
-        > [!NOTE]
-        >  The Webdings font is a font of icons that ships with the Windows operating system. In your matching game, the player needs to match pairs of icons, so you use this font to display the icons to match. Instead of putting **c** in the **Text** property, try entering different letters to see what icons are displayed. An exclamation point is a spider, an uppercase N is an eye, and a comma is a chili pepper.  
-
-8.  Choose your label control and copy it to the next cell in the TableLayoutPanel. (Choose the Ctrl+C keys, or on the menu bar, choose **Edit**, **Copy**.) Then paste it. (Choose the Ctrl+V keys, or on the menu bar, choose **Edit**, **Paste**.) A copy of the first label appears in the second cell of the TableLayoutPanel. Paste it again, and another label appears in the third cell. Keep pasting `Label` controls until all of the cells are filled.  
-
-    > [!NOTE]
-    >  If you paste too many times, the IDE adds a new row to the TableLayoutPanel so that it has a place to add your new label control. You can undo it. To remove the new cell, choose the Ctrl+Z keys, or on the menu bar, choose **Edit**, **Undo**.  
-
->>>>>>> 7367ca52
      Now your form is laid out. It should look like the following picture.  
 
      ![Initial matching game form](../ide/media/express_tut4step1.png "Express_Tut4Step1")  
 Initial matching game form  
 
 ### To continue or review  
-<<<<<<< HEAD
   
 -   To go to the next tutorial step, see [Step 2: Add a random object and a list of icons](../ide/step-2-add-a-random-object-and-a-list-of-icons.md).  
   
--   To return to the overview topic, see [Tutorial 3: Create a matching game](../ide/tutorial-3-create-a-matching-game.md).
-=======
-
--   To go to the next tutorial step, see [Step 2: Add a Random Object and a List of Icons](../ide/step-2-add-a-random-object-and-a-list-of-icons.md).  
-
--   To return to the overview topic, see [Tutorial 3: Create a Matching Game](../ide/tutorial-3-create-a-matching-game.md).
->>>>>>> 7367ca52
+-   To return to the overview topic, see [Tutorial 3: Create a matching game](../ide/tutorial-3-create-a-matching-game.md).
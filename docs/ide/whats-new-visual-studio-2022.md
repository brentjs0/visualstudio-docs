---
title: "What's new in Visual Studio 2022"
titleSuffix: ""
description: "Learn about the new features in the preview release of Visual Studio 2022."
ms.date: 11/08/2021
helpviewer_keywords:
  - "Visual Studio, what's new"
  - "what's new [Visual Studio]"
author: TerryGLee
ms.author: tglee
manager: jmartens
ms.technology:
ms.prod: visual-studio-dev17
ms.topic: conceptual
ms.workload:
  - "multiple"
---
# What's new in Visual Studio 2022

**Updated for the 17.0 GA (General Availability) release.** See [full release notes](/visualstudio/releases/2022/release-notes) | View [product roadmap](/visualstudio/productinfo/vs-roadmap/)

>[!div class="button"]
>[Download Visual Studio 2022](https://visualstudio.microsoft.com/downloads/)

<<<<<<< HEAD
With [Visual Studio 2022](https://visualstudio.microsoft.com/vs/preview/), you'll always get the best-in-class tools and services available for any developer, any app, and any platform. Whether you're using Visual Studio for the first time or you've been using it for years, there's a lot to like in our newest version!
=======
With [Visual Studio 2022 RC](/visualstudio/releases/2022/release-notes), you'll always get the best-in-class tools and services available for any developer, any app, and any platform. Whether you're using Visual Studio for the first time or you've been using it for years, there's a lot to like in our newest version!

> [!TIP]
> Check out our **Visual Studio 2022 launch event**. It’s today at 8:30 a.m. Pacific. You can catch it live on [launch.visualstudio.com](https://launch.visualstudio.com/) or on our [Twitch channel](https://www.twitch.tv/visualstudio). And it’ll be available on our [YouTube channel](https://www.youtube.com/visualstudio) later on, in case you can’t watch it live.

>>>>>>> 37ab0a1a

## Performance improvements

Visual Studio 2022 is faster, more approachable, more lightweight, and is designed for both learners and those building industrial scale solutions.

### Visual Studio 2022 is 64-bit

Visual Studio 2022 on Windows is now a 64-bit application. This means you can open, edit, run, and debug even the biggest and most complex solutions without running out of memory. To learn more, see both the [Visual Studio 2022 vision](https://devblogs.microsoft.com/visualstudio/visual-studio-2022/) and [Visual Studio 2022 Preview 1](https://devblogs.microsoft.com/visualstudio/visual-studio-2022-preview-1-now-available/) blog posts.

### Find in Files is faster

And, in [Visual Studio 2022 Preview 4](https://devblogs.microsoft.com/visualstudio/visual-studio-2022-preview-4-is-now-available/), we focused on improving the performance of several key features. For example, [Find in Files](find-in-files.md) is now as much as 3x faster when searching large solutions such as [Orchard Core](https://github.com/OrchardCMS/OrchardCore).

:::image type="content" source="media/vs-2022/find-files-faster.gif" alt-text="Animation of the Find in Files feature as it searches a large C# solution three times faster that the previous version of Visual Studio.":::

## Build modern apps

Visual Studio 2022 makes it quick and easy to build modern, cloud-based applications with Azure. As well, our new version also has full support for .NET 6 and its unified framework for web, client, and mobile apps for both Windows and Mac developers. And, Visual Studio 2022 includes robust support for the C++ workload with new productivity features, C++20 tooling, and IntelliSense.

### Better dev tools for C++ and .NET, and Hot Reload

[Visual Studio 2022 Preview 2](https://devblogs.microsoft.com/visualstudio/visual-studio-2022-preview-2-is-out/) includes better cross-platform app development tools and the latest version of C++ build tools, to include C++20 support. As well, we're updating **Hot Reload** so that you can edit either C++ or .NET projects while your application is running. For more information, see the [**Speed up your .NET and C++ development with Hot Reload in Visual Studio 2022**](https://devblogs.microsoft.com/visualstudio/speed-up-your-dotnet-and-cplusplus-development-with-hot-reload-in-visual-studio-2022/) blog post.

### Updates for Blazor & Razor editors + Hot Reload for ASP.NET

And, new in [Visual Studio 2022 Preview 4](https://devblogs.microsoft.com/visualstudio/visual-studio-2022-preview-4-is-now-available/), there’s a big update for the Blazor and Razor editors, and new capabilities for **Hot Reload** in ASP.NET Core&mdash;including **Hot Reload** when you save a file or when you apply changes to CSS files live!

:::image type="content" source="media/vs-2022/hot-reload-blazor-css-live.gif" alt-text="Animation of Hot Reload in Razor and Blazor apps, and in CSS files live.":::

## Innovation at your fingertips

From real-time & asynchronous collaboration tools to improved insights and productivity tools that seamlessly integrate with your daily workflow, Visual Studio 2022 has this  and more.

### Multi-repo support with Git in the IDE

If you've worked with projects hosted on different Git repositories, you might have used external tools or multiple instances of Visual Studio to connect to them. Starting with [Visual Studio 2022 Preview 3](https://devblogs.microsoft.com/visualstudio/visual-studio-2022-preview-3-now-available/), you can work with a single solution that has projects in multiple repositories and contribute to them all from a single instance of Visual Studio. To learn more, see the [**Multi-repo support in Visual Studio**](https://devblogs.microsoft.com/visualstudio/multi-repo-support-in-visual-studio/) blog post.

### IntelliCode improvements

* **Whole line completion**: In Visual Studio 2022, the [IntelliCode](/visualstudio/intellicode/) feature can now automatically complete code up to a whole line at a time. For details, see the [**Type less, code more with IntelliCode completions**](https://devblogs.microsoft.com/visualstudio/type-less-code-more-with-intellicode-completions/) blog post.

* **Quick Actions recommendations**: New in [Visual Studio 2022 Preview 4](https://devblogs.microsoft.com/visualstudio/visual-studio-2022-preview-4-is-now-available/), IntelliCode can now spot when you’re performing a common task and recommend the right [Quick Action](quick-actions.md), completing it right as you’re typing. To learn more, see the [**Discover quick actions for common tasks as you type, with IntelliCode**](https://devblogs.microsoft.com/visualstudio/discover-quick-action-intellicode/) blog post.

## Designing for everyone

We’re refreshing the user interface to better keep you in your flow. Some of the changes are subtle cosmetic touches that modernize the UI or reduce crowding.

### Look & feel

From new iconography to subtle color contrast ratio adjustments and a new [Cascadia Code](https://github.com/microsoft/cascadia-code#welcome) font, we're working to make Visual Studio 2022 more accessible for everyone. For all the details, see the [**We’ve upgraded the UI in Visual Studio 2022**](https://devblogs.microsoft.com/visualstudio/weve-upgraded-the-ui-in-visual-studio-2022/) blog post.

:::image type="content" source="media/vs-2022/icon-refresh.png" alt-text="Screenshot of the contrast between previous and refreshed icons in Visual Studio.":::

### Personalization

One of our key focus areas is to make Visual Studio more personalized and flexible so that you can make the IDE your own. For example, [Visual Studio 2022 Preview 3](https://devblogs.microsoft.com/visualstudio/visual-studio-2022-preview-3-now-available/) offers you the ability to sync with your Windows theme. So, if you've enabled the "night light" feature there, Visual Studio uses it, too. For more info, see the [**Personalize your Visual Studio 2022**](https://devblogs.microsoft.com/visualstudio/personalize-your-visual-studio-2022/) blog post.

## What's next

Want to know more about what we're planning for Visual Studio 2022? See the [**Roadmap**](/visualstudio/productinfo/vs-roadmap/) page and the [**Visual Studio 2022 Preview**](/visualstudio/releases/2022/release-notes-preview/) release notes for details.

## Give us feedback

Why send feedback to the Visual Studio team? Because we take customer feedback seriously. It drives much of what we do.

* If you want to make a suggestion about how we can improve Visual Studio, you can do so by using the [Suggest a Feature](suggest-a-feature.md) tool.

* If you experience an issue where Visual Studio stops responding, crashes, or other performance issues, you can easily share repro steps and supporting files with us by using the [Report a Problem](how-to-report-a-problem-with-visual-studio.md) tool.

## See also

* [Launch: Visual Studio 2022 GA (General Availability)](https://devblogs.microsoft.com/visualstudio/join-us-november-8th-for-the-launch-of-visual-studio-2022/)
* [Visual Studio 2022 RC (Release Candidate)](https://devblogs.microsoft.com/visualstudio/join-us-november-8th-for-the-launch-of-visual-studio-2022/)
* [Visual Studio 2022 Preview 4](https://devblogs.microsoft.com/visualstudio/visual-studio-2022-preview-4-is-now-available/)
* [Visual Studio 2022 Preview 3](https://devblogs.microsoft.com/visualstudio/visual-studio-2022-preview-3-now-available/)
* [Visual Studio 2022 Preview 2](https://devblogs.microsoft.com/visualstudio/visual-studio-2022-preview-2-is-out/)
* [Visual Studio 2022 Preview 1](https://devblogs.microsoft.com/visualstudio/visual-studio-2022-preview-1-now-available/)
* [Visual Studio 2022 vision](https://devblogs.microsoft.com/visualstudio/visual-studio-2022/)<|MERGE_RESOLUTION|>--- conflicted
+++ resolved
@@ -22,15 +22,11 @@
 >[!div class="button"]
 >[Download Visual Studio 2022](https://visualstudio.microsoft.com/downloads/)
 
-<<<<<<< HEAD
-With [Visual Studio 2022](https://visualstudio.microsoft.com/vs/preview/), you'll always get the best-in-class tools and services available for any developer, any app, and any platform. Whether you're using Visual Studio for the first time or you've been using it for years, there's a lot to like in our newest version!
-=======
-With [Visual Studio 2022 RC](/visualstudio/releases/2022/release-notes), you'll always get the best-in-class tools and services available for any developer, any app, and any platform. Whether you're using Visual Studio for the first time or you've been using it for years, there's a lot to like in our newest version!
+With [Visual Studio 2022](/visualstudio/releases/2022/release-notes), you'll always get the best-in-class tools and services available for any developer, any app, and any platform. Whether you're using Visual Studio for the first time or you've been using it for years, there's a lot to like in our newest version!
 
 > [!TIP]
 > Check out our **Visual Studio 2022 launch event**. It’s today at 8:30 a.m. Pacific. You can catch it live on [launch.visualstudio.com](https://launch.visualstudio.com/) or on our [Twitch channel](https://www.twitch.tv/visualstudio). And it’ll be available on our [YouTube channel](https://www.youtube.com/visualstudio) later on, in case you can’t watch it live.
 
->>>>>>> 37ab0a1a
 
 ## Performance improvements
 

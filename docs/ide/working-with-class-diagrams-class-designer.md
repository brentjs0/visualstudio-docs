---
<<<<<<< HEAD
redirect_url: class-designer/working-with-class-diagrams
---
=======
title: "Working with Class Diagrams (Class Designer) | Microsoft Docs"
ms.custom: ""
ms.date: "11/04/2016"
ms.reviewer: ""
ms.suite: ""
ms.technology: 
  - "vs-ide-general"
ms.tgt_pltfrm: ""
ms.topic: "article"
helpviewer_keywords: 
  - "class diagrams"
  - "documentation, using class diagrams"
  - "type shapes"
  - "projects [Visual Studio], diagrams"
  - "diagrams, class structure of projects"
  - "class structure"
ms.assetid: 37908cb7-f77b-4698-a4f9-3c21e5440fee
caps.latest.revision: 25
author: "gewarren"
ms.author: "gewarren"
manager: ghogen
---
# Working with Class Diagrams (Class Designer)
Class diagrams help you understand the class structure of projects others have written (or that you wrote a long time ago). You can use them to customize, share and present project information with others.  
  
 The first step in presenting project information is to create a class diagram that displays what you want to show. For more information, see [Viewing Types and Relationships (Class Designer)](../ide/viewing-types-and-relationships-class-designer.md). You can create multiple class diagrams for a project that can be used to display a distinct view of the project, a chosen subset of the project's types, or a chosen subset of the members of types.  
  
 In addition to defining what each class diagram shows, you can also change the way that information is presented; for more information, see [How to: Customize Class Diagrams (Class Designer)](../ide/how-to-customize-class-diagrams-class-designer.md).  
  
 After you have fine-tuned one or more class diagrams, you can copy them into Microsoft Office documents and print them, or export them as image files. For more information, see [How to: Copy Class Diagram Elements to a Microsoft Office Document (Class Designer)](../ide/how-to-copy-class-diagram-elements-to-a-microsoft-office-document-class-designer.md), [How to: Print Class Diagrams (Class Designer)](../ide/how-to-print-class-diagrams-class-designer.md) and [How to: Export Class Diagrams As Images (Class Designer)](../ide/how-to-export-class-diagrams-as-images-class-designer.md).  
  
> [!NOTE]
>  Class Designer does not track the location of your source files, so changing your project structure or moving source files in the project can cause Class Designer to lose track of the type, especially the source type of a typedef, base classes, or association types. You might get an error, like **Class Designer is unable to display this type**. If you do, drag the modified or relocated source code to the class diagram again to redisplay it.  
  
## In This Section  
 [How to: Add Class Diagrams to Projects (Class Designer)](../ide/how-to-add-class-diagrams-to-projects-class-designer.md)  
  
 Describes how to add class diagrams to projects.  
  
 [How to: Customize Class Diagrams (Class Designer)](../ide/how-to-customize-class-diagrams-class-designer.md)  
  
 Provides information about how to customize class diagrams.  
  
 [How to: Copy Class Diagram Elements to a Microsoft Office Document (Class Designer)](../ide/how-to-copy-class-diagram-elements-to-a-microsoft-office-document-class-designer.md)  
  
 Explains how to copy from a class diagram into an Office document.  
  
 [How to: Export Class Diagrams As Images (Class Designer)](../ide/how-to-export-class-diagrams-as-images-class-designer.md)  
  
 Describes how to export class diagrams as images.  
  
 [How to: Print Class Diagrams (Class Designer)](../ide/how-to-print-class-diagrams-class-designer.md)  
  
 Explains how to print class diagrams.  
  
 [How to: Add Comments to Class Diagrams (Class Designer)](../ide/how-to-add-comments-to-class-diagrams-class-designer.md)  
  
 Describes how to add comments to a class diagram.  
  
 [To delete a type shape and its underlying code](../ide/how-to-customize-class-diagrams-class-designer.md#DeleteTypeShapeAndCode)  
  
 Describes how to remove shapes from class diagrams.  
  
## See Also  
 [Viewing Types and Relationships (Class Designer)](../ide/viewing-types-and-relationships-class-designer.md)   
 [How to: Customize Class Diagrams (Class Designer)](../ide/how-to-customize-class-diagrams-class-designer.md)   
 [How to: Remove Type Shapes from Class Diagrams (Class Designer)](http://msdn.microsoft.com/en-us/ae41897d-d066-4b8c-bb9b-05436e12ff39)
>>>>>>> ad3d8314
<|MERGE_RESOLUTION|>--- conflicted
+++ resolved
@@ -1,73 +1,3 @@
 ---
-<<<<<<< HEAD
 redirect_url: class-designer/working-with-class-diagrams
----
-=======
-title: "Working with Class Diagrams (Class Designer) | Microsoft Docs"
-ms.custom: ""
-ms.date: "11/04/2016"
-ms.reviewer: ""
-ms.suite: ""
-ms.technology: 
-  - "vs-ide-general"
-ms.tgt_pltfrm: ""
-ms.topic: "article"
-helpviewer_keywords: 
-  - "class diagrams"
-  - "documentation, using class diagrams"
-  - "type shapes"
-  - "projects [Visual Studio], diagrams"
-  - "diagrams, class structure of projects"
-  - "class structure"
-ms.assetid: 37908cb7-f77b-4698-a4f9-3c21e5440fee
-caps.latest.revision: 25
-author: "gewarren"
-ms.author: "gewarren"
-manager: ghogen
----
-# Working with Class Diagrams (Class Designer)
-Class diagrams help you understand the class structure of projects others have written (or that you wrote a long time ago). You can use them to customize, share and present project information with others.  
-  
- The first step in presenting project information is to create a class diagram that displays what you want to show. For more information, see [Viewing Types and Relationships (Class Designer)](../ide/viewing-types-and-relationships-class-designer.md). You can create multiple class diagrams for a project that can be used to display a distinct view of the project, a chosen subset of the project's types, or a chosen subset of the members of types.  
-  
- In addition to defining what each class diagram shows, you can also change the way that information is presented; for more information, see [How to: Customize Class Diagrams (Class Designer)](../ide/how-to-customize-class-diagrams-class-designer.md).  
-  
- After you have fine-tuned one or more class diagrams, you can copy them into Microsoft Office documents and print them, or export them as image files. For more information, see [How to: Copy Class Diagram Elements to a Microsoft Office Document (Class Designer)](../ide/how-to-copy-class-diagram-elements-to-a-microsoft-office-document-class-designer.md), [How to: Print Class Diagrams (Class Designer)](../ide/how-to-print-class-diagrams-class-designer.md) and [How to: Export Class Diagrams As Images (Class Designer)](../ide/how-to-export-class-diagrams-as-images-class-designer.md).  
-  
-> [!NOTE]
->  Class Designer does not track the location of your source files, so changing your project structure or moving source files in the project can cause Class Designer to lose track of the type, especially the source type of a typedef, base classes, or association types. You might get an error, like **Class Designer is unable to display this type**. If you do, drag the modified or relocated source code to the class diagram again to redisplay it.  
-  
-## In This Section  
- [How to: Add Class Diagrams to Projects (Class Designer)](../ide/how-to-add-class-diagrams-to-projects-class-designer.md)  
-  
- Describes how to add class diagrams to projects.  
-  
- [How to: Customize Class Diagrams (Class Designer)](../ide/how-to-customize-class-diagrams-class-designer.md)  
-  
- Provides information about how to customize class diagrams.  
-  
- [How to: Copy Class Diagram Elements to a Microsoft Office Document (Class Designer)](../ide/how-to-copy-class-diagram-elements-to-a-microsoft-office-document-class-designer.md)  
-  
- Explains how to copy from a class diagram into an Office document.  
-  
- [How to: Export Class Diagrams As Images (Class Designer)](../ide/how-to-export-class-diagrams-as-images-class-designer.md)  
-  
- Describes how to export class diagrams as images.  
-  
- [How to: Print Class Diagrams (Class Designer)](../ide/how-to-print-class-diagrams-class-designer.md)  
-  
- Explains how to print class diagrams.  
-  
- [How to: Add Comments to Class Diagrams (Class Designer)](../ide/how-to-add-comments-to-class-diagrams-class-designer.md)  
-  
- Describes how to add comments to a class diagram.  
-  
- [To delete a type shape and its underlying code](../ide/how-to-customize-class-diagrams-class-designer.md#DeleteTypeShapeAndCode)  
-  
- Describes how to remove shapes from class diagrams.  
-  
-## See Also  
- [Viewing Types and Relationships (Class Designer)](../ide/viewing-types-and-relationships-class-designer.md)   
- [How to: Customize Class Diagrams (Class Designer)](../ide/how-to-customize-class-diagrams-class-designer.md)   
- [How to: Remove Type Shapes from Class Diagrams (Class Designer)](http://msdn.microsoft.com/en-us/ae41897d-d066-4b8c-bb9b-05436e12ff39)
->>>>>>> ad3d8314
+---
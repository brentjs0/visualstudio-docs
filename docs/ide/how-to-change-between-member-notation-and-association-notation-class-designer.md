--- conflicted
+++ resolved
@@ -1,54 +1,3 @@
 ---
-<<<<<<< HEAD
 redirect_url: class-designer/how-to-change-between-member-notation-and-association-notation
----
-=======
-title: "How to: Change Between Member Notation and Association Notation (Class Designer) | Microsoft Docs"
-ms.custom: ""
-ms.date: "11/04/2016"
-ms.reviewer: ""
-ms.suite: ""
-ms.technology: 
-  - "vs-ide-general"
-ms.tgt_pltfrm: ""
-ms.topic: "article"
-helpviewer_keywords: 
-  - "notation, member"
-  - "association notation"
-  - "member notation"
-  - "notation, association"
-ms.assetid: 65881c5a-d251-4a36-ad0d-73d088436092
-caps.latest.revision: 21
-author: "gewarren"
-ms.author: "gewarren"
-manager: ghogen
----
-# How to: Change Between Member Notation and Association Notation (Class Designer)
-In Class Designer, you can change the way the class diagram represents an association relationship between two types from member notation to association notation and vice versa. Members displayed as association lines often provide a useful visualization of how types are related.  
-  
-> [!NOTE]
->  Association relationships can be represented as a member property or field. To change member notation to association notation, one type must have a member of another type. To change association notation to member notation, the two types must be connected by an association line. For more information, see [How to: Create Associations Between Types (Class Designer)](../ide/how-to-create-associations-between-types-class-designer.md). If your project contains multiple class diagrams, changes that you make to the way a diagram displays association relationships affect only that diagram. To change the way another diagram displays association relationships, open or display that diagram and perform these steps.  
-  
-### To change member notation to association notation  
-  
-1.  From the project node in Solution Explorer, open the class diagram (.cd) file.  
-  
-2.  In the type shape on the class diagram, right-click the member property or field representing the association, and choose **Show as Association**.  
-  
-    > [!TIP]
-    >  If no properties or fields are visible in the type shape, the compartments in the shape might be collapsed. To expand the type shape, double-click the compartment name or right-click the type shape, and choose **Expand**.  
-  
-     The member disappears from the compartment in the type shape and an association line appears to connect the two types. The association line is labeled with the name of the property or field.  
-  
-### To change association notation to member notation  
-  
--   On the class diagram, right-click the association line, and choose **Show as Property** or **Show as Field** as appropriate.  
-  
-     The association line disappears, and the property displays in the appropriate compartment within its type shape on the diagram.  
-  
-## See Also  
- [How to: Create Inheritance Between Types (Class Designer)](../ide/how-to-create-inheritance-between-types-class-designer.md)   
- [How to: View Inheritance Between Types (Class Designer)](../ide/how-to-view-inheritance-between-types-class-designer.md)   
- [Viewing Types and Relationships (Class Designer)](../ide/viewing-types-and-relationships-class-designer.md)   
- [How to: Visualize a Collection Association (Class Designer)](../ide/how-to-visualize-a-collection-association-class-designer.md)
->>>>>>> ad3d8314
+---
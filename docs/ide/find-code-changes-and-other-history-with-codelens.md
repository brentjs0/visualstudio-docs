--- conflicted
+++ resolved
@@ -74,11 +74,7 @@
 
 Code element-level indicators let you see who changed your code, and what changes they made. Code element-level indicators are available for C# and Visual Basic code.
 
-<<<<<<< HEAD
 This is what you see when you use Team Foundation Version Control (TFVC) in Team Foundation Server or Azure DevOps Services: 
-=======
-This is what you see when you use Team Foundation Version Control (TFVC) in Team Foundation Server or Azure DevOps Services:
->>>>>>> b9bb2074
 
 ![CodeLens: Get change history for your code in TFVC](../ide/media/codelens-code-changes.png)
 
@@ -293,7 +289,7 @@
 
 4. Press **Tab** to go to the **Show settings for** list, and then press **Down Arrow** to select **CodeLens**.
 
-### Q: Can I move the CodeLens heads-up display?
+### Q: Can I move the CodeLens `head`s-up display?
 
 **A:** Yes, choose ![Dock icon](../ide/media/codelensdockwindow.png) to dock CodeLens as a window.
 

---
<<<<<<< HEAD
title: "Tutorial 1: Create a picture viewer | Microsoft Docs"
=======
title: "Tutorial 1: Create a Picture Viewer"
>>>>>>> 7367ca52
ms.custom: ""
ms.date: 11/04/2016
ms.technology: vs-acquisition
ms.prod: visual-studio-dev15
ms.topic: conceptual
ms.assetid: 3071d6df-2b2f-4e95-ab68-bef727323136
author: TerryGLee
ms.author: tglee
manager: douge
ms.workload:
  - "multiple"
---
# Tutorial 1: Create a picture viewer
In this tutorial, you build a program that loads a picture from a file and displays it in a window. You learn how to drag controls like buttons and picture boxes on your form, set their properties, and use containers to smoothly resize the form. You also get started writing code. You learn how to:  

-   Create a new project.  

-   Test (debug) an application.  

-   Add basic controls like check boxes and buttons to a form.  

-   Position controls on a form using layouts.  

-   Add **Open File** and **Color** dialog boxes to a form.  

-   Write code using IntelliSense and code snippets.  

-   Write event handler methods.  

 When you finish, your program will look like the following picture.  

 ![Picture that you create in this tutorial](../ide/media/express_pictureviewerdone.png "Express_PictureViewerDone")  
Picture that you create in this tutorial  
<<<<<<< HEAD
  
 To download a completed version of the sample, see [Complete picture viewer tutorial sample](http://code.msdn.microsoft.com/Complete-Picture-Viewer-7d91d3a8).  
  
 ![link to video](../data-tools/media/playvideo.gif "PlayVideo")For a video version of this topic, see [How do I: Create a picture viewer in Visual Basic?](http://go.microsoft.com/fwlink/?LinkId=205207) or [How do I: Create a picture viewer in C#?](http://go.microsoft.com/fwlink/?LinkId=205198).  
  
=======

 To download a completed version of the sample, see [Complete Picture Viewer tutorial sample](http://code.msdn.microsoft.com/Complete-Picture-Viewer-7d91d3a8).  

 ![link to video](../data-tools/media/playvideo.gif "PlayVideo")For a video version of this topic, see [How Do I: Create a Picture Viewer in Visual Basic?](http://go.microsoft.com/fwlink/?LinkId=205207) or [How Do I: Create a Picture Viewer in C#?](http://go.microsoft.com/fwlink/?LinkId=205198).  

>>>>>>> 7367ca52
> [!NOTE]
>  These videos use an earlier version of Visual Studio, so there are slight differences in some menu commands and other user interface elements. However, the concepts and procedures work similarly in the current version of Visual Studio. Visual C# and Visual Basic are both covered in this tutorial, so focus on information specific to the programming language that you're using.  
>   
>  To see code for Visual Basic, choose the **VB** tab at the top of code blocks, and to see code for Visual C#, choose the **C#** tab. If you're interested in learning about Visual C++, see [Get started](../ide/getting-started-with-cpp-in-visual-studio.md) and [C++ language tutorial](http://www.cplusplus.com/doc/tutorial/).  
>   
>  If you're interested in learning how to write Visual C# or Visual Basic UWP apps, see [Build UWP apps](https://developer.microsoft.com/windows/apps).
<<<<<<< HEAD
  
## Related topics  
  
=======

## Related Topics  

>>>>>>> 7367ca52
|Title|Description|  
|-----------|-----------------|  
|[Step 1: Create a Windows Forms application project](../ide/step-1-create-a-windows-forms-application-project.md)|Begin by creating a Windows Forms application project.|  
|[Step 2: Run your program](../ide/step-2-run-your-program.md)|Run the Windows Forms application program that you created in the previous step.|  
|[Step 3: Set your form properties](../ide/step-3-set-your-form-properties.md)|Change the way your form looks using the **Properties** window.|  
|[Step 4: Lay out your form with a TableLayoutPanel control](../ide/step-4-lay-out-your-form-with-a-tablelayoutpanel-control.md)|Add a `TableLayoutPanel` control to your form.|  
|[Step 5: Add controls to your form](../ide/step-5-add-controls-to-your-form.md)|Add controls, such as a `PictureBox` control and a `CheckBox` control, to your form. Add buttons to your form.|  
|[Step 6: Name your button controls](../ide/step-6-name-your-button-controls.md)|Rename your buttons to something more meaningful.|  
|[Step 7: Add dialog components to your form](../ide/step-7-add-dialog-components-to-your-form.md)|Add an **OpenFileDialog** component and a **ColorDialog** component to your form.|  
|[Step 8: Write code for the show a picture button event handler](../ide/step-8-write-code-for-the-show-a-picture-button-event-handler.md)|Write code using the IntelliSense tool.|  
|[Step 9: Review, comment, and test your code](../ide/step-9-review-comment-and-test-your-code.md)|Review and test your code. Add comments as needed.|  
|[Step 10: Write code for additional buttons and a check box](../ide/step-10-write-code-for-additional-buttons-and-a-check-box.md)|Write code to make other buttons and a check box work using IntelliSense.|  
|[Step 11: Run your program and try other features](../ide/step-11-run-your-program-and-try-other-features.md)|Run your program and set the background color. Try other features, such as changing colors, fonts, and borders.|<|MERGE_RESOLUTION|>--- conflicted
+++ resolved
@@ -1,9 +1,5 @@
 ---
-<<<<<<< HEAD
-title: "Tutorial 1: Create a picture viewer | Microsoft Docs"
-=======
-title: "Tutorial 1: Create a Picture Viewer"
->>>>>>> 7367ca52
+title: "Tutorial 1: Create a picture viewer"
 ms.custom: ""
 ms.date: 11/04/2016
 ms.technology: vs-acquisition
@@ -37,34 +33,20 @@
 
  ![Picture that you create in this tutorial](../ide/media/express_pictureviewerdone.png "Express_PictureViewerDone")  
 Picture that you create in this tutorial  
-<<<<<<< HEAD
-  
+
  To download a completed version of the sample, see [Complete picture viewer tutorial sample](http://code.msdn.microsoft.com/Complete-Picture-Viewer-7d91d3a8).  
-  
+
  ![link to video](../data-tools/media/playvideo.gif "PlayVideo")For a video version of this topic, see [How do I: Create a picture viewer in Visual Basic?](http://go.microsoft.com/fwlink/?LinkId=205207) or [How do I: Create a picture viewer in C#?](http://go.microsoft.com/fwlink/?LinkId=205198).  
-  
-=======
 
- To download a completed version of the sample, see [Complete Picture Viewer tutorial sample](http://code.msdn.microsoft.com/Complete-Picture-Viewer-7d91d3a8).  
-
- ![link to video](../data-tools/media/playvideo.gif "PlayVideo")For a video version of this topic, see [How Do I: Create a Picture Viewer in Visual Basic?](http://go.microsoft.com/fwlink/?LinkId=205207) or [How Do I: Create a Picture Viewer in C#?](http://go.microsoft.com/fwlink/?LinkId=205198).  
-
->>>>>>> 7367ca52
 > [!NOTE]
 >  These videos use an earlier version of Visual Studio, so there are slight differences in some menu commands and other user interface elements. However, the concepts and procedures work similarly in the current version of Visual Studio. Visual C# and Visual Basic are both covered in this tutorial, so focus on information specific to the programming language that you're using.  
 >   
 >  To see code for Visual Basic, choose the **VB** tab at the top of code blocks, and to see code for Visual C#, choose the **C#** tab. If you're interested in learning about Visual C++, see [Get started](../ide/getting-started-with-cpp-in-visual-studio.md) and [C++ language tutorial](http://www.cplusplus.com/doc/tutorial/).  
 >   
 >  If you're interested in learning how to write Visual C# or Visual Basic UWP apps, see [Build UWP apps](https://developer.microsoft.com/windows/apps).
-<<<<<<< HEAD
-  
+
 ## Related topics  
-  
-=======
 
-## Related Topics  
-
->>>>>>> 7367ca52
 |Title|Description|  
 |-----------|-----------------|  
 |[Step 1: Create a Windows Forms application project](../ide/step-1-create-a-windows-forms-application-project.md)|Begin by creating a Windows Forms application project.|  
@@ -73,7 +55,7 @@
 |[Step 4: Lay out your form with a TableLayoutPanel control](../ide/step-4-lay-out-your-form-with-a-tablelayoutpanel-control.md)|Add a `TableLayoutPanel` control to your form.|  
 |[Step 5: Add controls to your form](../ide/step-5-add-controls-to-your-form.md)|Add controls, such as a `PictureBox` control and a `CheckBox` control, to your form. Add buttons to your form.|  
 |[Step 6: Name your button controls](../ide/step-6-name-your-button-controls.md)|Rename your buttons to something more meaningful.|  
-|[Step 7: Add dialog components to your form](../ide/step-7-add-dialog-components-to-your-form.md)|Add an **OpenFileDialog** component and a **ColorDialog** component to your form.|  
+|[Step 7: Add dialog components to your form](../ide/step-7-add-dialog-components-to-your-form.md)|Add an `OpenFileDialog` component and a `ColorDialog` component to your form.|  
 |[Step 8: Write code for the show a picture button event handler](../ide/step-8-write-code-for-the-show-a-picture-button-event-handler.md)|Write code using the IntelliSense tool.|  
 |[Step 9: Review, comment, and test your code](../ide/step-9-review-comment-and-test-your-code.md)|Review and test your code. Add comments as needed.|  
 |[Step 10: Write code for additional buttons and a check box](../ide/step-10-write-code-for-additional-buttons-and-a-check-box.md)|Write code to make other buttons and a check box work using IntelliSense.|  

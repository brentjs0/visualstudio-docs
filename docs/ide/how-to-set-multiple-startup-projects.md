---
title: 'How to: Set multiple startup projects'
description: Learn how Visual Studio allows you to specify how more than one project is run when you start the debugger.
ms.custom: SEO-VS-2020
ms.date: 06/21/2017
ms.topic: how-to
helpviewer_keywords:
- startup projects, setting multiple startup projects
ms.assetid: 6131eb80-8745-4eb9-bdab-433e69b41651
ms.technology: vs-ide-compile
author: ghogen
ms.author: ghogen
manager: jmartens
ms.workload:
- multiple
---
# How to: Set multiple startup projects

Visual Studio allows you to specify how more than one project is run when you press **F5** (Start with Debugging), or **Ctrl**+**F5** (Start without debugging), or use the toolbar button to launch your application. In this way, you could start multiple sites, apps, or services that depend on each other to work correctly during a debug session or just running and testing locally.

## To set multiple startup projects

1. In **Solution Explorer**, select the solution (the top node).

2. Choose the solution node's context (right-click) menu and then choose **Properties**. The **Solution Property Pages** dialog box appears.

3. Expand the **Common Properties** node, and choose **Startup Project**.

4. Choose the **Multiple Startup Projects** option and set the appropriate actions.

<<<<<<< HEAD
   The following example shows a solution WebFrontEndA with three projects, set to start the project WebFrontEndA with debugging enabled, and also start WebAPI, but without attaching the debugger. In this case, the front-end project makes calls into the Web API project, so having it started is necessary to debug the front end. The Docker Compose project is not started in this configuration. Using these options, the WebFrontEndA project can make calls to the WebAPI project successfully (using a localhost address and port).

   ![Screenshot of the Solution Property Pages.](media/vs-2022/startup-projects.png)

   > [!NOTE]
   > This example shows a case where you want to test and debug a number of services without running them in Docker, such as when you want to make sure everything works before trying to run in the Docker environment. When you're working with containerized apps, you typically use Docker Compose to start multiple projects. In that case, you can just choose `docker-compose` as the single startup project, Visual Studio uses a Docker Compose launch profile to determine what projects to start, and whether or not to attach the debugger. See [Start a subset of services](../containers/launch-profiles.md).
=======
:::moniker range=">=vs-2019"
## Example

The following example shows a solution WebFrontEndA with three projects, a front-end web site, a Web API project, and a Docker Compose project. Suppose your goal is to start the project WebFrontEndA with debugging enabled, and also start WebAPI, but without attaching the debugger (and without using Docker or Docker Compose). This example shows a case where you want to test and debug the services without running them in Docker, such as when you want to make sure everything works before trying to run in the Docker environment. In this case, the front-end project makes web requests to the Web API project, so having it started is necessary to debug the front end. The `docker-compose` project is not started. Using these options, the WebFrontEndA project can send web requests to the WebAPI project successfully (using a localhost address and port).

![Screenshot of the Solution Property Pages.](media/vs-2022/startup-projects.png)

When you run, the services (the web site and the web service) are started in IIS Express, and the two browser tabs open, one for each of the projects that were selected for startup. The debugger attached only to the web site, WebFrontEndA.

In this example, when you're done running without the Docker containers and you do want to run Docker Compose to to start multiple projects, you can just choose `docker-compose` as the single startup project, but then you'll use a different way of specifying which projects or services to start. You'll use a Docker Compose launch profile to determine what services to start, and whether or not to attach the debugger, and there's a different dialog in Visual Studio for configuring it. See [Start a subset of services](../containers/launch-profiles.md). The **Solution Property Pages** dialog is only used for non-containerized solutions or when you are *not* using Docker Compose to manage startup.
:::moniker-end
>>>>>>> 84c57b9b

## See also

- [Compile and build](../ide/compiling-and-building-in-visual-studio.md)
- [Work with solutions and projects](../ide/creating-solutions-and-projects.md)
- [Manage project and solution properties](../ide/managing-project-and-solution-properties.md)<|MERGE_RESOLUTION|>--- conflicted
+++ resolved
@@ -28,14 +28,6 @@
 
 4. Choose the **Multiple Startup Projects** option and set the appropriate actions.
 
-<<<<<<< HEAD
-   The following example shows a solution WebFrontEndA with three projects, set to start the project WebFrontEndA with debugging enabled, and also start WebAPI, but without attaching the debugger. In this case, the front-end project makes calls into the Web API project, so having it started is necessary to debug the front end. The Docker Compose project is not started in this configuration. Using these options, the WebFrontEndA project can make calls to the WebAPI project successfully (using a localhost address and port).
-
-   ![Screenshot of the Solution Property Pages.](media/vs-2022/startup-projects.png)
-
-   > [!NOTE]
-   > This example shows a case where you want to test and debug a number of services without running them in Docker, such as when you want to make sure everything works before trying to run in the Docker environment. When you're working with containerized apps, you typically use Docker Compose to start multiple projects. In that case, you can just choose `docker-compose` as the single startup project, Visual Studio uses a Docker Compose launch profile to determine what projects to start, and whether or not to attach the debugger. See [Start a subset of services](../containers/launch-profiles.md).
-=======
 :::moniker range=">=vs-2019"
 ## Example
 
@@ -47,7 +39,6 @@
 
 In this example, when you're done running without the Docker containers and you do want to run Docker Compose to to start multiple projects, you can just choose `docker-compose` as the single startup project, but then you'll use a different way of specifying which projects or services to start. You'll use a Docker Compose launch profile to determine what services to start, and whether or not to attach the debugger, and there's a different dialog in Visual Studio for configuring it. See [Start a subset of services](../containers/launch-profiles.md). The **Solution Property Pages** dialog is only used for non-containerized solutions or when you are *not* using Docker Compose to manage startup.
 :::moniker-end
->>>>>>> 84c57b9b
 
 ## See also
 

---
<<<<<<< HEAD
title: "Step 5: Add controls to your form | Microsoft Docs"
=======
title: "Step 5: Add Controls to Your Form"
>>>>>>> 7367ca52
ms.custom: ""
ms.date: 11/04/2016
ms.technology: vs-acquisition
ms.prod: visual-studio-dev15
ms.topic: conceptual
ms.assetid: dc2746f4-0b5c-4674-9ef7-f40f94150f52
author: TerryGLee
ms.author: tglee
manager: douge
ms.workload:
  - "multiple"
---
# Step 5: Add controls to your form
In this step, you add controls, such as a `PictureBox` control and a `CheckBox` control, to your form. You then add buttons to your form.  
<<<<<<< HEAD
  
 ![link to video](../data-tools/media/playvideo.gif "PlayVideo")For a video version of this topic, see [Tutorial 1: Create a picture viewer in Visual Basic - Video 2](http://go.microsoft.com/fwlink/?LinkId=205211) or [Tutorial 1: Create a picture viewer in C# - Video 2](http://go.microsoft.com/fwlink/?LinkId=205200). These videos use an earlier version of Visual Studio, so there are slight differences in some menu commands and other user interface elements. However, the concepts and procedures work similarly in the current version of Visual Studio.  
  
### To add controls to your form  
  
1.  Go to the **Toolbox** tab (located on the left side of the Visual Studio IDE) and expand the **Common Controls** group. This shows the most common controls that you see on forms.  
  
2.  Choose the **TableLayoutPanel** control on the form. To verify that the TableLayoutPanel is selected, make sure that its name appears in the dropdown list box at the top of the **Properties** window. You can also choose form controls by using the dropdown list box at the top of the **Properties** window. Choosing a control this way can often be easier than choosing a tiny control with a mouse.  
  
3.  Double-click the **PictureBox** item to add a **PictureBox** control to your form. Because the TableLayoutPanel is docked to fill your form, the IDE adds the PictureBox control to the first empty cell (the upper left corner).  
  
4.  Choose the new **PictureBox** control to select it, and then choose the black triangle on the new **PictureBox** control to display its task list, as shown in the following picture.  
  
     ![PictureBox tasks](../ide/media/express_pictureboxtasks.png "Express_PictureBoxTasks")  
**PictureBox** tasks  
  
    > [!NOTE]
    >  If you accidentally add the wrong type of control to your TableLayoutPanel, you can delete it. Right-click the control, and then choose **Delete** on its context menu. You can also remove controls from the form by using the menu bar. On the menu bar, choose **Edit** > **Undo**, or **Edit** > **Delete**.  
  
5.  Choose the **Dock in parent container** link. This automatically sets the PictureBox **Dock** property to **Fill**. To see this, choose the **PictureBox** control to select it, go to the **Properties** window, and be sure that the **Dock** property is set to **Fill**.  
  
6.  Make the PictureBox span both columns by changing its **ColumnSpan** property. Choose the **PictureBox** control and set its **ColumnSpan** property to **2**. Also, when the PictureBox is empty, you want to show an empty frame. Set its **BorderStyle** property to **Fixed3D**.  
  
    > [!NOTE]
    >  If you don't see a **ColumnSpan** property for your PictureBox, then it's likely that the PictureBox was added to the form rather than the TableLayoutPanel. To fix this, choose the **PictureBox**, delete it, choose the **TableLayoutPanel**, and then add a new **PictureBox**.  
  
7.  Choose the **TableLayoutPanel** on the form and then add a **CheckBox** control to the form. Double-click the **CheckBox** item in the **Toolbox** to add a new CheckBox control to the next free cell in your table. Because a PictureBox takes up the first two cells in the TableLayoutPanel, the CheckBox control is added to the lower-left cell. Choose the **Text** property and type in the word **Stretch**, as shown in the following picture.  
  
     ![TextBox control with Stretch property](../ide/media/express_pictureviewercheckbox.png "Express_PictureViewerCheckbox")  
**TextBox** control with **Stretch** property  
  
8.  Choose the **TableLayoutPanel** on the form, and then go to the **Containers** group in the **Toolbox** (where you got your TableLayoutPanel control) and double-click the **FlowLayoutPanel** item to add a new control to the last cell in the **PictureBox** (bottom right). Then dock the FlowLayoutPanel in the TableLayoutPanel (either by choosing **Dock in parent container** on the FlowLayoutPanel's black triangle task list, or by setting the FlowLayoutPanel's **Dock** property to **Fill**).  
  
    > [!NOTE]
    >  A `FlowLayoutPanel` is a container that arranges other controls in neat rows in order. When you resize a FlowLayoutPanel, if it has room to lay out all of its controls in a single row, it does that. Otherwise, it arranges them in lines, one on top of the other. You will use a FlowLayoutPanel to hold four buttons. If the buttons arrange one on top another when added, be sure that the FlowLayoutPanel is selected before adding the buttons. Although it was stated earlier that each cell can hold only one control, the lower-right cell of the TableLayoutPanel has four button controls. This is because you can put a control in a cell that holds other controls. That kind of control is called a container, and the FlowLayoutPanel is a container.  
  
### To add buttons  
  
1.  Choose the new FlowLayoutPanel that you added. Go to **Common Controls** in the **Toolbox** and double-click the **Button** item to add a button control called **button1** to your FlowLayoutPanel. Repeat to add another button. The IDE determines that there's already a button called **button1** and calls the next one **button2**.  
  
2.  Typically, you add the other buttons using the **Toolbox**. This time, choose **button2**, and then on the menu bar, choose **Edit** > **Copy** (or press **Ctrl**+**C**). On the menu bar, choose **Edit** > **Paste** (or press **Ctrl**+**V**) to paste a copy of your button. Now paste it again. The IDE has now added **button3** and **button4** to the FlowLayoutPanel.  
  
=======

 ![link to video](../data-tools/media/playvideo.gif "PlayVideo")For a video version of this topic, see [Tutorial 1: Create a Picture Viewer in Visual Basic - Video 2](http://go.microsoft.com/fwlink/?LinkId=205211) or [Tutorial 1: Create a Picture Viewer in C# - Video 2](http://go.microsoft.com/fwlink/?LinkId=205200). These videos use an earlier version of Visual Studio, so there are slight differences in some menu commands and other user interface elements. However, the concepts and procedures work similarly in the current version of Visual Studio.  

### To add controls to your form  

1.  Go to the Toolbox tab (located on the left side of the Visual Studio IDE) and expand the **Common Controls** group. This shows the most common controls that you see on forms.  

2.  Choose the TableLayoutPanel control on the form. To verify that the TableLayoutPanel is selected, make sure that its name appears in the dropdown list box at the top of the **Properties** window. You can also choose form controls by using the dropdown list box at the top of the **Properties** window. Choosing a control this way can often be easier than choosing a tiny control with a mouse.  

3.  Double-click the **PictureBox** item to add a PictureBox control to your form. Because the TableLayoutPanel is docked to fill your form, the IDE adds the PictureBox control to the first empty cell (the upper left corner).  

4.  Choose the new PictureBox control to select it, and then choose the black triangle on the new PictureBox control to display its task list, as shown in the following picture.  

     ![PictureBox tasks](../ide/media/express_pictureboxtasks.png "Express_PictureBoxTasks")  
PictureBox tasks  

    > [!NOTE]
    >  If you accidentally add the wrong type of control to your TableLayoutPanel, you can delete it. Right-click the control, and then choose **Delete** on its context menu. You can also remove controls from the form by using the menu bar. On the menu bar, choose **Edit**, **Undo**, or **Edit**, **Delete**.  

5.  Choose the **Dock in parent container** link. This automatically sets the PictureBox **Dock** property to **Fill**. To see this, choose the PictureBox control to select it, go to the **Properties** window, and be sure that the **Dock** property is set to **Fill**.  

6.  Make the PictureBox span both columns by changing its **ColumnSpan** property. Choose the PictureBox control and set its **ColumnSpan** property to **2**. Also, when the PictureBox is empty, you want to show an empty frame. Set its **BorderStyle** property to **Fixed3D**.  

    > [!NOTE]
    >  If you don't see a **ColumnSpan** property for your PictureBox, then it's likely that the PictureBox was added to the form rather than the TableLayoutPanel. To fix this, choose the PictureBox, delete it, choose the TableLayoutPanel, and then add a new PictureBox.  

7.  Choose the TableLayoutPanel on the form and then add a **CheckBox** control to the form. Double-click the **CheckBox** item in the Toolbox to add a new CheckBox control to the next free cell in your table. Because a PictureBox takes up the first two cells in the TableLayoutPanel, the CheckBox control is added to the lower-left cell. Choose the **Text** property and type in the word **Stretch**, as shown in the following picture.  

     ![TextBox control with Stretch property](../ide/media/express_pictureviewercheckbox.png "Express_PictureViewerCheckbox")  
TextBox control with Stretch property  

8.  Choose the TableLayoutPanel on the form, and then go to the **Containers** group in the Toolbox (where you got your TableLayoutPanel control) and double-click the **FlowLayoutPanel** item to add a new control to the last cell in the PictureBox (bottom right). Then dock the FlowLayoutPanel in the TableLayoutPanel (either by choosing **Dock in parent container** on the FlowLayoutPanel's black triangle task list, or by setting the FlowLayoutPanel's **Dock** property to **Fill**).  

    > [!NOTE]
    >  A FlowLayoutPanel is a container that arranges other controls in neat rows in order. When you resize a FlowLayoutPanel, if it has room to lay out all of its controls in a single row, it does that. Otherwise, it arranges them in lines, one on top of the other. You will use a FlowLayoutPanel to hold four buttons. If the buttons arrange one on top another when added, be sure that the FlowLayoutPanel is selected before adding the buttons. Although it was stated earlier that each cell can hold only one control, the lower-right cell of the TableLayoutPanel has four button controls. This is because you can put a control in a cell that holds other controls. That kind of control is called a container, and the FlowLayoutPanel is a container.  

### To add buttons  

1.  Choose the new FlowLayoutPanel that you added. Go to **Common Controls** in the Toolbox and double-click the **Button** item to add a button control called **button1** to your FlowLayoutPanel. Repeat to add another button. The IDE determines that there's already a button called **button1** and calls the next one **button2**.  

2.  Typically, you add the other buttons using the Toolbox. This time, choose **button2**, and then on the menu bar, choose **Edit**, **Copy** (or press Ctrl+C). On the menu bar, choose **Edit**, **Paste** (or press Ctrl+V) to paste a copy of your button. Now paste it again. The IDE has now added **button3** and **button4** to the FlowLayoutPanel.  

>>>>>>> 7367ca52
    > [!NOTE]
    >  You can copy and paste any control. The IDE names and places the new controls in a logical manner. If you paste a control into a container, the IDE chooses the next logical space for placement.  

3.  Choose the first button and set its **Text** property to **Show a picture**. Then set the **Text** properties of the next three buttons to **Clear the picture**, **Set the background color**, and **Close**.  
<<<<<<< HEAD
  
4.  The next step is to size the buttons and arrange them so they align to the right side of the panel. Choose the **FlowLayoutPanel** and look at its **FlowDirection** property. Change it so it's set to **RightToLeft**. As soon as you do, the buttons should align themselves to the right side of the cell, and reverse their order so that the **Show a picture** button is on the right.  
  
    > [!NOTE]
    >  If the buttons are still in the wrong order, you can drag the buttons around the FlowLayoutPanel to rearrange them in any order. You can choose a button and drag it left or right.  
  
5.  Choose the **Close** button to select it. Hold down the **Ctrl** key and choose the other three buttons, so that they are all selected. While all the buttons are selected, go to the **Properties** window and scroll up to the **AutoSize** property. This property tells the button to automatically resize itself to fit all of its text. Set it to **true**. Your buttons should now be sized properly and be in the right order. (As long as all four buttons are selected, you can change all four **AutoSize** properties at the same time.) The following picture shows the four buttons.  
  
     ![Picture Viewer with four buttons](../ide/media/express_autosize.png "Express_AutoSize")  
**Picture Viewer** with four buttons  
  
=======

4.  The next step is to size the buttons and arrange them so they align to the right side of the panel. Choose the FlowLayoutPanel and look at its **FlowDirection** property. Change it so it's set to **RightToLeft**. As soon as you do, the buttons should align themselves to the right side of the cell, and reverse their order so that the **Show a picture** button is on the right.  

    > [!NOTE]
    >  If the buttons are still in the wrong order, you can drag the buttons around the FlowLayoutPanel to rearrange them in any order. You can choose a button and drag it left or right.  

5.  Choose the **Close** button to select it. Hold down the CTRL key and choose the other three buttons, so that they are all selected. While all the buttons are selected, go to the **Properties** window and scroll up to the **AutoSize** property. This property tells the button to automatically resize itself to fit all of its text. Set it to **true**. Your buttons should now be sized properly and be in the right order. (As long as all four buttons are selected, you can change all four **AutoSize** properties at the same time.) The following picture shows the four buttons.  

     ![Picture Viewer with four buttons](../ide/media/express_autosize.png "Express_AutoSize")  
Picture Viewer with four buttons  

>>>>>>> 7367ca52
6.  Now run your program again to see your newly laid out form. Choosing the buttons and the check box doesn't do anything yet, but it will work soon.  

### To continue or review  
<<<<<<< HEAD
  
-   To go to the next tutorial step, see [Step 6: Name your button controls](../ide/step-6-name-your-button-controls.md).  
  
-   To return to the previous tutorial step, see [Step 4: Lay out your form with a TableLayoutPanel control](../ide/step-4-lay-out-your-form-with-a-tablelayoutpanel-control.md).
=======

-   To go to the next tutorial step, see [Step 6: Name Your Button Controls](../ide/step-6-name-your-button-controls.md).  

-   To return to the previous tutorial step, see [Step 4: Lay Out Your Form with a TableLayoutPanel Control](../ide/step-4-lay-out-your-form-with-a-tablelayoutpanel-control.md).
>>>>>>> 7367ca52
<|MERGE_RESOLUTION|>--- conflicted
+++ resolved
@@ -1,9 +1,5 @@
 ---
-<<<<<<< HEAD
-title: "Step 5: Add controls to your form | Microsoft Docs"
-=======
-title: "Step 5: Add Controls to Your Form"
->>>>>>> 7367ca52
+title: "Step 5: Add controls to your form"
 ms.custom: ""
 ms.date: 11/04/2016
 ms.technology: vs-acquisition
@@ -18,7 +14,6 @@
 ---
 # Step 5: Add controls to your form
 In this step, you add controls, such as a `PictureBox` control and a `CheckBox` control, to your form. You then add buttons to your form.  
-<<<<<<< HEAD
   
  ![link to video](../data-tools/media/playvideo.gif "PlayVideo")For a video version of this topic, see [Tutorial 1: Create a picture viewer in Visual Basic - Video 2](http://go.microsoft.com/fwlink/?LinkId=205211) or [Tutorial 1: Create a picture viewer in C# - Video 2](http://go.microsoft.com/fwlink/?LinkId=205200). These videos use an earlier version of Visual Studio, so there are slight differences in some menu commands and other user interface elements. However, the concepts and procedures work similarly in the current version of Visual Studio.  
   
@@ -61,55 +56,10 @@
   
 2.  Typically, you add the other buttons using the **Toolbox**. This time, choose **button2**, and then on the menu bar, choose **Edit** > **Copy** (or press **Ctrl**+**C**). On the menu bar, choose **Edit** > **Paste** (or press **Ctrl**+**V**) to paste a copy of your button. Now paste it again. The IDE has now added **button3** and **button4** to the FlowLayoutPanel.  
   
-=======
-
- ![link to video](../data-tools/media/playvideo.gif "PlayVideo")For a video version of this topic, see [Tutorial 1: Create a Picture Viewer in Visual Basic - Video 2](http://go.microsoft.com/fwlink/?LinkId=205211) or [Tutorial 1: Create a Picture Viewer in C# - Video 2](http://go.microsoft.com/fwlink/?LinkId=205200). These videos use an earlier version of Visual Studio, so there are slight differences in some menu commands and other user interface elements. However, the concepts and procedures work similarly in the current version of Visual Studio.  
-
-### To add controls to your form  
-
-1.  Go to the Toolbox tab (located on the left side of the Visual Studio IDE) and expand the **Common Controls** group. This shows the most common controls that you see on forms.  
-
-2.  Choose the TableLayoutPanel control on the form. To verify that the TableLayoutPanel is selected, make sure that its name appears in the dropdown list box at the top of the **Properties** window. You can also choose form controls by using the dropdown list box at the top of the **Properties** window. Choosing a control this way can often be easier than choosing a tiny control with a mouse.  
-
-3.  Double-click the **PictureBox** item to add a PictureBox control to your form. Because the TableLayoutPanel is docked to fill your form, the IDE adds the PictureBox control to the first empty cell (the upper left corner).  
-
-4.  Choose the new PictureBox control to select it, and then choose the black triangle on the new PictureBox control to display its task list, as shown in the following picture.  
-
-     ![PictureBox tasks](../ide/media/express_pictureboxtasks.png "Express_PictureBoxTasks")  
-PictureBox tasks  
-
-    > [!NOTE]
-    >  If you accidentally add the wrong type of control to your TableLayoutPanel, you can delete it. Right-click the control, and then choose **Delete** on its context menu. You can also remove controls from the form by using the menu bar. On the menu bar, choose **Edit**, **Undo**, or **Edit**, **Delete**.  
-
-5.  Choose the **Dock in parent container** link. This automatically sets the PictureBox **Dock** property to **Fill**. To see this, choose the PictureBox control to select it, go to the **Properties** window, and be sure that the **Dock** property is set to **Fill**.  
-
-6.  Make the PictureBox span both columns by changing its **ColumnSpan** property. Choose the PictureBox control and set its **ColumnSpan** property to **2**. Also, when the PictureBox is empty, you want to show an empty frame. Set its **BorderStyle** property to **Fixed3D**.  
-
-    > [!NOTE]
-    >  If you don't see a **ColumnSpan** property for your PictureBox, then it's likely that the PictureBox was added to the form rather than the TableLayoutPanel. To fix this, choose the PictureBox, delete it, choose the TableLayoutPanel, and then add a new PictureBox.  
-
-7.  Choose the TableLayoutPanel on the form and then add a **CheckBox** control to the form. Double-click the **CheckBox** item in the Toolbox to add a new CheckBox control to the next free cell in your table. Because a PictureBox takes up the first two cells in the TableLayoutPanel, the CheckBox control is added to the lower-left cell. Choose the **Text** property and type in the word **Stretch**, as shown in the following picture.  
-
-     ![TextBox control with Stretch property](../ide/media/express_pictureviewercheckbox.png "Express_PictureViewerCheckbox")  
-TextBox control with Stretch property  
-
-8.  Choose the TableLayoutPanel on the form, and then go to the **Containers** group in the Toolbox (where you got your TableLayoutPanel control) and double-click the **FlowLayoutPanel** item to add a new control to the last cell in the PictureBox (bottom right). Then dock the FlowLayoutPanel in the TableLayoutPanel (either by choosing **Dock in parent container** on the FlowLayoutPanel's black triangle task list, or by setting the FlowLayoutPanel's **Dock** property to **Fill**).  
-
-    > [!NOTE]
-    >  A FlowLayoutPanel is a container that arranges other controls in neat rows in order. When you resize a FlowLayoutPanel, if it has room to lay out all of its controls in a single row, it does that. Otherwise, it arranges them in lines, one on top of the other. You will use a FlowLayoutPanel to hold four buttons. If the buttons arrange one on top another when added, be sure that the FlowLayoutPanel is selected before adding the buttons. Although it was stated earlier that each cell can hold only one control, the lower-right cell of the TableLayoutPanel has four button controls. This is because you can put a control in a cell that holds other controls. That kind of control is called a container, and the FlowLayoutPanel is a container.  
-
-### To add buttons  
-
-1.  Choose the new FlowLayoutPanel that you added. Go to **Common Controls** in the Toolbox and double-click the **Button** item to add a button control called **button1** to your FlowLayoutPanel. Repeat to add another button. The IDE determines that there's already a button called **button1** and calls the next one **button2**.  
-
-2.  Typically, you add the other buttons using the Toolbox. This time, choose **button2**, and then on the menu bar, choose **Edit**, **Copy** (or press Ctrl+C). On the menu bar, choose **Edit**, **Paste** (or press Ctrl+V) to paste a copy of your button. Now paste it again. The IDE has now added **button3** and **button4** to the FlowLayoutPanel.  
-
->>>>>>> 7367ca52
     > [!NOTE]
     >  You can copy and paste any control. The IDE names and places the new controls in a logical manner. If you paste a control into a container, the IDE chooses the next logical space for placement.  
 
 3.  Choose the first button and set its **Text** property to **Show a picture**. Then set the **Text** properties of the next three buttons to **Clear the picture**, **Set the background color**, and **Close**.  
-<<<<<<< HEAD
   
 4.  The next step is to size the buttons and arrange them so they align to the right side of the panel. Choose the **FlowLayoutPanel** and look at its **FlowDirection** property. Change it so it's set to **RightToLeft**. As soon as you do, the buttons should align themselves to the right side of the cell, and reverse their order so that the **Show a picture** button is on the right.  
   
@@ -121,30 +71,10 @@
      ![Picture Viewer with four buttons](../ide/media/express_autosize.png "Express_AutoSize")  
 **Picture Viewer** with four buttons  
   
-=======
-
-4.  The next step is to size the buttons and arrange them so they align to the right side of the panel. Choose the FlowLayoutPanel and look at its **FlowDirection** property. Change it so it's set to **RightToLeft**. As soon as you do, the buttons should align themselves to the right side of the cell, and reverse their order so that the **Show a picture** button is on the right.  
-
-    > [!NOTE]
-    >  If the buttons are still in the wrong order, you can drag the buttons around the FlowLayoutPanel to rearrange them in any order. You can choose a button and drag it left or right.  
-
-5.  Choose the **Close** button to select it. Hold down the CTRL key and choose the other three buttons, so that they are all selected. While all the buttons are selected, go to the **Properties** window and scroll up to the **AutoSize** property. This property tells the button to automatically resize itself to fit all of its text. Set it to **true**. Your buttons should now be sized properly and be in the right order. (As long as all four buttons are selected, you can change all four **AutoSize** properties at the same time.) The following picture shows the four buttons.  
-
-     ![Picture Viewer with four buttons](../ide/media/express_autosize.png "Express_AutoSize")  
-Picture Viewer with four buttons  
-
->>>>>>> 7367ca52
 6.  Now run your program again to see your newly laid out form. Choosing the buttons and the check box doesn't do anything yet, but it will work soon.  
 
 ### To continue or review  
-<<<<<<< HEAD
   
 -   To go to the next tutorial step, see [Step 6: Name your button controls](../ide/step-6-name-your-button-controls.md).  
   
--   To return to the previous tutorial step, see [Step 4: Lay out your form with a TableLayoutPanel control](../ide/step-4-lay-out-your-form-with-a-tablelayoutpanel-control.md).
-=======
-
--   To go to the next tutorial step, see [Step 6: Name Your Button Controls](../ide/step-6-name-your-button-controls.md).  
-
--   To return to the previous tutorial step, see [Step 4: Lay Out Your Form with a TableLayoutPanel Control](../ide/step-4-lay-out-your-form-with-a-tablelayoutpanel-control.md).
->>>>>>> 7367ca52
+-   To return to the previous tutorial step, see [Step 4: Lay out your form with a TableLayoutPanel control](../ide/step-4-lay-out-your-form-with-a-tablelayoutpanel-control.md).
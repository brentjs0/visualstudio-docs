---
<<<<<<< HEAD
redirect_url: class-designer/designing-classes-and-types
---
=======
title: "Designing Classes and Types (Class Designer) | Microsoft Docs"
ms.custom: ""
ms.date: "11/04/2016"
ms.reviewer: ""
ms.suite: ""
ms.technology: 
  - "vs-ide-general"
ms.tgt_pltfrm: ""
ms.topic: "article"
helpviewer_keywords: 
  - "types [Visual Studio], designing"
  - "classes [Visual Studio], designing"
ms.assetid: 381481a2-87f4-475b-a780-18e85c8af350
caps.latest.revision: 21
author: "gewarren"
ms.author: "gewarren"
manager: ghogen
---
# Designing Classes and Types (Class Designer)
Using **Class Designer**, you can not only visualize classes and types, but design them as well. The following topics describe how to do this.  
  
> [!NOTE]
>  When working with the Class Designer, you should inspect the code it emits before executing it in order to verify that the code is appropriate for your security context.  
  
## In This Section  
 [How to: Create Types by using Class Designer](../ide/how-to-create-types-by-using-class-designer.md)  
  
 Describes how to use the Class Diagram to create a type.  
  
 [How to: Create Inheritance Between Types (Class Designer)](../ide/how-to-create-inheritance-between-types-class-designer.md)  
  
 Explains how to define an inheritance relationship between types.  
  
 [How to: Create Associations Between Types (Class Designer)](../ide/how-to-create-associations-between-types-class-designer.md)  
  
 Describes how to define associations in the class diagram.  
  
 [How to: Visualize a Collection Association (Class Designer)](../ide/how-to-visualize-a-collection-association-class-designer.md)  
  
 Explains how to define a collection association in the Class Designer.  
  
 [Creating and Configuring Type Members (Class Designer)](../ide/creating-and-configuring-type-members-class-designer.md)  
  
 Provides information and links to topics about creating and configuring type members with the Class Designer.  
  
## Related Sections  
 [Viewing Types and Relationships (Class Designer)](../ide/viewing-types-and-relationships-class-designer.md)  
  
 [Refactoring Classes and Types (Class Designer)](../ide/refactoring-classes-and-types-class-designer.md)  
  
## See Also  
 [Working with Class Diagrams (Class Designer)](../ide/working-with-class-diagrams-class-designer.md)
>>>>>>> ad3d8314
<|MERGE_RESOLUTION|>--- conflicted
+++ resolved
@@ -1,58 +1,3 @@
 ---
-<<<<<<< HEAD
 redirect_url: class-designer/designing-classes-and-types
----
-=======
-title: "Designing Classes and Types (Class Designer) | Microsoft Docs"
-ms.custom: ""
-ms.date: "11/04/2016"
-ms.reviewer: ""
-ms.suite: ""
-ms.technology: 
-  - "vs-ide-general"
-ms.tgt_pltfrm: ""
-ms.topic: "article"
-helpviewer_keywords: 
-  - "types [Visual Studio], designing"
-  - "classes [Visual Studio], designing"
-ms.assetid: 381481a2-87f4-475b-a780-18e85c8af350
-caps.latest.revision: 21
-author: "gewarren"
-ms.author: "gewarren"
-manager: ghogen
----
-# Designing Classes and Types (Class Designer)
-Using **Class Designer**, you can not only visualize classes and types, but design them as well. The following topics describe how to do this.  
-  
-> [!NOTE]
->  When working with the Class Designer, you should inspect the code it emits before executing it in order to verify that the code is appropriate for your security context.  
-  
-## In This Section  
- [How to: Create Types by using Class Designer](../ide/how-to-create-types-by-using-class-designer.md)  
-  
- Describes how to use the Class Diagram to create a type.  
-  
- [How to: Create Inheritance Between Types (Class Designer)](../ide/how-to-create-inheritance-between-types-class-designer.md)  
-  
- Explains how to define an inheritance relationship between types.  
-  
- [How to: Create Associations Between Types (Class Designer)](../ide/how-to-create-associations-between-types-class-designer.md)  
-  
- Describes how to define associations in the class diagram.  
-  
- [How to: Visualize a Collection Association (Class Designer)](../ide/how-to-visualize-a-collection-association-class-designer.md)  
-  
- Explains how to define a collection association in the Class Designer.  
-  
- [Creating and Configuring Type Members (Class Designer)](../ide/creating-and-configuring-type-members-class-designer.md)  
-  
- Provides information and links to topics about creating and configuring type members with the Class Designer.  
-  
-## Related Sections  
- [Viewing Types and Relationships (Class Designer)](../ide/viewing-types-and-relationships-class-designer.md)  
-  
- [Refactoring Classes and Types (Class Designer)](../ide/refactoring-classes-and-types-class-designer.md)  
-  
-## See Also  
- [Working with Class Diagrams (Class Designer)](../ide/working-with-class-diagrams-class-designer.md)
->>>>>>> ad3d8314
+---
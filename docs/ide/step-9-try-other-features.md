---
<<<<<<< HEAD
title: "Step 9: Try other features | Microsoft Docs"
=======
title: "Step 9: Try Other Features"
>>>>>>> 7367ca52
ms.custom: ""
ms.date: 11/04/2016
ms.technology: vs-acquisition
ms.prod: visual-studio-dev15
ms.topic: conceptual
ms.assetid: 1b0c5c80-e5a6-4f69-a4a4-0e89a82d4de0
author: TerryGLee
ms.author: tglee
manager: douge
ms.workload:
  - "multiple"
---
# Step 9: Try other features
To learn more, try changing icons and colors, adding a game timer, and adding sounds. To make the game more challenging, try making the board bigger and adjusting the timer.  
<<<<<<< HEAD
  
 To download a completed version of the sample, see [Complete matching game tutorial sample](http://code.msdn.microsoft.com/Complete-Matching-Game-4cffddba).  
  
=======

 To download a completed version of the sample, see [Complete Matching Game tutorial sample](http://code.msdn.microsoft.com/Complete-Matching-Game-4cffddba).  

>>>>>>> 7367ca52
### To try other features  

-   Replace the icons and colors with ones you choose.  

    > [!TIP]
    >  Try looking at the label's [Forecolor](http://msdn.microsoft.com/library/system.windows.forms.control.forecolor.aspx) property.  

-   Add a game timer that tracks how long it takes for the player to win.  

    > [!TIP]
    >  To do this, you can add a label to display the elapsed time on the form above the TableLayoutPanel, and add another timer to the form to track the time. Use code to start the timer when the player starts the game, and stop the timer after they match the last two icons.  

-   Add a sound when the player finds a match, another sound when the player uncovers two icons that don't match, and a third sound when the program hides the icons again.  

    > [!TIP]
<<<<<<< HEAD
    >  To play sounds, you can use the <xref:System.Media> namespace. See [Play sounds in Windows Forms app (C#)](http://youtu.be/qOh4ooHg1UU) or [How to play audio in Visual Basic](http://youtu.be/-4oPDeQrtMs) for more information.  
  
=======
    >  To play sounds, you can use the System.media namespace. See [Play Sounds in Windows Forms App (C#)](http://youtu.be/qOh4ooHg1UU) or [How To Play Audio In Visual Basic](http://youtu.be/-4oPDeQrtMs) for more information.  

>>>>>>> 7367ca52
-   Make the game more difficult by making the board bigger.  

    > [!TIP]
    >  You'll need to do more than just add rows and columns to the TableLayoutPanel - you'll also need to consider the number of icons you create.  

-   Make the game more challenging by hiding the first icon if the player is too slow to respond and doesn't choose the second icon before a certain amount of time.  

### To continue or review  
<<<<<<< HEAD
  
-   If you get stuck or have programming questions, try posting your question on one of the MSDN forums. See [Visual Basic forum](http://social.msdn.microsoft.com/Forums/home?forum=vbgeneral) and [Visual C# forum](http://social.msdn.microsoft.com/Forums/home?forum=csharpgeneral).  
  
-   There are great, free video learning resources available to you. To learn more about programming in Visual Basic, see [Visual Basic fundamentals: Development for absolute beginners](http://channel9.msdn.com/Series/Visual-Basic-Development-for-Absolute-Beginners). To learn more about programming in Visual C#, see [C# fundamentals: Development for absolute beginners](http://channel9.msdn.com/Series/C-Sharp-Fundamentals-Development-for-Absolute-Beginners).  
  
-   To return to the previous tutorial step, see [Step 8: Add a method to verify whether the player won](../ide/step-8-add-a-method-to-verify-whether-the-player-won.md).
=======

-   If you get stuck or have programming questions, try posting your question on one of the MSDN forums. See [Visual Basic Forum](http://social.msdn.microsoft.com/Forums/home?forum=vbgeneral) and [Visual C# Forum](http://social.msdn.microsoft.com/Forums/home?forum=csharpgeneral).  

-   There are great, free video learning resources available to you. To learn more about programming in Visual Basic, see [Visual Basic Fundamentals: Development for Absolute Beginners](http://channel9.msdn.com/Series/Visual-Basic-Development-for-Absolute-Beginners). To learn more about programming in Visual C#, see [C# Fundamentals: Development for Absolute Beginners](http://channel9.msdn.com/Series/C-Sharp-Fundamentals-Development-for-Absolute-Beginners).  

-   To return to the previous tutorial step, see [Step 8: Add a Method to Verify Whether the Player Won](../ide/step-8-add-a-method-to-verify-whether-the-player-won.md).
>>>>>>> 7367ca52
<|MERGE_RESOLUTION|>--- conflicted
+++ resolved
@@ -1,9 +1,5 @@
 ---
-<<<<<<< HEAD
-title: "Step 9: Try other features | Microsoft Docs"
-=======
-title: "Step 9: Try Other Features"
->>>>>>> 7367ca52
+title: "Step 9: Try other features"
 ms.custom: ""
 ms.date: 11/04/2016
 ms.technology: vs-acquisition
@@ -18,15 +14,9 @@
 ---
 # Step 9: Try other features
 To learn more, try changing icons and colors, adding a game timer, and adding sounds. To make the game more challenging, try making the board bigger and adjusting the timer.  
-<<<<<<< HEAD
   
  To download a completed version of the sample, see [Complete matching game tutorial sample](http://code.msdn.microsoft.com/Complete-Matching-Game-4cffddba).  
   
-=======
-
- To download a completed version of the sample, see [Complete Matching Game tutorial sample](http://code.msdn.microsoft.com/Complete-Matching-Game-4cffddba).  
-
->>>>>>> 7367ca52
 ### To try other features  
 
 -   Replace the icons and colors with ones you choose.  
@@ -42,13 +32,8 @@
 -   Add a sound when the player finds a match, another sound when the player uncovers two icons that don't match, and a third sound when the program hides the icons again.  
 
     > [!TIP]
-<<<<<<< HEAD
     >  To play sounds, you can use the <xref:System.Media> namespace. See [Play sounds in Windows Forms app (C#)](http://youtu.be/qOh4ooHg1UU) or [How to play audio in Visual Basic](http://youtu.be/-4oPDeQrtMs) for more information.  
   
-=======
-    >  To play sounds, you can use the System.media namespace. See [Play Sounds in Windows Forms App (C#)](http://youtu.be/qOh4ooHg1UU) or [How To Play Audio In Visual Basic](http://youtu.be/-4oPDeQrtMs) for more information.  
-
->>>>>>> 7367ca52
 -   Make the game more difficult by making the board bigger.  
 
     > [!TIP]
@@ -57,18 +42,9 @@
 -   Make the game more challenging by hiding the first icon if the player is too slow to respond and doesn't choose the second icon before a certain amount of time.  
 
 ### To continue or review  
-<<<<<<< HEAD
   
 -   If you get stuck or have programming questions, try posting your question on one of the MSDN forums. See [Visual Basic forum](http://social.msdn.microsoft.com/Forums/home?forum=vbgeneral) and [Visual C# forum](http://social.msdn.microsoft.com/Forums/home?forum=csharpgeneral).  
   
 -   There are great, free video learning resources available to you. To learn more about programming in Visual Basic, see [Visual Basic fundamentals: Development for absolute beginners](http://channel9.msdn.com/Series/Visual-Basic-Development-for-Absolute-Beginners). To learn more about programming in Visual C#, see [C# fundamentals: Development for absolute beginners](http://channel9.msdn.com/Series/C-Sharp-Fundamentals-Development-for-Absolute-Beginners).  
   
--   To return to the previous tutorial step, see [Step 8: Add a method to verify whether the player won](../ide/step-8-add-a-method-to-verify-whether-the-player-won.md).
-=======
-
--   If you get stuck or have programming questions, try posting your question on one of the MSDN forums. See [Visual Basic Forum](http://social.msdn.microsoft.com/Forums/home?forum=vbgeneral) and [Visual C# Forum](http://social.msdn.microsoft.com/Forums/home?forum=csharpgeneral).  
-
--   There are great, free video learning resources available to you. To learn more about programming in Visual Basic, see [Visual Basic Fundamentals: Development for Absolute Beginners](http://channel9.msdn.com/Series/Visual-Basic-Development-for-Absolute-Beginners). To learn more about programming in Visual C#, see [C# Fundamentals: Development for Absolute Beginners](http://channel9.msdn.com/Series/C-Sharp-Fundamentals-Development-for-Absolute-Beginners).  
-
--   To return to the previous tutorial step, see [Step 8: Add a Method to Verify Whether the Player Won](../ide/step-8-add-a-method-to-verify-whether-the-player-won.md).
->>>>>>> 7367ca52
+-   To return to the previous tutorial step, see [Step 8: Add a method to verify whether the player won](../ide/step-8-add-a-method-to-verify-whether-the-player-won.md).
--- conflicted
+++ resolved
@@ -15,12 +15,7 @@
 caps.latest.revision: 14
 author: "gewarren"
 ms.author: "gewarren"
-<<<<<<< HEAD
-manager: "ghogen"
-
-=======
 manager: ghogen
->>>>>>> ad3d8314
 ---
 # Accessibility features of the Help Viewer
 Microsoft is committed to making its products and services easier for everyone to use. This topic includes information about the features, products, and services that help make Microsoft Help Viewer accessible for people with a wide range of abilities.  

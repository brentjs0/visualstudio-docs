--- conflicted
+++ resolved
@@ -53,13 +53,8 @@
   
 -   **External editor** Select to view source in another editor. Specify the path of any editor you choose, for example, Notepad.exe.  
   
-<<<<<<< HEAD
 ## Internet Explorer Options  
- Click to change options for Internet Explorer in the **Internet Properties** dialog box. Changes made in this dialog box affect both the internal Web browser and instances of Internet Explorer initiated outside of the Visual Studio IDE (for example, from the Start menu).  
-=======
-Internet Explorer Options  
 Click to change options for Internet Explorer in the **Internet Properties** dialog box. Changes made in this dialog box affect both the internal Web browser and instances of Internet Explorer initiated outside of the Visual Studio IDE (for example, from the Start menu).  
->>>>>>> 8b627941
   
 > [!NOTE]
 >  Use the **Browse With** dialog box to replace the Visual Studio internal Web browser with a browser of your choice. You can access the Browse With dialog box from the right-click or context menu of, for example, an HTML file in your project.

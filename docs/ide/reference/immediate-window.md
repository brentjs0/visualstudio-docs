--- conflicted
+++ resolved
@@ -18,14 +18,7 @@
 ms.workload:
   - "multiple"
 ---
-<<<<<<< HEAD
-# Immediate Window
-The **Immediate** window is used to debug and evaluate expressions, execute statements, print variable values, and so forth. It allows you to enter expressions to be evaluated or executed by the development language during debugging.
-
-To display the **Immediate** window, open a project for editing, and then choose **Debug** > **Windows** > **Immediate** or press **Ctrl**+**Alt**+**I**. You can also enter **Debug.Immediate** in the **Command** window.
-=======
 # Immediate window
->>>>>>> b7cae7d6
 
 The **Immediate** window is used to debug and evaluate expressions, execute statements, print variable values, and so forth. It allows you to enter expressions to be evaluated or executed by the development language during debugging.
 

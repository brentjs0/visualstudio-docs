---
title: Project Properties Reference
<<<<<<< HEAD
description: Learn how to use the Project Properties pages to configure and customize project properties.
=======
description: Learn how to configure and customize project properties.
>>>>>>> ab60fd7b
ms.custom: SEO-VS-2020
ms.date: 11/04/2016
ms.topic: reference
helpviewer_keywords:
- user interface [Visual Studio], projects
- projects [Visual Studio], user interface
ms.assetid: eec49aec-5474-48a7-889d-709045b9a475
author: TerryGLee
ms.author: tglee
manager: jillfra
ms.workload:
- multiple
---
# Project Properties reference

Learn more about how to configure and customize project properties.

## Project Properties pages

| Title | Description |
| - | - |
| [Application Page, Project Designer (Visual Basic)](../../ide/reference/application-page-project-designer-visual-basic.md) | Use this page to specify application settings and properties for a [!INCLUDE[vbprvb](../../code-quality/includes/vbprvb_md.md)] project. |
| [Application Page, Project Designer (C#)](../../ide/reference/application-page-project-designer-csharp.md) | Use this page to specify application settings and properties for a [!INCLUDE[csprcs](../../data-tools/includes/csprcs_md.md)] project. |
| [Build Events Page, Project Designer (C#)](../../ide/reference/build-events-page-project-designer-csharp.md) | Use this pane to specify build configuration instructions. |
| [Build Page, Project Designer (C#)](../../ide/reference/build-page-project-designer-csharp.md) | Use this pane to specify build configuration properties for a [!INCLUDE[csprcs](../../data-tools/includes/csprcs_md.md)] project. |
| [Compile Page, Project Designer (Visual Basic)](../../ide/reference/compile-page-project-designer-visual-basic.md) | Use this page to specify compilation properties for [!INCLUDE[vbprvb](../../code-quality/includes/vbprvb_md.md)] projects. |
| [Debug Page, Project Designer](../../ide/reference/debug-page-project-designer.md) | Use this page to specify debugging properties for a project. |
| [Code Analysis, Project Designer](../../ide/reference/code-analysis-project-designer.md) | Use this page to configure the code analysis tool. |
| [Publish Page, Project Designer](../../ide/reference/publish-page-project-designer.md) | Use this page to configure properties for [!INCLUDE[ndptecclick](../../deployment/includes/ndptecclick_md.md)]. |
| [References Page, Project Designer (Visual Basic)](../../ide/reference/references-page-project-designer-visual-basic.md) | Use this page to manage references used by a project. |
| [Security Page, Project Designer](../../ide/reference/security-page-project-designer.md) | Use this page to configure code access security settings for applications that are deployed by using [!INCLUDE[ndptecclick](../../deployment/includes/ndptecclick_md.md)] deployment. |
| [Signing Page, Project Designer](../../ide/reference/signing-page-project-designer.md) | Use this page to sign application and deployment manifests, and sign the assembly. |

## See also

- [Solutions and Projects](../../ide/solutions-and-projects-in-visual-studio.md)<|MERGE_RESOLUTION|>--- conflicted
+++ resolved
@@ -1,10 +1,6 @@
 ---
 title: Project Properties Reference
-<<<<<<< HEAD
-description: Learn how to use the Project Properties pages to configure and customize project properties.
-=======
 description: Learn how to configure and customize project properties.
->>>>>>> ab60fd7b
 ms.custom: SEO-VS-2020
 ms.date: 11/04/2016
 ms.topic: reference

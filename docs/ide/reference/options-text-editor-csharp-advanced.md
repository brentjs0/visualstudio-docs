---
title: Options, Text Editor, C#, Advanced
ms.date: 11/04/2016
ms.prod: visual-studio-dev15
ms.technology: vs-ide-general
ms.topic: reference
f1_keywords:
  - "VS.ToolsOptionsPages.Text_Editor.CSharp.Outlining"
  - "VS.ToolsOptionsPages.Text_Editor.CSharp.Advanced"
author: gewarren
ms.author: gewarren
manager: douge
ms.workload:
  - "dotnet"
---
# Options, Text Editor, C#, Advanced

Use the **Advanced** options page to modify the settings for editor formatting, code refactoring, and XML documentation comments for C#. To access this options page, choose **Tools** > **Options**, and then choose **Text Editor** > **C#** > **Advanced**.

> [!NOTE]
> Not all options may be listed here.

## Analysis

- Enable full solution analysis

   Enables code analysis on all files in the solution, not just open code files. For more information, see [Full solution analysis](../../code-quality/how-to-enable-and-disable-full-solution-analysis-for-managed-code.md).

## Using Directives

- Place 'System' directives first when sorting usings

<<<<<<< HEAD
   When selected, the **Remove and Sort Usings** option in the right-click menu sorts the 'using' directives and places the System namespaces at the top of the list

Pre Sort

    using AutoMapper;
    using FluentValidation;
    using System.Collections.Generic;
    using System.Linq;
    using Newtonsoft.Json;
    using System;

After Sort

    using System;
    using System.Collections.Generic;
    using System.Linq;
    using AutoMapper;
    using FluentValidation;
    using Newtonsoft.Json;

- Separate using directive groups

   Whenever you select **Sort Usings** or **Remove and Sort**, Visual Studio will sort the usings by directive group.

Pre Sort

    using AutoMapper;
    using FluentValidation;
    using System.Collections.Generic;
    using System.Linq;
    using Newtonsoft.Json;
    using System;

After Sort

    using AutoMapper;
    
    using FluentValidation;
    
    using Newtonsoft.Json;
    
    using System;
    using System.Collections.Generic;
    using System.Linq;

- Add usings for types in reference assemblies and NuGet packages 

   When selected, the lightbulb will be come available with a code fix to install a NuGet package for an unreferenced type. 
=======
   When selected, when you select **Remove and Sort Usings**, Visual Studio sorts the `using` directives and places the 'System' namespaces at the top of the list.

   Before sorting:

   ```csharp
   using AutoMapper;
   using FluentValidation;
   using System.Collections.Generic;
   using System.Linq;
   using Newtonsoft.Json;
   using System;
   ```
   
   After sorting:

   ```csharp
   using System;
   using System.Collections.Generic;
   using System.Linq;
   using AutoMapper;
   using FluentValidation;
   using Newtonsoft.Json;
   ```
   
- Separate using directive groups

   When selected, when you select **Remove and Sort Usings**, Visual Studio separates `using` directives by inserting an empty line between groups of directives.

   Before sorting:

   ```csharp
   using AutoMapper;
   using FluentValidation;
   using System.Collections.Generic;
   using System.Linq;
   using Newtonsoft.Json;
   using System;
   ```
   
   After sorting:
   
   ```csharp
   using AutoMapper;
   
   using FluentValidation;
   
   using Newtonsoft.Json;
   
   using System;
   using System.Collections.Generic;
   using System.Linq;
   ```
   
- Add usings for types in reference assemblies and NuGet packages 

   When selected, the lightbulb becomes available with a code fix to install a NuGet package for an unreferenced type.
>>>>>>> f6069f25

   ![nuget](/docs/ide/references/media/nuget-lightbulb.png)

  
## Highlighting

- Highlight references to symbol under cursor

   When the cursor is positioned inside a symbol, or when you click a symbol, all the instances of that symbol in the code file are highlighted.

## Outlining

- Enter outlining mode when files open

   When selected, automatically outlines the code file, which creates collapsible blocks of code. The first time a file is opened, #regions blocks and inactive code blocks collapse.

## Editor Help

- Generate XML documentation comments for ///

   When selected, inserts the XML elements for XML documentation comments after you type the `///` comment introduction. For more information about XML documentation, see [XML Documentation Comments (C# Programming Guide)](/dotnet/csharp/programming-guide/xmldoc/xml-documentation-comments).

## See also

- [How to: Insert XML comments for documentation generation](../../ide/reference/generate-xml-documentation-comments.md)
- [XML Documentation Comments (C# Programming Guide)](/dotnet/csharp/programming-guide/xmldoc/xml-documentation-comments)
- [Document your code with XML comments (C# Guide)](/dotnet/csharp/codedoc)
- [Set language-specific editor options](../../ide/reference/setting-language-specific-editor-options.md)
- [C# IntelliSense](../../ide/visual-csharp-intellisense.md)<|MERGE_RESOLUTION|>--- conflicted
+++ resolved
@@ -30,57 +30,7 @@
 
 - Place 'System' directives first when sorting usings
 
-<<<<<<< HEAD
    When selected, the **Remove and Sort Usings** option in the right-click menu sorts the 'using' directives and places the System namespaces at the top of the list
-
-Pre Sort
-
-    using AutoMapper;
-    using FluentValidation;
-    using System.Collections.Generic;
-    using System.Linq;
-    using Newtonsoft.Json;
-    using System;
-
-After Sort
-
-    using System;
-    using System.Collections.Generic;
-    using System.Linq;
-    using AutoMapper;
-    using FluentValidation;
-    using Newtonsoft.Json;
-
-- Separate using directive groups
-
-   Whenever you select **Sort Usings** or **Remove and Sort**, Visual Studio will sort the usings by directive group.
-
-Pre Sort
-
-    using AutoMapper;
-    using FluentValidation;
-    using System.Collections.Generic;
-    using System.Linq;
-    using Newtonsoft.Json;
-    using System;
-
-After Sort
-
-    using AutoMapper;
-    
-    using FluentValidation;
-    
-    using Newtonsoft.Json;
-    
-    using System;
-    using System.Collections.Generic;
-    using System.Linq;
-
-- Add usings for types in reference assemblies and NuGet packages 
-
-   When selected, the lightbulb will be come available with a code fix to install a NuGet package for an unreferenced type. 
-=======
-   When selected, when you select **Remove and Sort Usings**, Visual Studio sorts the `using` directives and places the 'System' namespaces at the top of the list.
 
    Before sorting:
 
@@ -106,7 +56,7 @@
    
 - Separate using directive groups
 
-   When selected, when you select **Remove and Sort Usings**, Visual Studio separates `using` directives by inserting an empty line between groups of directives.
+   Whenever you select **Sort Usings** or **Remove and Sort**, Visual Studio will sort the usings by directive group.
 
    Before sorting:
 
@@ -136,7 +86,6 @@
 - Add usings for types in reference assemblies and NuGet packages 
 
    When selected, the lightbulb becomes available with a code fix to install a NuGet package for an unreferenced type.
->>>>>>> f6069f25
 
    ![nuget](/docs/ide/references/media/nuget-lightbulb.png)
 

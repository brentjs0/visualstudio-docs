---
title: Insert XML documentation comments
ms.date: 01/22/2020
ms.topic: reference
<<<<<<< HEAD
author: mikadumont
ms.author: midumont
=======
author: TerryGLee
ms.author: tglee
>>>>>>> e6e728e9
manager: jillfra
ms.workload:
- dotnet
---
# How to: Insert XML comments for documentation generation

Visual Studio can help you document code elements such as classes and methods, by automatically generating the standard XML documentation comment structure. At compile time, you can generate an XML file that contains the documentation comments.

> [!TIP]
> For information about configuring the name and location of the generated XML file, see [Documenting your code with XML comments (C# Guide)](/dotnet/csharp/codedoc).

The compiler-generated XML file can be distributed alongside your .NET assembly so that Visual Studio and other IDEs can use IntelliSense to show quick information about types and members. Additionally, the XML file can be run through tools like [DocFX](https://dotnet.github.io/docfx/) and [Sandcastle](https://www.microsoft.com/download/details.aspx?id=10526) to generate API reference websites.

> [!NOTE]
> The **Insert Comment** command that automatically inserts XML documentation comments is available in [C#](/dotnet/csharp/programming-guide/xmldoc/xml-documentation-comments) and [Visual Basic](/dotnet/visual-basic/programming-guide/program-structure/how-to-create-xml-documentation). However, you can manually insert [XML documentation comments in C++](/cpp/build/reference/xml-documentation-visual-cpp) files and still generate XML documentation files at compile time.

## To insert XML comments for a code element

1. Place your text cursor above the element you want to document, for example, a method.

2. Do one of the following:

   - Type `///` in C#, or `'''` in Visual Basic

   - From the **Edit** menu, choose **IntelliSense** > **Insert Comment**

   - From the right-click or context menu on or just above the code element, choose **Snippet** > **Insert Comment**

   The XML template is immediately generated above the code element. For example, when commenting a method, it generates the **\<summary\>** element, a **\<param\>** element for each parameter, and a **\<returns\>** element to document the return value.

   ![XML comment template - C#](media/doc-preview-cs.png)

   ![XML comment template - Visual Basic](media/doc-preview-vb.png)

3. Enter descriptions for each XML element to fully document the code element.

   ![Completed comment](media/doc-result-cs.png)

You can use styles in XML comments that will render in Quick Info when hovering over the element. These styles include: italics, bold, bullets, and a clickable link.

   ![Completed comment](media/doc-style-cs.PNG) 

> [!NOTE]
> There is an [option](../../ide/reference/options-text-editor-csharp-advanced.md) to toggle XML documentation comments after typing `///` in C# or `'''` Visual Basic. From the menu bar, choose **Tools** > **Options** to open the **Options** dialog box. Then, navigate to **Text Editor** > **C#** or **Basic** > **Advanced**. In the **Editor Help** section, look for the **Generate XML documentation comments** option.

## See also

- [XML documentation comments (C# Programming Guide)](/dotnet/csharp/programming-guide/xmldoc/xml-documentation-comments)
- [Documenting your code with XML comments (C# Guide)](/dotnet/csharp/codedoc)
- [How to: Create XML documentation (Visual Basic)](/dotnet/visual-basic/programming-guide/program-structure/how-to-create-xml-documentation)
- [C++ Comments](/cpp/cpp/comments-cpp)
- [XML Documentation (C++)](/cpp/build/reference/xml-documentation-visual-cpp)
- [Code generation](../code-generation-in-visual-studio.md)<|MERGE_RESOLUTION|>--- conflicted
+++ resolved
@@ -2,13 +2,8 @@
 title: Insert XML documentation comments
 ms.date: 01/22/2020
 ms.topic: reference
-<<<<<<< HEAD
 author: mikadumont
 ms.author: midumont
-=======
-author: TerryGLee
-ms.author: tglee
->>>>>>> e6e728e9
 manager: jillfra
 ms.workload:
 - dotnet

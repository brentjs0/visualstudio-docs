--- conflicted
+++ resolved
@@ -1,10 +1,6 @@
 ---
-<<<<<<< HEAD
-title: Convert foreach loop to LINQ
+title: Convert a foreach loop to LINQ
 descritpion: Convert any foreach loop that uses an IEnumerable to a LINQ query or a LINQ call form (also known as a LINQ method).
-=======
-title: Convert a foreach loop to LINQ
->>>>>>> f883347e
 ms.date: 02/20/2019
 ms.topic: reference
 author: kendrahavens

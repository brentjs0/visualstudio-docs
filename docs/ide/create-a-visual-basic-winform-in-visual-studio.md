--- conflicted
+++ resolved
@@ -1,14 +1,4 @@
 ---
-<<<<<<< HEAD
-title: Create a Windows Forms app in Visual Studio with Visual Basic
-description: "Learn how to create a Windows Forms app in Visual Studio with Visual Basic, step-by-step."
-ms.date: 12/04/2017
-ms.technology: vs-acquisition
-ms.topic: conceptual
-ms.devlang: "vb"
-author: "TerryGLee"
-ms.author: "tglee"
-=======
 title: "Create a Windows Forms app in Visual Studio with Visual Basic"
 description: "Learn how to create a Windows Forms app in Visual Studio with Visual Basic, step-by-step."
 ms.custom: ""
@@ -19,7 +9,6 @@
 ms.devlang: vb
 author: TerryGLee
 ms.author: tglee
->>>>>>> f718f166
 manager: douge
 dev_langs:
   - vb

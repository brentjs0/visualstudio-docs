--- conflicted
+++ resolved
@@ -18,27 +18,6 @@
 
 If you have multiple Microsoft accounts and/or work or school accounts, you can add them all to Visual Studio so that you can access the resources from any account without having to sign in to it separately. Currently, Azure, Application Insights, Team Foundation Server, and Office 365 services support the streamlined sign-in experience. Additional services may become available as time goes by.
 
-<<<<<<< HEAD
-After you add multiple accounts on one machine, that set of accounts will roam with you if you sign in to Visual Studio on another machine. It is important to note that, although the account names roam, the credentials do not. Therefore, you will be prompted to enter credentials for those other accounts the first time you attempt to use their resources on the new machine.  
-
-This walkthrough shows how to add multiple accounts to Visual Studio, and how to see that the resources accessible from those accounts are reflected in places such as the **Add Connected Service** dialog, **Server Explorer**, and **Team Explorer**.  
-
-## Sign in to Visual Studio
-Sign into Visual Studio with a Microsoft account or an organizational account. You should see your user name appear in the upper corner of the window, similar to this:  
-
-![Currentlly logged in user](../ide/media/vs2015_username.png "VS2015_UserName")  
-
-### Access your Azure account in Server Explorer  
-Press **Ctrl + Alt + S** to open **Server Explorer**. Choose the Azure icon and when it expands you should see the resources available in the Azure account that is associated with the ID that you used to log in to Visual Studio. It should appear something like the following (except that you will see your own resources).
-
-![Server Explorer showing Azure Tools node expanded](../ide/media/vs2015_serverexplorer.png "VS2015_ServerExplorer")  
-
-The first time you use Visual Studio on any specific device, the dialog will only show the subscriptions registered under the ID that you signed in to the IDE with. You can access resources for any of your other accounts directly from **Server Explorer** by right-clicking on the Azure node and choosing **Manage and Filter Subscriptions** and adding your accounts from the account picker control. You can then choose another account, if desired, by clicking the down arrow and choosing from the list of accounts. After choosing the account, you can choose which subscriptions under that account you want to display in Server Explorer.  
-
-![Manage Azure Subscriptions dialog](../ide/media/vs2015_manage_subs.png "vs2015_manage_subs")  
-
-The next time you open Server Explorer, the resources for that subscription(s) are displayed.  
-=======
 After you add multiple accounts on one machine, that set of accounts will roam with you if you sign in to Visual Studio on another machine. It is important to note that, although the account names roam, the credentials do not. Therefore, you will be prompted to enter credentials for those other accounts the first time you attempt to use their resources on the new machine.
 
 This walkthrough shows how to add multiple accounts to Visual Studio, and how to see that the resources accessible from those accounts are reflected in places such as the **Add Connected Service** dialog, **Server Explorer**, and **Team Explorer**.
@@ -60,7 +39,6 @@
 ![Manage Azure Subscriptions dialog](../ide/media/vs2015_manage_subs.png "vs2015_manage_subs")
 
 The next time you open Server Explorer, the resources for that subscription(s) are displayed.
->>>>>>> 0bf7fa5e
 
 ### Access your Azure account via Add Connected Service dialog
 
@@ -81,32 +59,6 @@
 
 ### Access your Visual Studio Team Services account
 
-<<<<<<< HEAD
-###  <a name="access_azure"></a> Access Azure Active Directory in a Web project  
-Azure AD enables support for end-user single Sign-In in ASP.NET MVC web applications, or AD Authentication in Web API services. Domain authentication is different from individual user account authentication; users that have access to your Active Directory domain can use their existing Azure AD accounts to connect to your web applications. Office 365 apps can also use domain authentication. To see this in action, create a web application (**File, New Project, C#, Cloud, ASP.NET Web Application**). In the New ASP.NET Project dialog choose **Change Authentication**. The authentication wizard appears and enables you to choose what kind of authentication to use in your application.  
-
-![Change authentication dialog for ASP.NET](../ide/media/vs2015_change_authentication.png "VS2015_change_authentication")  
-
-For more information about the different kinds of authentication in ASP.NET, see [Creating ASP.NET Web Projects in Visual Studio 2013](http://www.asp.net/visual-studio/overview/2013/creating-web-projects-in-visual-studio#orgauth) (the information about authentication is still relevant for current versions of Visual Studio).  
-
-### Access your Visual Studio Team Services account  
-From the main menu, choose **Team, Connect to Team Foundation Server** to bring up the **Team Explorer** window. Click on **Select Team Projects**, and then in the list box under **Select a Team Foundation Server**, you should see the URL for your Visual Studio Team Services account. When you select the URL you will be logged in without having to re-enter your credentials.  
-
-## Add a second user account to Visual Studio  
-Click on the down arrow next to your user name in the upper corner of Visual Studio. Then choose the **Account Settings** menu item. The **Account Manager** dialog appears and displays the account you signed in with. Choose the **Add an account** link in the lower corner of the dialog to add a new Microsoft account or a new work or school account.  
-
-![Visual Studio account picker](../ide/media/vs2015_acct_picker.png "VS2015_acct_picker")  
-
-Follow the prompts to enter the new account credentials. The following illustration shows the Account Manager after a user has added his Contoso.com work account.  
-
-![Account Manager](../ide/media/vs2015_accountmanager.gif "VS2015_AccountManager")  
-
-## Revisit the Add Connected Services Wizard and Server Explorer  
-Now go to **Server Explorer** again, right-click on the Azure node and choose **Manage and filter subscriptions**. Choose the new account by clicking the drop down arrow next to the current account, and then choose which subscriptions you want to display in Server Explorer. You should see all the services associated with the specified subscription.Even though you are not currently signed in to the Visual Studio IDE with the second account, you are signed in to that account's services and resources. The same is true for **Project, Add Connected Service** and **Team, Connect to Team Foundation Server**.
-
-## See also
-[Sign in to Visual Studio](signing-in-to-visual-studio.md)
-=======
 From the main menu, choose **Team, Connect to Team Foundation Server** to bring up the **Team Explorer** window. Click on **Select Team Projects**, and then in the list box under **Select a Team Foundation Server**, you should see the URL for your Visual Studio Team Services account. When you select the URL you will be logged in without having to re-enter your credentials.
 
 ## Add a second user account to Visual Studio
@@ -125,5 +77,4 @@
 
 ## See also
 
-[Internet resources used by Visual Studio](../ide/connected-environment.md)
->>>>>>> 0bf7fa5e
+[Sign in to Visual Studio](signing-in-to-visual-studio.md)
---
<<<<<<< HEAD
title: "Step 8: Add a method to verify whether the player won | Microsoft Docs"
=======
title: "Step 8: Add a Method to Verify Whether the Player Won"
>>>>>>> 7367ca52
ms.custom: ""
ms.date: 11/04/2016
ms.technology: vs-acquisition
ms.prod: visual-studio-dev15
ms.topic: conceptual
ms.assetid: 6e317f6e-ba4c-4306-8924-300b0c2f65c6
author: TerryGLee
ms.author: tglee
manager: douge
ms.workload:
  - "multiple"
---
# Step 8: Add a method to verify whether the player won
You've created a fun game, but it needs an additional item to finish it. The game should end when the player wins, so you need to add a `CheckForWinner()` method to verify whether the player won.  

### To add a method to verify whether the player won  

1.  Add a `CheckForWinner()` method to the bottom of your code, below the `timer1_Tick()` event handler, as shown in the following code.  

     [!code-csharp[VbExpressTutorial4Step8#10](../ide/codesnippet/CSharp/step-8-add-a-method-to-verify-whether-the-player-won_1.cs)]
     [!code-vb[VbExpressTutorial4Step8#10](../ide/codesnippet/VisualBasic/step-8-add-a-method-to-verify-whether-the-player-won_1.vb)]  

     The method uses another `foreach` loop in Visual C# or `For Each` loop in Visual Basic to go through each label in the TableLayoutPanel. It uses the equality operator (`==` in Visual C# and `=` in Visual Basic) to check each label's icon color to verify whether it matches the background. If the colors match, the icon remains invisible, and the player hasn't matched all of the icons remaining. In that case, the program uses a `return` statement to skip the rest of the method. If the loop gets through all of the labels without executing the `return` statement, that means that all of the icons on the form were matched. The program shows a MessageBox to congratulate the player on winning, and then calls the form's `Close()` method to end the game.  
<<<<<<< HEAD
  
2.  Next, have the label's `Click` event handler call the new `CheckForWinner()` method. Be sure that your program checks for a winner immediately after it shows the second icon that the player chooses. Look for the line where you set the second chosen icon's color, and then call the `CheckForWinner()` method right after that, as shown in the following code.  
  
     [!code-csharp[VbExpressTutorial4Step8#11](../ide/codesnippet/CSharp/step-8-add-a-method-to-verify-whether-the-player-won_2.cs)]
     [!code-vb[VbExpressTutorial4Step8#11](../ide/codesnippet/VisualBasic/step-8-add-a-method-to-verify-whether-the-player-won_2.vb)]  
  
3.  Save and run the program. Play the game and match all of the icons. When you win, the program displays a congratulatory **MessageBox** (as shown in the following picture), and then closes the box.  
  
     ![Matching game with MessageBox](../ide/media/express_tut4step8.png "Express_Tut4Step8")  
**Matching game** with **MessageBox**  
  
### To continue or review  
  
-   To go to the next tutorial step, see [Step 9: Try other features](../ide/step-9-try-other-features.md).  
  
-   To return to the previous tutorial step, see [Step 7: Keep pairs visible](../ide/step-7-keep-pairs-visible.md).
=======

2.  Next, have the label's Click event handler call the new `CheckForWinner()` method. Be sure that your program checks for a winner immediately after it shows the second icon that the player chooses. Look for the line where you set the second chosen icon's color, and then call the `CheckForWinner()` method right after that, as shown in the following code.  

     [!code-csharp[VbExpressTutorial4Step8#11](../ide/codesnippet/CSharp/step-8-add-a-method-to-verify-whether-the-player-won_2.cs)]
     [!code-vb[VbExpressTutorial4Step8#11](../ide/codesnippet/VisualBasic/step-8-add-a-method-to-verify-whether-the-player-won_2.vb)]  

3.  Save and run the program. Play the game and match all of the icons. When you win, the program displays a congratulatory MessageBox (as shown in the following picture), and then closes the box.  

     ![Matching game with MessageBox](../ide/media/express_tut4step8.png "Express_Tut4Step8")  
Matching game with MessageBox  

### To continue or review  

-   To go to the next tutorial step, see [Step 9: Try Other Features](../ide/step-9-try-other-features.md).  

-   To return to the previous tutorial step, see [Step 7: Keep Pairs Visible](../ide/step-7-keep-pairs-visible.md).
>>>>>>> 7367ca52
<|MERGE_RESOLUTION|>--- conflicted
+++ resolved
@@ -1,9 +1,5 @@
 ---
-<<<<<<< HEAD
-title: "Step 8: Add a method to verify whether the player won | Microsoft Docs"
-=======
-title: "Step 8: Add a Method to Verify Whether the Player Won"
->>>>>>> 7367ca52
+title: "Step 8: Add a method to verify whether the player won"
 ms.custom: ""
 ms.date: 11/04/2016
 ms.technology: vs-acquisition
@@ -27,7 +23,6 @@
      [!code-vb[VbExpressTutorial4Step8#10](../ide/codesnippet/VisualBasic/step-8-add-a-method-to-verify-whether-the-player-won_1.vb)]  
 
      The method uses another `foreach` loop in Visual C# or `For Each` loop in Visual Basic to go through each label in the TableLayoutPanel. It uses the equality operator (`==` in Visual C# and `=` in Visual Basic) to check each label's icon color to verify whether it matches the background. If the colors match, the icon remains invisible, and the player hasn't matched all of the icons remaining. In that case, the program uses a `return` statement to skip the rest of the method. If the loop gets through all of the labels without executing the `return` statement, that means that all of the icons on the form were matched. The program shows a MessageBox to congratulate the player on winning, and then calls the form's `Close()` method to end the game.  
-<<<<<<< HEAD
   
 2.  Next, have the label's `Click` event handler call the new `CheckForWinner()` method. Be sure that your program checks for a winner immediately after it shows the second icon that the player chooses. Look for the line where you set the second chosen icon's color, and then call the `CheckForWinner()` method right after that, as shown in the following code.  
   
@@ -43,22 +38,4 @@
   
 -   To go to the next tutorial step, see [Step 9: Try other features](../ide/step-9-try-other-features.md).  
   
--   To return to the previous tutorial step, see [Step 7: Keep pairs visible](../ide/step-7-keep-pairs-visible.md).
-=======
-
-2.  Next, have the label's Click event handler call the new `CheckForWinner()` method. Be sure that your program checks for a winner immediately after it shows the second icon that the player chooses. Look for the line where you set the second chosen icon's color, and then call the `CheckForWinner()` method right after that, as shown in the following code.  
-
-     [!code-csharp[VbExpressTutorial4Step8#11](../ide/codesnippet/CSharp/step-8-add-a-method-to-verify-whether-the-player-won_2.cs)]
-     [!code-vb[VbExpressTutorial4Step8#11](../ide/codesnippet/VisualBasic/step-8-add-a-method-to-verify-whether-the-player-won_2.vb)]  
-
-3.  Save and run the program. Play the game and match all of the icons. When you win, the program displays a congratulatory MessageBox (as shown in the following picture), and then closes the box.  
-
-     ![Matching game with MessageBox](../ide/media/express_tut4step8.png "Express_Tut4Step8")  
-Matching game with MessageBox  
-
-### To continue or review  
-
--   To go to the next tutorial step, see [Step 9: Try Other Features](../ide/step-9-try-other-features.md).  
-
--   To return to the previous tutorial step, see [Step 7: Keep Pairs Visible](../ide/step-7-keep-pairs-visible.md).
->>>>>>> 7367ca52
+-   To return to the previous tutorial step, see [Step 7: Keep pairs visible](../ide/step-7-keep-pairs-visible.md).
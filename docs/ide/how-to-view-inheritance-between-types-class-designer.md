---
<<<<<<< HEAD
redirect_url: class-designer/how-to-view-inheritance-between-types
---
=======
title: "How to: View Inheritance Between Types (Class Designer) | Microsoft Docs"
ms.custom: ""
ms.date: "11/04/2016"
ms.reviewer: ""
ms.suite: ""
ms.technology: 
  - "vs-ide-general"
ms.tgt_pltfrm: ""
ms.topic: "article"
f1_keywords: 
  - "vs.classdesigner.AssociationTypeNotFoundError"
helpviewer_keywords: 
  - "types [Visual Studio], inheritance"
  - "types [Visual Studio], base"
  - "types [Visual Studio], derived"
ms.assetid: ea3f0ada-f53b-4fb1-9fb5-908286f5ec3e
caps.latest.revision: 15
author: "gewarren"
ms.author: "gewarren"
manager: ghogen
---
# How to: View Inheritance Between Types (Class Designer)
You can find the inheritance relationship, if it exists, between a base type and its derived types on a class diagram in Class Designer. To create an inheritance relationship, if none exist, between two types, see [How to: Create Inheritance Between Types (Class Designer)](../ide/how-to-create-inheritance-between-types-class-designer.md).  
  
### To find the base type  
  
1.  On the class diagram, click the type for which you want to see the base class or interface.  
  
2.  On the **Class Diagram** menu, choose **Show Base Class** or **Show Base Interfaces**.  
  
     The type's base class or interface appears selected on the diagram. Any hidden inheritance lines now appear between the two shapes.  
  
 You can also right-click the type whose base type you want to display, and choose **Show Base Class** or **Show Base Interfaces**.  
  
### To find the derived types  
  
1.  On the class diagram, click the type for which you want to see the derived classes or interfaces.  
  
2.  On the **Class Diagram** menu, choose **Show Derived Classes** or **Show Derived Interfaces**.  
  
     The type's derived classes or interfaces appear on the diagram. Any hidden inheritance lines now appear between the shapes.  
  
 You can also right-click the type for which you want to see its derived types, and choose **Show Derived Classes** or **Show Derived Interfaces**.  
  
## See Also  
 [How to: Create Associations Between Types (Class Designer)](../ide/how-to-create-associations-between-types-class-designer.md)   
 [Viewing Types and Relationships (Class Designer)](../ide/viewing-types-and-relationships-class-designer.md)
>>>>>>> ad3d8314
<|MERGE_RESOLUTION|>--- conflicted
+++ resolved
@@ -1,53 +1,3 @@
 ---
-<<<<<<< HEAD
 redirect_url: class-designer/how-to-view-inheritance-between-types
----
-=======
-title: "How to: View Inheritance Between Types (Class Designer) | Microsoft Docs"
-ms.custom: ""
-ms.date: "11/04/2016"
-ms.reviewer: ""
-ms.suite: ""
-ms.technology: 
-  - "vs-ide-general"
-ms.tgt_pltfrm: ""
-ms.topic: "article"
-f1_keywords: 
-  - "vs.classdesigner.AssociationTypeNotFoundError"
-helpviewer_keywords: 
-  - "types [Visual Studio], inheritance"
-  - "types [Visual Studio], base"
-  - "types [Visual Studio], derived"
-ms.assetid: ea3f0ada-f53b-4fb1-9fb5-908286f5ec3e
-caps.latest.revision: 15
-author: "gewarren"
-ms.author: "gewarren"
-manager: ghogen
----
-# How to: View Inheritance Between Types (Class Designer)
-You can find the inheritance relationship, if it exists, between a base type and its derived types on a class diagram in Class Designer. To create an inheritance relationship, if none exist, between two types, see [How to: Create Inheritance Between Types (Class Designer)](../ide/how-to-create-inheritance-between-types-class-designer.md).  
-  
-### To find the base type  
-  
-1.  On the class diagram, click the type for which you want to see the base class or interface.  
-  
-2.  On the **Class Diagram** menu, choose **Show Base Class** or **Show Base Interfaces**.  
-  
-     The type's base class or interface appears selected on the diagram. Any hidden inheritance lines now appear between the two shapes.  
-  
- You can also right-click the type whose base type you want to display, and choose **Show Base Class** or **Show Base Interfaces**.  
-  
-### To find the derived types  
-  
-1.  On the class diagram, click the type for which you want to see the derived classes or interfaces.  
-  
-2.  On the **Class Diagram** menu, choose **Show Derived Classes** or **Show Derived Interfaces**.  
-  
-     The type's derived classes or interfaces appear on the diagram. Any hidden inheritance lines now appear between the shapes.  
-  
- You can also right-click the type for which you want to see its derived types, and choose **Show Derived Classes** or **Show Derived Interfaces**.  
-  
-## See Also  
- [How to: Create Associations Between Types (Class Designer)](../ide/how-to-create-associations-between-types-class-designer.md)   
- [Viewing Types and Relationships (Class Designer)](../ide/viewing-types-and-relationships-class-designer.md)
->>>>>>> ad3d8314
+---
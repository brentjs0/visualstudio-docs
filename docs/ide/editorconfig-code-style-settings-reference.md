---
title: ".NET Coding Convention Settings For EditorConfig | Microsoft Docs"
ms.custom: ""
ms.date: "08/16/2017"
ms.reviewer: ""
ms.suite: ""
ms.tgt_pltfrm: ""
ms.topic: "article"
dev_langs: 
  - "CSharp"
  - "VB"
helpviewer_keywords: 
  - "editor"
ms.assetid: 
caps.latest.revision: 01
<<<<<<< HEAD
author: kuhlenh
ms.author: kaseyu
manager: "davidcsa"
translation.priority.ht: 
=======
author: "kuhlenh"
ms.author: "kaseyu"
manager: "ghogen"
translation.priority.ht:
>>>>>>> b79f3533
  - "cs-cz"
  - "de-de"
  - "es-es"
  - "fr-fr"
  - "it-it"
  - "ja-jp"
  - "ko-kr"
  - "pl-pl"
  - "pt-br"
  - "ru-ru"
  - "tr-tr"
  - "zh-cn"
  - "zh-tw"
ms.technology: 
  - "vs-ide-general"
---

# .NET Coding Convention Settings For EditorConfig
.NET coding conventions are configured using an [EditorConfig](https://docs.microsoft.com/en-us/visualstudio/ide/create-portable-custom-editor-options) file. EditorConfig files allow you to **enable/disable individual .NET coding conventions** and **configure the degree at which you want the convention enforced** (via a severity level). To learn more about how to use EditorConfig to enforce consistency on your codebase, read [this article](https://docs.microsoft.com/en-us/visualstudio/ide/create-portable-custom-editor-options).

There are three supported .NET coding convention categories:
- **[Language Conventions](#language)** are rules pertaining to the C# or Visual Basic language, for example, `var`/explicit type, use expression-bodied member.
- **[Formatting Rules](#formatting)** are rules regarding the layout and structure of your code in order to make it easier to read, for example, Allman braces, spaces in control blocks.
- **[Naming Conventions](#naming)** are rules respecting the way objects are named, for example, `async` methods must end in "Async". 

# <a name="language"> Language Conventions </a>
## Overview
**Rule Format:**
`options_name = false|true : none|suggestion|warning|error`

For code style option, you must specify **true** (prefer this option) or **false** (do not prefer this option), a colon (`:`), and a severity (`none`, `silent`, `suggestion`, `warning`, or `error`). Severity means the level of enforcement for that style you want in your code base.

`none` and `silent` are synonymous and mean that no indication of any kind should be shown to the user. This has the effect of disabling this rule.

Severity | effect
------------ | -------------
none/silent | Do not show anything to the user when this style is not being followed, however code generation features generate in this style. 
suggestion | When this style is not being followed, show it to the user as a suggestion (underlying dots on the first two characters).
warning | When this style is not being followed, show a compiler warning.
error | When this style is not being followed, show a compiler error.

## .NET Language Convention Options

- **[.NET Code Style Settings](#this_and_me)**
    - ["This." and "Me." Qualification](#this_and_me)
        - [Fields](#this_and_me_fields)
        - [Properties](#this_and_me_properties)
        - [Methods](#this_and_me_methods)
        - [Events](#this_and_me_events)
    - [Language keywords (int, string, etc.) vs framework type names for type references](#language_keywords)
        - [Locals, parameters, and members](#language_keywords_variables)
        - [Member access expressions](#language_keywords_member_access)
    - [Expression-level Preferences](#expression_level)
        - [Object initializers](#expression_level_object_initializers)
        - [Collection initializers](#expression_level_collection_initializers)
        - [Explicit tuple names](#expression_level_tuple_names)
        - [Coalescing expressions in "null" checking](#expression_level_null_checking)
        - [Null propagation in "null" checking](#expression_level_null_propogation)
- **[CSharp Code Style Settings](#csharp_codestyle)**
    - ["var"](#var)
        - ["var" for built-in types](#var_built_in)
        - ["var" when type is apparent](#var_apparent)
        - ["var" elsewhere](#var_elsewhere)
    - [Expression-bodied members](#expression_body)
        - [Methods](#expression_bodied_members_methods)
        - [Constructors](#expression_bodied_members_constructors)
        - [Operators](#expression_bodied_members_operators)
        - [Properties](#expression_bodied_members_properties)
        - [Indexers](#expression_bodied_members_indexers)
        - [Accessors](#expression_bodied_members_accessors)
    - [Pattern matching](#pattern_matching)
        - ["is" with "cast" checking](#pattern_matching_is_cast)
        - ["as" with "null" checking](#pattern_matching_as_null)
    - [Inlined variable declarations](#inlined_variable_declarations)
    - [Expression-level Preferences](#expression_level_csharp)
        -[Simplify `default` expressions](#expression_level_default)
    - ["Null" Checking Preferences](#null_checking)
        - [Throw-expressions](#null_checking_throw_expressions)
        - [Conditional delegate calls](#null_checking_conditional_delegate_calls)
    - [Code Block Preferences](#code_block)
        - [Prefer braces](#prefer_braces)

## <a name="this_and_me">"This." and "Me." Qualification</a>
### <a name="this_and_me_fields">Fields (IDE0003/IDE0009)</a>
| **Option Name** | **Applicable Languages** | **Visual Studio Default** | **Supported Version** |
| ----------- | -------------------- | ----------------------| ----------------  |
|  `dotnet_style_qualification_for_field` | C# and Visual Basic | false:none | Visual Studio 2017 RTW |


| Value | Description | Applied 
| ------------- |:-------------|:-------------|
| True | Prefer all non-static fields used in non-static methods to be prefaced with `this.` in C# or `Me.` in Visual Basic. | **C#:** <br>`this.capacity = 0;` <br><br> **Visual Basic:** <br> `Me.capacity = 0`
| False | Prefer all non-static fields used in non-static methods to not be prefaced with `this.` in C# or `Me.` in Visual Basic. | **C#:** <br>`capacity = 0;` <br><br> **Visual Basic:** <br>`capacity = 0`

#### Example editorconfig file:
```
# CSharp and Visual Basic code style settings:
[*.{cs,vb}]
dotnet_style_qualification_for_field = false:suggestion
```

### <a name="this_and_me_properties">Properties (IDE0003/IDE0009) </a>
| **Option Name** | **Applicable Languages** | **Visual Studio Default** | **Supported Version** |
| ----------- | -------------------- | ----------------------| ----------------  |
|`dotnet_style_qualification_for_property`| C# and Visual Basic | false:none | Visual Studio 2017 RTW |


| Value | Description | Applied 
| ------------- |:-------------|:-------------|
| True | Prefer the all non-static properties used in non-static methods to be prefaced with `this.` in C# or `Me.` in Visual Basic.| **C#:** <br>`this.ID = 0;` <br><br> **Visual Basic:** <br>`Me.ID = 0`
| False | Prefer all non-static properties used in non-static methods to *not* be prefaced with `this.` in C# or `Me.` in Visual Basic. | **C#:** <br>`ID = 0;` <br><br> **Visual Basic:** <br> `ID = 0`

#### Example editorconfig file:
```
# CSharp and Visual Basic code style settings:
[*.{cs,vb}]
dotnet_style_qualification_for_property = false:suggestion
```

### <a name="this_and_me_methods">Methods (IDE0003/IDE0009) </a>
| **Option Name** | **Applicable Languages** | **Visual Studio Default** | **Supported Version** |
| ----------- | -------------------- | ----------------------| ----------------  |
|`dotnet_style_qualification_for_method`| C# and Visual Basic | false:none | Visual Studio 2017 RTW |


| Value | Description | Applied 
| ------------- |:-------------|:-------------|
| True | Prefer all non-static methods called from within non-static methods to be prefaced with `this.` in C# and `Me.` in VB.| **C#:** <br>`this.Display();` <br><br> **Visual Basic:** <br> `Me.Display()`
| False | Prefer all non-static methods called from within non-static methods to *not* be prefaced with `this.`in C# and `Me.` in VB. | **C#:** <br>`Display();` <br><br> **Visual Basic:** <br> `Display()`


#### Example editorconfig file:
```
# CSharp and Visual Basic code style settings:
[*.{cs,vb}]
dotnet_style_qualification_for_method = false:suggestion
```

### <a name="this_and_me_events">Events (IDE0003/IDE0009) </a>
| **Option Name** | **Applicable Languages** | **Visual Studio Default** | **Supported Version** |
| ----------- | -------------------- | ----------------------| ----------------  |
|`dotnet_style_qualification_for_event`| C# and Visual Basic | false:none | Visual Studio 2017 RTW |


| Value | Description | Applied 
| ------------- |:-------------|:-------------|
| True | Prefer all non-static events referenced from within non-static methods to be prefaced with `this.` in C# and `Me.` in VB.| **C#:** <br>`this.Elapsed += Handler;` <br><br> **Visual Basic:** <br> `AddHandler Me.Elapsed, AddressOf Handler`
| False | Prefer all non-static events referenced from within non-static methods to *not* be prefaced with `this.`in C# and `Me.` in VB. | **C#:** <br>`Elapsed += Handler;` <br><br> **Visual Basic:** <br>`AddHandler Elapsed, AddressOf Handler`

#### Example editorconfig file:
```
# CSharp and Visual Basic code style settings:
[*.{cs,vb}]
dotnet_style_qualification_for_event = false:suggestion
```

## <a name="language_keywords">Language keywords (int, string, etc.) vs framework type names for type references </a>
### <a name="language_keywords_variables"> Locals, parameters, and members (IDE0012/IDE0014)</a>
| **Option Name** | **Applicable Languages** | **Visual Studio Default** | **Supported Version** |
| ----------- | -------------------- | ----------------------| ----------------  |
|`dotnet_style_predefined_type_for_locals_parameters_members`| C# and Visual Basic | true:none | Visual Studio 2017 RTW |


| Value | Description | Applied 
| ------------- |:-------------|:-------------|
| True | For locals, parameters and type members, prefer types that have a language keyword to represent them (`int`, `double`, `float`, `short`, `long`, `decimal`, `string`) to use the keyword instead of the type name (`Int32`, `Int64`, etc.).| **C#:** <br>`private int _member;` <br><br> **Visual Basic:** `Private _member As Integer`
| False | For locals, parameters and type members, prefer types that have a language keyword to represent them (`int`, `double`, `float`, `short`, `long`, `decimal`, `string`) to use the type name (`Int32`, `Int64`, etc.) instead of the keyword.  | **C#:** <br>`private Int32 _member;` <br><br> **Visual Basic:** <br> `Private _member As Int32`

#### Example editorconfig file:
```
# CSharp and Visual Basic code style settings:
[*.{cs,vb}]
dotnet_style_predefined_type_for_locals_parameters_members = true:suggestion
``` 

### <a name="language_keywords_member_access">Member access expressions (IDE0013/IDE0015)</a>
| **Option Name** | **Applicable Languages** | **Visual Studio Default** | **Supported Version** |
| ----------- | -------------------- | ----------------------| ----------------  |
|`dotnet_style_predefined_type_for_member_access`| C# and Visual Basic | true:none | Visual Studio 2017 RTW |


| Value | Description | Applied 
| ------------- |:-------------|:-------------|
| True | Prefer the keyword whenever a member-access expression is used on a type with a keyword representation (`int`, `double`, `float`, `short`, `long`, `decimal`, `string`).| **C#:** <br>`var local = int.MaxValue;` <br><br> **Visual Basic:** <br> `Dim local = Integer.MaxValue`
| False | Prefer the type name whenever a member access expression is used on a type with a keyword representation (`int`, `double`, `float`, `short`, `long`, `decimal`, `string`). | **C#:** <br>`var local = Int32.MaxValue;` <br><br> **Visual Basic:** <br> `Dim local = Int32.MaxValue`

#### Example editorconfig file:
```
# CSharp and Visual Basic code style settings:
[*.{cs,vb}]
dotnet_style_predefined_type_for_member_access = true:suggestion
``` 

## <a name="expression_level">Expression-level Preferences</a>
### <a name="expression_level_object_initializers">Object initializers (IDE0017)</a>
| **Option Name** | **Applicable Languages** | **Visual Studio Default** | **Supported Version** |
| ----------- | -------------------- | ----------------------| ----------------  |
|`dotnet_style_object_initializer`| C# and Visual Basic | true:suggestion | Visual Studio 2017 RTW |


| Value | Description | Applied 
| ------------- |:-------------|:-------------|
| True | Prefer objects to be initialized using object initializers when possible.| **C#:** <br>`var c = new Customer(){ Age = 21 };` <br><br> **Visual Basic:** <br> `Dim c = New Customer() With { .Age = 21 }`
| False | Prefer objects to *not* be initialized using object initializers. | **C#:** <br>`var c = new Customer();`<br>`c.Age = 21;` <br><br> **Visual Basic:** <br>`Dim c = new Customer() `<br>`c.Age = 21`

#### Example editorconfig file:
```
# CSharp and Visual Basic code style settings:
[*.{cs,vb}]
dotnet_style_object_initializer = true:suggestion
``` 

### <a name="expression_level_collection_initializers">Collection initializers (IDE0028)</a>
| **Option Name** | **Applicable Languages** | **Visual Studio Default** | **Supported Version** |
| ----------- | -------------------- | ----------------------| ----------------  |
|`dotnet_style_collection_initializer`| C# and Visual Basic | true:suggestion | Visual Studio 2017 RTW |


| Value | Description | Applied 
| ------------- |:-------------|:-------------|
| True | Prefer collections to be initialized using collection initializers when possible.| **C#:** <br>`var list = new List<int>{ 1, 2, 3 };` <br><br> **Visual Basic:** <br> `Dim list = new List(Of Integer) From { 1, 2, 3}`
| False | Prefer objects to *not* be initialized using collection initializers. | **C#:** <br>`var list = new List<int>();`<br>`list.Add(1);`<br>`list.Add(2);`<br>`list.Add(3);` <br><br> **Visual Basic:** <br>`Dim list = new List(Of Integer)`<br>`list.Add(1)`<br>`list.Add(2)`<br>`list.Add(3)`

#### Example editorconfig file:
```
# CSharp and Visual Basic code style settings:
[*.{cs,vb}]
dotnet_style_collection_initializer = true:suggestion
```

### <a name="expression_level_tuple_names">Explicit tuple names (IDE0033)</a>
| **Option Name** | **Applicable Languages** | **Visual Studio Default** | **Supported Version** |
| ----------- | -------------------- | ----------------------| ----------------  |
|`dotnet_style_explicit_tuple_names`| C# 7.0+ and Visual Basic 15+ | true:suggestion | Visual Studio 2017 RTW |


| Value | Description | Applied 
| ------------- |:-------------|:-------------|
| True | Prefer tuple names to ItemX properties.| **C#:** <br>`(string name, int age) customer = GetCustomer();`<br>`var name = customer.name;` <br><br> **Visual Basic:** <br> `Dim customer As (name As String, age As Integer) = GetCustomer()`<br>`Dim name = customer.name`
| False | Prefer ItemX properties to tuple names. | **C#:** <br>`(string name, int age) customer = GetCustomer();`<br>`var name = customer.Item1;` <br><br> **Visual Basic:** <br>`Dim customer As (name As String, age As Integer) = GetCustomer()`<br> `Dim name = customer.Item1`

#### Example editorconfig file:
```
# CSharp and Visual Basic code style settings:
[*.{cs,vb}]
dotnet_style_explicit_tuple_names = true:suggestion
``` 

### <a name="expression_level_null_checking">Coalescing expressions in "null" checking (IDE0029)</a>
| **Option Name** | **Applicable Languages** | **Visual Studio Default** | **Supported Version** |
| ----------- | -------------------- | ----------------------| ----------------  |
|`dotnet_style_coalesce_expression`| C# and Visual Basic | true:suggestion | Visual Studio 2017 RTW |


| Value | Description | Applied 
| ------------- |:-------------|:-------------|
| True | Prefer null coalescing expression to ternary operator checking.| **C#:** <br>`var v = x ?? y;` <br><br> **Visual Basic:** <br> `Dim v = If(x, y)`
| False | Prefer ternary operator checking to null coalescing expression. | **C#:** <br>`var v = x != null ? x : y; // or`<br>`var v = x == null ? y : x;` <br><br> **Visual Basic:** <br>`Dim v = If(x Is Nothing, y, x) ' or`<br> `Dim v = If(x IsNot Nothing, x, y)`

#### Example editorconfig file:
```
# CSharp and Visual Basic code style settings:
[*.{cs,vb}]
dotnet_style_coalesce_expression = true:suggestion
``` 

### <a name="expression_level_null_propogation">Null propagation in "null" checking (IDE0031)</a>
| **Option Name** | **Applicable Languages** | **Visual Studio Default** | **Supported Version** |
| ----------- | -------------------- | ----------------------| ----------------  |
|`dotnet_style_null_propagation`| C# 6.0+ and Visual Basic 14+ | true:suggestion | Visual Studio 2017 RTW |


| Value | Description | Applied 
| ------------- |:-------------|:-------------|
| True | Prefer to use null-conditional operator where possible.| **C#:** <br>`var v = o?.ToString();` <br><br> **Visual Basic:** <br> `Dim v = o?.ToString()`
| False | Prefer to use ternary null checking where possible. | **C#:** <br>`var v = o == null ? null : o.ToString(); // or`<br>`var v = o != null ? o.String() : null;` <br><br> **Visual Basic:** <br>`Dim v = If(o Is Nothing, Nothing, o.ToString()) ' or`<br> `Dim v = If(o IsNot Nothing, o.ToString(), Nothing)`

#### Example editorconfig file:
```
# CSharp and Visual Basic code style settings:
[*.{cs,vb}]
dotnet_style_null_propagation = true:suggestion
``` 

# <a name="csharp_codestyle">CSharp Code Style Settings</a>
## <a name="var">"var" and Explicit Types</a>
### <a name="var_built_in">"var" for built-in types (IDE0007, IDE0008)</a>
| **Option Name** | **Applicable Languages** | **Visual Studio Default** | **Supported Version** |
| ----------- | -------------------- | ----------------------| ----------------  |
|`csharp_style_var_for_built_in_types`| C# | true:none | Visual Studio 2017 RTW |


| Value | Description | Applied 
| ------------- |:-------------|:-------------|
| True | Prefer `var` is used for built-in system types such as `int`.| **C#:** <br>`var x = 5;`
| False | Prefer `var` not be used for built-in system types such as `int`. | **C#:** <br>`int x = 5;`

#### Example editorconfig file:
```
# CSharp code style settings:
[*.cs]
csharp_style_var_for_built_in_types = true:suggestion
``` 

### <a name="var_apparent">"var" when type is apparent (IDE0007, IDE0008)</a>
| **Option Name** | **Applicable Languages** | **Visual Studio Default** | **Supported Version** |
| ----------- | -------------------- | ----------------------| ----------------  |
|`csharp_style_var_when_type_is_apparent`| C# | true:none | Visual Studio 2017 RTW |


| Value | Description | Applied 
| ------------- |:-------------|:-------------|
| True | Prefer `var` when the type is already mentioned on the right-hand side of a declaration expression.| **C#:** <br>`var obj = new C();`
| False | Prefer to not use `var` when the type is already mentioned on the right-hand side of a declaration expression. | **C#:** <br>`C obj = new C();`

#### Example editorconfig file:
```
# CSharp code style settings:
[*.cs]
csharp_style_var_when_type_is_apparent = true:suggestion
``` 

### <a name="var_elsewhere">"var" elsewhere (IDE0007, IDE0008) </a>
| **Option Name** | **Applicable Languages** | **Visual Studio Default** | **Supported Version** |
| ----------- | -------------------- | ----------------------| ----------------  |
|`csharp_style_var_elsewhere`| C# | true:none | Visual Studio 2017 RTW |


| Value | Description | Applied 
| ------------- |:-------------|:-------------|
| True | Prefer `var` in all cases unless overridden by another code style rule.| **C#:** <br>`var f = this.Init();`
| False | Prefer to not use var in all cases unless overridden by another code style rule.| **C#:** <br>`bool f = this.Init();`

#### Example editorconfig file:
```
# CSharp code style settings:
[*.cs]
csharp_style_var_elsewhere = true:suggestion
``` 

##<a name="expression_bodied_members">Expression-bodied Members</a>
### <a name="expression_bodied_members_methods">Methods (IDE0022)</a>
| **Option Name** | **Applicable Languages** | **Visual Studio Default** | **Supported Version** |
| ----------- | -------------------- | ----------------------| ----------------  |
|`csharp_style_expression_bodied_methods`| C# 6.0+ | false:none | Visual Studio 2017 RTW |


| Value | Description | Applied 
| ------------- |:-------------|:-------------|
| True | Prefer expression-bodied members for methods.| **C#:** <br>`public int GetAge() => this.Age;`
| False | Do not prefer expression-bodied members for methods.| **C#:** <br>`public int GetAge() { return this.Age; }`

#### Example editorconfig file:
```
# CSharp code style settings:
[*.cs]
csharp_style_expression_bodied_methods = false:none
``` 

### <a name="expression_bodied_members_constructors">Constructors (IDE0021)</a>
| **Option Name** | **Applicable Languages** | **Visual Studio Default** | **Supported Version** |
| ----------- | -------------------- | ----------------------| ----------------  |
|`csharp_style_expression_bodied_constructors`| C# 7.0+ | false:none | Visual Studio 2017 RTW |


| Value | Description | Applied 
| ------------- |:-------------|:-------------|
| True | Prefer expression-bodied members for constructors.| **C#:** <br>`public Customer(int age) => Age = age;`
| False | Do not prefer expression-bodied members for constructors.| **C#:** <br>`public Customer(int age) { Age = age; }`

#### Example editorconfig file:
```
# CSharp code style settings:
[*.cs]
csharp_style_expression_bodied_constructors = false:none
``` 

### <a name="expression_bodied_members_operators">Operators (IDE0023, IDE0024)</a>
| **Option Name** | **Applicable Languages** | **Visual Studio Default** | **Supported Version** |
| ----------- | -------------------- | ----------------------| ----------------  |
|`csharp_style_expression_bodied_operators` | C# 7.0+ | false:none | Visual Studio 2017 RTW |


| Value | Description | Applied 
| ------------- |:-------------|:-------------|
| True | Prefer expression-bodied members for operators.| **C#:** <br>`public static ComplexNumber operator +(ComplexNumber c1, ComplexNumber c2)`<br>`=> new ComplexNumber(c1.Real + c2.Real, c1.Imaginary + c2.Imaginary);`
| False | Do not prefer expression-bodied members for operators.| **C#:** <br>`public static ComplexNumber operator +(ComplexNumber c1, ComplexNumber c2)`<br>`{ return new ComplexNumber(c1.Real + c2.Real, c1.Imaginary + c2.Imaginary); }`

#### Example editorconfig file:
```
# CSharp code style settings:
[*.cs]
csharp_style_expression_bodied_operators = false:none
``` 

### <a name="expression_bodied_members_properties">Properties (IDE0025)</a>
| **Option Name** | **Applicable Languages** | **Visual Studio Default** | **Supported Version** |
| ----------- | -------------------- | ----------------------| ----------------  |
|`csharp_style_expression_bodied_properties` | C# 7.0+ | true:none | Visual Studio 2017 RTW |


| Value | Description | Applied 
| ------------- |:-------------|:-------------|
| True | Prefer expression-bodied members for properties.| **C#:** <br>`public int Age => _age;`
| False | Do not prefer expression-bodied members for properties.| **C#:** <br>`public int Age { get { return _age; }}`

#### Example editorconfig file:
```
# CSharp code style settings:
[*.cs]
csharp_style_expression_bodied_properties = true:none
``` 

### <a name="expression_bodied_members_indexers">Indexers (IDE0026)</a>
| **Option Name** | **Applicable Languages** | **Visual Studio Default** | **Supported Version** |
| ----------- | -------------------- | ----------------------| ----------------  |
|`csharp_style_expression_bodied_indexers` | C# 7.0+ | true:none | Visual Studio 2017 RTW |


| Value | Description | Applied 
| ------------- |:-------------|:-------------|
| True | Prefer expression-bodied members for indexers.| **C#:** <br>`public T this[int i] => _value[i];`
| False | Do not prefer expression-bodied members for indexers.| **C#:** <br>`public T this[int i] { get { return _values[i]; } }`

#### Example editorconfig file:
```
# CSharp code style settings:
[*.cs]
csharp_style_expression_bodied_indexers = false:none
``` 

### <a name="expression_bodied_members_accessors">Accessors (IDE0027)</a>
| **Option Name** | **Applicable Languages** | **Visual Studio Default** | **Supported Version** |
| ----------- | -------------------- | ----------------------| ----------------  |
|`csharp_style_expression_bodied_accessors` | C# 7.0+ | true:none | Visual Studio 2017 RTW |


| Value | Description | Applied 
| ------------- |:-------------|:-------------|
| True | Prefer expression-bodied members for accessors.| **C#:** <br>`public int Age { get => _age; set => _age = value; }`
| False | Do not prefer expression-bodied members for accessors.| **C#:** <br>`public int Age { get { return _age; } set { _age = value; } }`

#### Example editorconfig file:
```
# CSharp code style settings:
[*.cs]
csharp_style_expression_bodied_accessors = false:none
``` 

## <a name="pattern_matching">Pattern matching</a>
### <a name="pattern_matching_is_cast">"is" with "cast" checking (IDE0020)</a>
| **Option Name** | **Applicable Languages** | **Visual Studio Default** | **Supported Version** |
| ----------- | -------------------- | ----------------------| ----------------  |
|`csharp_style_pattern_matching_over_is_with_cast_check` | C# 7.0+ | true:suggestion | Visual Studio 2017 RTW |


| Value | Description | Applied 
| ------------- |:-------------|:-------------|
| True | Prefer pattern matching instead of `is` expressions with type casts.| **C#:** <br>`if (o is int i) {...}`
| False | Prefer `is` expressions with type casts instead of pattern matching.| **C#:** <br>`if (o is int) {var i = (int)o; ... }`

#### Example editorconfig file:
```
# CSharp code style settings:
[*.cs]
csharp_style_pattern_matching_over_is_with_cast_check = true:suggestion
```

### <a name="pattern_matching_as_null">"as" with "null" checking (IDE0019)</a>
| **Option Name** | **Applicable Languages** | **Visual Studio Default** | **Supported Version** |
| ----------- | -------------------- | ----------------------| ----------------  |
|`csharp_style_pattern_matching_over_as_with_null_check` | C# 7.0+ | true:suggestion | Visual Studio 2017 RTW |


| Value | Description | Applied 
| ------------- |:-------------|:-------------|
| True | Prefer pattern matching instead of `as` expressions with null checks to determine if something is of a particular type.| **C#:** <br>`if (o is string s) {...}`
| False | Prefer `as` expressions with null checks instead of pattern matching to determine if something is of a particular type.| **C#:** <br>`var s = o as string; if (s != null) {...}`

#### Example editorconfig file:
```
# CSharp code style settings:
[*.cs]
csharp_style_pattern_matching_over_as_with_null_check = true:suggestion
```

### <a name="inlined_variable_declarations">Inlined variable declarations (IDE0018)</a>
| **Option Name** | **Applicable Languages** | **Visual Studio Default** | **Supported Version** |
| ----------- | -------------------- | ----------------------| ----------------  |
|`csharp_style_inlined_variable_declaration` | C# 7.0+ | true:suggestion | Visual Studio 2017 RTW |


| Value | Description | Applied 
| ------------- |:-------------|:-------------|
| True | Prefer `out` variables to be declared inline when possible. | **C#:** <br>`if (int.TryParse(value, out int i) {...}`
| False | Prefer `out` variables to be declared explicitly.| **C#:** <br>`int i; if (int.TryParse(value, out i) {...}`

#### Example editorconfig file:
```
# CSharp code style settings:
[*.cs]
csharp_style_inlined_variable_declaration = true:suggestion
```
## <a name="expression_level_csharp">Expression-level Preferences</a>
### <a name="expression_level_default">Simplify `default` expressions (IDE0034) </a>
| **Option Name** | **Applicable Languages** | **Visual Studio Default** | **Supported Version** |
| ----------- | -------------------- | ----------------------| ----------------  |
|`csharp_prefer_simple_default_expression` | C# 7.1+ | true:suggestion | Visual Studio 2017 v. 15.3 |


| Value | Description | Applied 
| ------------- |:-------------|:-------------|
| True | Prefer `default` over `default(T)` | **C#:** <br>`void DoWork(CancellationToken cancellationToken = default){ ... }`
| False | Prefer. | **C#:** <br>`void DoWork(CancellationToken cancellationToken = default(CancellationToken)){ ... }`

#### Example editorconfig file:
```
# CSharp code style settings:
[*.cs]
csharp_prefer_simple_default_expression = true:suggestion
``` 

## <a name="null_checking">"Null" Checking Preferences</a>
### <a name="null_checking_throw_expressions">Throw-expressions (IDE0016)</a>
| **Option Name** | **Applicable Languages** | **Visual Studio Default** | **Supported Version** |
| ----------- | -------------------- | ----------------------| ----------------  |
|`csharp_style_throw_expression`  | C# 7.0+ | true:suggestion | Visual Studio 2017 RTW |


| Value | Description | Applied 
| ------------- |:-------------|:-------------|
| True | Prefer to use `throw` expressions instead of `throw` statements. | **C#:** <br>`this.s = ss ?? throw new ArgumentNullException(nameof(s));`
| False | Prefer to use `throw` statements instead of `throw` expressions.| **C#:** <br>`if (s==null) {throw new ArgumentNullException(nameof(s));} this.s = s;`

#### Example editorconfig file:
```
# CSharp code style settings:
[*.cs]
csharp_style_throw_expression = true:suggestion
```

### <a name="null_checking_conditional_delegate_calls">Prefer conditional delegate calls (IDE0041)</a>
| **Option Name** | **Applicable Languages** | **Visual Studio Default** | **Supported Version** |
| ----------- | -------------------- | ----------------------| ----------------  |
|`csharp_style_conditional_delegate_call`  | C# 6.0+ | true:suggestion | Visual Studio 2017 RTW |


| Value | Description | Applied 
| ------------- |:-------------|:-------------|
| True | Prefer to use conditional coalescing operation (`?.`) when invoking a lambda instead of performing a null check. | **C#:** <br>`func?.Invoke(args);`
| False | Prefer to perform a null check before invoking a lambda instead of using the conditional coalescing operator (`?.`).| **C#:** <br>`if (func!=null) { func(args); }`

#### Example editorconfig file:
```
# CSharp code style settings:
[*.cs]
csharp_style_conditional_delegate_call = false:suggestion
```

## <a name="code_block">"Code Block Preferences</a>
### <a name="prefer_braces">Prefer braces (IDE0011)</a>
| **Option Name** | **Applicable Languages** | **Visual Studio Default** | **Supported Version** |
| ----------- | -------------------- | ----------------------| ----------------  |
|`csharp_prefer_braces`  | C#  | true:none | Visual Studio 2017 v. 15.3 |


| Value | Description | Applied 
| ------------- |:-------------|:-------------|
| True | Prefer braces | **C#:** <br>`if (test) { this.Display(); }`
| False | Prefer no braces when possible | **C#:** <br>`if (test) this.Display();`

#### Example editorconfig file:
```
# CSharp code style settings:
[*.cs]
csharp_prefer_braces = true:none
```

# <a name="formatting"> Formatting Rules </a>
## Overview
**Rule Format:**
`options_name = false|true`

For formatting options, you must specify **true** (prefer this option) or **false** (do not prefer this option) except in a couple cases where you must instead specify what conditions you want the rule applied to.

## .NET Formatting Options

- **[.NET Formatting Settings](#usings)**
    - [Organize Usings](#usings)
        - [Sort System Directives First](#usings_sort_system_first)
- **[C# Formatting Settings](#newline)**
    - [Newline Options](#newline)
        - [Newline Before Open Brace (`{`)](#newline_before_brace)
        - [Newline Before `else`](#newline_before_else)
        - [Newline Before `catch`](#newline_before_catch)
        - [Newline Before `finally`](#newline_before_finally)
        - [Newline Before Members in Object Initializers](#newline_before_object)
        - [Newline Before Members in Anonymous Types](#newline_before_anonymous)
        - [Newline Before Members in Query Expression Clauses](#newline_before_query)
    - [Indentation Options](#indent)
        - [Indent `switch` Case Contents](#indent_switch)
        - [Indent `switch` Labels](#indent_switch_labels)
        - [Label Positioning](#label)
    - [Spacing Options](#spacing)
        - [Space After Cast](#space_after_cast)
        - [Space After Keywords in Control Flow Statements](#space_control_flow)
        - [Space Between Method Declaration Parameter-List Parentheses](#space_parameter_list)
        - [Space Within Parentheses for Method Call Argument List](#space_method_call)
        - [Space Within Parentheses for Other Options](#space_other)
    - [Wrapping Options](#wrapping)
        - [Leave Statements and Member Declarations on the Same Line](#wrapping_statement)
        - [Leave Block on Single Line](#wrapping_block)

## <a name="usings">Organize Usings</a>
### <a name="usings_sort_system_first">Sort System Directives First</a>
| **Option Name** | **Applicable Languages** | **Visual Studio Default** | **Supported Version** |
| ----------- | -------------------- | ----------------------| ----------------  |
|`dotnet_sort_system_directives_first`  |  C# and Visual Basic | true | Visual Studio 2017 v. 15.3  |


| Value | Description | Applied 
| ------------- |:-------------|:-------------|
| True | Sort System.* usings alphabetically and place them before other usings.| **C#:** <br>`using System.Collections.Generic;`<br> `using System.Threading.Tasks;`<br> `using Octokit;`
| False | Have no requirements on the ordering of usings | **C#:** <br>`using System.Collections.Generic;`<br> `using Octokit;` <br> `using System.Threading.Tasks;`

#### Example editorconfig file:
```
# .NET formatting settings:
[*.{cs,vb}]
dotnet_sort_system_directives_first = true
``` 

# <a name="csharp_formatting">C# Formatting Settings</a>
## <a name="newline">Newline Options</a>
### <a name="newline_before_brace"> Newline Before Open Brace (`{`)</a>
| **Option Name** | **Applicable Languages** | **Visual Studio Default** | **Supported Version** |
| ----------- | -------------------- | ----------------------| ----------------  |
|`csharp_new_line_before_open_brace`  |  C#  | all | Visual Studio 2017 v. 15.3  |


| Value | Description 
| ------------- |:-------------|
| accessors, anonymous_methods, anonymous_types, control_blocks, events, indexers, lambdas, local_functions, methods, object_collection, properties, types. (For multiple, separate with ','). | Require braces to be on a new line for the given expressions (Allman style) |
| all | Require braces to be on a new line for all expressions (Allman) |
| none | Require braces to be on the same line for all expressions (K&R) |

#### Applied:
```csharp
// csharp_new_line_before_open_brace = all
void MyMethod() 
{
    if (...) 
    {
        ...
    }
}
```

```csharp
// csharp_new_line_before_open_brace = none
void MyMethod() {
    if (...) {
        ...
    }
}
```

#### Example editorconfig file:
```
# CSharp formatting settings:
[*.cs]
csharp_new_line_before_open_brace = methods, properties, control_blocks, types
``` 

### <a name="newline_before_else"> Newline Before `else`</a>
| **Option Name** | **Applicable Languages** | **Visual Studio Default** | **Supported Version** |
| ----------- | -------------------- | ----------------------| ----------------  |
|`csharp_new_line_before_else` |  C#  | true | Visual Studio 2017 v. 15.3  |


| Value | Description 
| ------------- |:-------------|
| True | Place `else` statements on a new line.  |
| False | Place `else` statements on the same line.  |

#### Applied:
```csharp
// csharp_new_line_before_else = true
if (...) {
    ...
}
else {
    ...
}
```

```csharp
// csharp_new_line_before_else = false
if (...) {
    ...
} else {
    ...
}
```

#### Example editorconfig file:
```
# CSharp formatting settings:
[*.cs]
csharp_new_line_before_else = true
``` 

### <a name="newline_before_catch"> Newline Before `catch`</a>
| **Option Name** | **Applicable Languages** | **Visual Studio Default** | **Supported Version** |
| ----------- | -------------------- | ----------------------| ----------------  |
| `csharp_new_line_before_catch`|  C#  | true | Visual Studio 2017 v. 15.3  |


| Value | Description 
| ------------- |:-------------|
| True | Place `catch` statements on a new line.  |
| False | Place `catch` statements on the same line. |

#### Applied:
```csharp
// csharp_new_line_before_catch = true
try {
    ...
}
catch (Exception e) {
    ...
}
```

```csharp
// csharp_new_line_before_catch = false
try {
    ...
} catch (Exception e) {
    ...
}
```

#### Example editorconfig file:
```
# CSharp formatting settings:
[*.cs]
csharp_new_line_before_catch = true
``` 

### <a name="newline_before_finally"> Newline Before `finally`</a>
| **Option Name** | **Applicable Languages** | **Visual Studio Default** | **Supported Version** |
| ----------- | -------------------- | ----------------------| ----------------  |
| `csharp_new_line_before_finally`|  C#  | true | Visual Studio 2017 v. 15.3  |


| Value | Description 
| ------------- |:-------------|
| True | Require `finally` statements to be on a new line after the closing brace.  |
| False | Require `finally` statements to be on the same line as the closing brace.  |

#### Applied:
```csharp
// csharp_new_line_before_finally = true
try {
    ...
}
catch (Exception e) {
    ...
}
finally {
    ...
}
```

```csharp
// csharp_new_line_before_finally = false
try {
    ...
} catch (Exception e) {
    ...
} finally {
    ...
}
```

#### Example editorconfig file:
```
# CSharp formatting settings:
[*.cs]
csharp_new_line_before_finally = true
``` 

### <a name="newline_before_object"> Newline Before Members in Object Initializers</a>
| **Option Name** | **Applicable Languages** | **Visual Studio Default** | **Supported Version** |
| ----------- | -------------------- | ----------------------| ----------------  |
| `csharp_new_line_before_members_in_object_initializers`|  C#  | true | Visual Studio 2017 v. 15.3  |


| Value | Description 
| ------------- |:-------------|
| True | Require members of object intializers to be on separate lines.  |
| False | Require members of object initializers to be on the same line.  |

#### Applied:
```csharp
// csharp_new_line_before_members_in_object_initializers = true
var z = new B()
{
    A = 3,
    B = 4
}
```

```csharp
// csharp_new_line_before_members_in_object_initializers = false
var z = new B()
{
    A = 3, B = 4
}
```

#### Example editorconfig file:
```
# CSharp formatting settings:
[*.cs]
csharp_new_line_before_members_in_object_initializers = true
``` 

### <a name="newline_before_anonymous"> Newline Before Members in Anonymous Types</a>
| **Option Name** | **Applicable Languages** | **Visual Studio Default** | **Supported Version** |
| ----------- | -------------------- | ----------------------| ----------------  |
| `csharp_new_line_before_members_in_anonymous_types` |  C#  | true | Visual Studio 2017 v. 15.3  |


| Value | Description 
| ------------- |:-------------|
| True | Require members of anonymous types to be on separate lines.  |
| False | Require members of anonymous types to be on the same line.  |

#### Applied:
```csharp
// csharp_new_line_before_members_in_anonymous_types = true
var z = new
{
    A = 3,
    B = 4
}
```

```csharp
// csharp_new_line_before_members_in_anonymous_types = false
var z = new
{
    A = 3, B = 4
}
```

#### Example editorconfig file:
```
# CSharp formatting settings:
[*.cs]
csharp_new_line_before_members_in_anonymous_types = true
``` 

### <a name="newline_before_query"> Newline Before Members in Query Expression Clauses</a>
| **Option Name** | **Applicable Languages** | **Visual Studio Default** | **Supported Version** |
| ----------- | -------------------- | ----------------------| ----------------  |
|`csharp_new_line_between_query_expression_clauses`  |  C#  | true | Visual Studio 2017 v. 15.3  |


| Value | Description 
| ------------- |:-------------|
| True | Require elements of query expression clauses to be on separate lines.  |
| False | Require elements of query expression clauses to be on the same line.  |

#### Applied:
```csharp
// csharp_new_line_between_query_expression_clauses = true
var q = from a in e
        from b in e
        select a * b;
```

```csharp
// csharp_new_line_between_query_expression_clauses = false
var q = from a in e from b in e
        select a * b;
```

#### Example editorconfig file:
```
# CSharp formatting settings:
[*.cs]
csharp_new_line_between_query_expression_clauses = true
``` 

## <a name="indent">Indentation Options</a>
### <a name="indent_switch"> Indent `switch` Case Contents </a>
| **Option Name** | **Applicable Languages** | **Visual Studio Default** | **Supported Version** |
| ----------- | -------------------- | ----------------------| ----------------  |
| `csharp_indent_case_contents`  |  C#  | true | Visual Studio 2017 v. 15.3  |

| Value | Description 
| ------------- |:-------------|
| True | Indent `switch` case contents  |
| False | Do not indent `switch` case contents |

#### Applied:
```csharp
// csharp_indent_case_contents = true
switch(c) {
    case Color.Red:
        Console.WriteLine("The color is red");
        break;
    case Color.Blue:
        Console.WriteLine("The color is blue");
        break;
    default:
        Console.WriteLine("The color is unknown.");
        break;
}
```

```csharp
// csharp_indent_case_contents = false
switch(c) {
    case Color.Red:
    Console.WriteLine("The color is red");
    break;
    case Color.Blue:
    Console.WriteLine("The color is blue");
    break;
    default:
    Console.WriteLine("The color is unknown.");
    break;
}
```

#### Example editorconfig file:
```
# CSharp formatting settings:
[*.cs]
csharp_indent_case_contents = true
``` 

### <a name="indent_switch_labels"> Indent `switch` Labels </a>
| **Option Name** | **Applicable Languages** | **Visual Studio Default** | **Supported Version** |
| ----------- | -------------------- | ----------------------| ----------------  |
| `csharp_indent_switch_labels`  |  C#  | true | Visual Studio 2017 v. 15.3  |

| Value | Description 
| ------------- |:-------------|
| True | Indent `switch` labels  |
| False | Do not indent `switch` labels |

#### Applied:
```csharp
// csharp_indent_switch_labels = true
switch(c) {
    case Color.Red:
        Console.WriteLine("The color is red");
        break;
    case Color.Blue:
        Console.WriteLine("The color is blue");
        break;
    default:
        Console.WriteLine("The color is unknown.");
        break;
}
```

```csharp
// csharp_indent_switch_labels = false
switch(c) {
case Color.Red:
    Console.WriteLine("The color is red");
    break;
case Color.Blue:
    Console.WriteLine("The color is blue");
    break;
default:
    Console.WriteLine("The color is unknown.");
    break;
}
```

#### Example editorconfig file:
```
# CSharp formatting settings:
[*.cs]
csharp_indent_switch_labels = true
``` 

### <a name="label">Label Positioning</a>
| **Option Name** | **Applicable Languages** | **Visual Studio Default** | **Supported Version** |
| ----------- | -------------------- | ----------------------| ----------------  |
|`csharp_indent_labels`  |  C#  | no_change | Visual Studio 2017 v. 15.3  |


| Value | Description 
| ------------- |:-------------|
| flush_left | Labels are placed at the leftmost column |
| one_less_than_current | Labels are placed at one less indent to the current context |
| no_change | Labels are placed at the same indent as the current context |

#### Applied:

```csharp
// csharp_indent_labels= flush_left
class C
{
    private string MyMethod(...) 
    {
        if (...) {
            goto error;
        }
error:
        throw new Exception(...);
    }
}
```

```csharp
// csharp_indent_labels = one_less_than_current
class C
{
    private string MyMethod(...) 
    {
        if (...) {
            goto error;
        }
    error:
        throw new Exception(...);
    }
}

```

```csharp
// csharp_indent_labels= no_change
class C
{
    private string MyMethod(...) 
    {
        if (...) {
            goto error;
        }
        error:
        throw new Exception(...);
    }
}
```

#### Example editorconfig file:
```
# CSharp formatting settings:
[*.cs]
csharp_indent_labels = flush_left
``` 

## <a name="spacing">Spacing Options</a>
### <a name="space_after_cast"> Space After Cast </a>
| **Option Name** | **Applicable Languages** | **Visual Studio Default** | **Supported Version** |
| ----------- | -------------------- | ----------------------| ----------------  |
| `csharp_space_after_cast` |  C#  | false | Visual Studio 2017 v. 15.3  |


| Value | Description | Applied |
| ------------- |:-------------|:-------------|
| True | Require a space between a cast and the value  | **C#:** <br>`int y = (int) x;`
| False | Require no space between the cast and the value | **C#:** <br>`int y = (int)x;`

#### Example editorconfig file:
```
# CSharp formatting settings:
[*.cs]
csharp_space_after_cast = true
``` 

### <a name="space_control_flow"> Space After Keywords in Control Flow Statements </a>
| **Option Name** | **Applicable Languages** | **Visual Studio Default** | **Supported Version** |
| ----------- | -------------------- | ----------------------| ----------------  |
| `csharp_space_after_keywords_in_control_flow_statements` |  C#  | true | Visual Studio 2017 v. 15.3  |


| Value | Description | Applied |
| ------------- |:-------------|:-------------|
| True | Require a space after a keyword | **C#:** <br>`for (int i;i<x;i++) { ... }`
| False | Require no space after a keyword | **C#:** <br>`for(int i;i<x;i++) { ... }`

#### Example editorconfig file:
```
# CSharp formatting settings:
[*.cs]
csharp_space_after_keywords_in_control_flow_statements = true
``` 

### <a name="space_parameter_list"> Space Between Method Declaration Argument-List Parentheses </a>
| **Option Name** | **Applicable Languages** | **Visual Studio Default** | **Supported Version** |
| ----------- | -------------------- | ----------------------| ----------------  |
| `csharp_space_between_method_declaration_parameter_list_parentheses` |  C#  | false | Visual Studio 2017 v. 15.3  |


| Value | Description | Applied |
| ------------- |:-------------|:-------------|
| True | Require a space after a keyword | **C#:** <br>`void Bark( int x ) { ... }`
| False | Require no space after a keyword | **C#:** <br>`void Bark(int x) { ... }`

#### Example editorconfig file:
```
# CSharp formatting settings:
[*.cs]
csharp_space_between_method_declaration_parameter_list_parentheses = true
```

### <a name="space_method_call"> Space Within Parentheses for Method Call Argument List</a>
| **Option Name** | **Applicable Languages** | **Visual Studio Default** | **Supported Version** |
| ----------- | -------------------- | ----------------------| ----------------  |
|  `csharp_space_between_method_call_parameter_list_parentheses` |  C#  | false | Visual Studio 2017 v. 15.3  |


| Value | Description | Applied |
| ------------- |:-------------|:-------------|
| true | Place space between parentheses of control flow statements | **C#:** <br>`MyMethod( argument );`
| false | Place space between parentheses of expressions | **C#:** <br>`MyMethod(argument);`

#### Example editorconfig file:
```
# CSharp formatting settings:
[*.cs]
csharp_space_between_method_call_parameter_list_parentheses = control_flow_statements, type_casts
```  

### <a name="space_other"> Space Within Parentheses for Other Options </a>
| **Option Name** | **Applicable Languages** | **Visual Studio Default** | **Supported Version** |
| ----------- | -------------------- | ----------------------| ----------------  |
|  `csharp_space_between_parentheses`  |  C#  | false | Visual Studio 2017 v. 15.3  |


| Value | Description | Applied |
| ------------- |:-------------|:-------------|
| control_flow_statements | Place space between parentheses of control flow statements | **C#:** <br>`for( int i;i<x;i++ ) { ... }`
| expressions | Place space between parentheses of expressions | **C#:** <br>`var z = ( x * y ) - ( ( y - x ) * 3);`
| type_casts | Place space between parentheses in type casts | **C#:**<br>`int y = ( int )x;`

#### Example editorconfig file:
```
# CSharp formatting settings:
[*.cs]
csharp_space_between_parentheses = control_flow_statements, type_casts
``` 

## <a name="wrapping">Wrapping Options</a>
### <a name="wrapping_statement">Leave Statements and Member Declarations on the Same Line</a>
| **Option Name** | **Applicable Languages** | **Visual Studio Default** | **Supported Version** |
| ----------- | -------------------- | ----------------------| ----------------  |
|  `csharp_preserve_single_line_statements`   |  C#  | true | Visual Studio 2017 v. 15.3  |


| Value | Description |
| ------------- |:-------------|
| True | Leave statements and member declarations on the same line  | 
| False | Leave statements and member declarations on different lines | 

#### Applied
```csharp
//csharp_preserve_single_line_statements = true
int i = 0; string name = "John";
```

```csharp
//csharp_preserve_single_line_statements = false
int i = 0; 
string name = "John";
```

#### Example editorconfig file:
```
# CSharp formatting settings:
[*.cs]
csharp_preserve_single_line_statements = true
``` 

### <a name="wrapping_block">Leave Block on Single Line</a>
| **Option Name** | **Applicable Languages** | **Visual Studio Default** | **Supported Version** |
| ----------- | -------------------- | ----------------------| ----------------  |
|   `csharp_preserve_single_line_blocks`    |  C#  | true | Visual Studio 2017 v. 15.3  |


| Value | Description |
| ------------- |:-------------|
| True | Leave block on single line | 
| False | Leave block on separate lines | 

#### Applied
```csharp
//csharp_preserve_single_line_blocks = true
public int Foo { get; set; }
```

```csharp
//csharp_preserve_single_line_blocks = false
public int MyProperty
{ 
    get; set;
}
```

#### Example editorconfig file:
```
# CSharp formatting settings:
[*.cs]
csharp_preserve_single_line_blocks = true
``` 

# <a name="naming"> Naming Conventions </a>
## Overview
**Rule Format:**<br>
namingRuleTitle:<br>
`dotnet_naming_rule.<namingRuleTitle>.symbols = <symbolTitle>`<br>
`dotnet_naming_rule.<namingRuleTitle>.style = <styleTitle>`<br>
`dotnet_naming_rule.<namingRuleTitle>.severity = none|suggestion|warning|error`<br>
<br>
symbolTitle:<br>
`dotnet_naming_symbols.<symbolTitle>.applicable_kinds = class, struct, interface, enum, property, method, field, event, namespace, delegate, type_parameter`<br>
`dotnet_naming_symbols.<symbolTitle>.applicable_accessibilities = public, internal, private, protected, protected_internal`<br>
`dotnet_naming_symbols.<symbolTitle>.required_modifiers = abstract, async, const, readonly, static`<br>
<br>
styleTitle:<br>
`dotnet_naming_style.<styleTitle>.capitalization = pascal_case|camel_case|first_word_upper|all_upper|all_lower`<br>
`dotnet_naming_style.<styleTitle>.required_prefix = string`<br>
`dotnet_naming_style.<styleTitle>.required_suffix = string`<br>
`dotnet_naming_style.<styleTitle>.word_separator = string`<br>

## Writing a Naming Convention
For naming conventions, you must specify **symbols**, **style**, and a **severity**. Naming conventions should be ordered from most-specific to least-specific. The first rule encountered that can be applied, is the only rule applied. 

### Severity
The following are valid options for the severity of a naming style rule
 `none`, `silent`, `suggestion`, `warning`, `error`.

 `none` and `silent` are synonymous and mean that no indication of any kind should be shown to the user. This has the effect of disabling this rule.

 `suggestion` means that the user is shown the following in the Error List: and the following in the IDE. The `suggestion` severity allows the naming rule to run, but it doesn't cause the build to break.

Severity | effect
------------ | -------------
none/silent | Do not show anything to the user when this style is not being followed, however code generation features generate in this style. 
suggestion | When this style is not being followed, show it to the user as a suggestion (underlying dots on the first two characters).
warning | When this style is not being followed, show a compiler warning.
error | When this style is not being followed, show a compiler error.

### Symbol Specification
Identify _what_ symbols _with which_ modifiers and _at what_ accessibility level the naming rule should apply to.

|  Option Name | `dotnet_naming_rule.<namingRuleTitle>.symbols` |
| ------------- |:-------------:|
|  | `dotnet_naming_symbols.<symbolTitle>.applicable_kinds`
|  | `dotnet_naming_symbols.<symbolTitle>.applicable_accessibilities`
|  | `dotnet_naming_symbols.<symbolTitle>.required_modifiers`

| Symbol | Accessibility | Modifiers
| ------------- |------------- |------------- |
| `*` | `*` |  `abstract` | 
| `class` | `public` |  `must_inherit` | `async` | 
| `struct` | `internal` (C#) /  | `const` | 
| `interface` | `friend` (Visual Basic) | `readonly` | 
| `enum` | `private`  | `static` | 
| `property` | `protected` | `shared` |
| `method` |`protected_internal` (C#) | |
| `field` | `protected_friend` (Visual Basic) | |
| `event` | | |
| `delegate` | | |


### Style Specification
Identify the naming style to apply to the symbols.

|  Option Name | `dotnet_naming_rule.<namingRuleTitle>.style = <styleTitle>` |
| ------------- |:-------------:|
|  | `dotnet_naming_style.<styleTitle>.capitalization`|
|  | `dotnet_naming_style.<styleTitle>.required_prefix`|
|  | `dotnet_naming_style.<styleTitle>.required_suffix`|
|  | `dotnet_naming_style.<styleTitle>.word_separator`|


| Style | Description |
| ------------- |:-------------:|
| Prefix | Required characters that must appear before the identifier. |
| Suffix | Required characters that must appear after the identifier. |
| Word Separator | Required separator between words in the identifier. |
| Capitalization |`pascal_case`, `camel_case`, `first_word_upper`, `all_upper`, `all_lower` | 


### Example Naming Convention
```
# Dotnet Naming Conventions
[*.{cs,vb}] 
dotnet_naming_rule.async_methods_end_in_async.symbols  = any_async_methods
dotnet_naming_rule.async_methods_end_in_async.style    = end_in_async
dotnet_naming_rule.async_methods_end_in_async.severity = suggestion

dotnet_naming_symbols.any_async_methods.applicable_kinds           = method
dotnet_naming_symbols.any_async_methods.applicable_accessibilities = *
dotnet_naming_symbols.any_async_methods.required_modifiers         = async

dotnet_naming_style.end_in_async.required_suffix = Async
dotnet_naming_style.end_in_async.capitalization  = pascal_case
``` 
<|MERGE_RESOLUTION|>--- conflicted
+++ resolved
@@ -13,17 +13,10 @@
   - "editor"
 ms.assetid: 
 caps.latest.revision: 01
-<<<<<<< HEAD
-author: kuhlenh
-ms.author: kaseyu
-manager: "davidcsa"
-translation.priority.ht: 
-=======
 author: "kuhlenh"
 ms.author: "kaseyu"
 manager: "ghogen"
 translation.priority.ht:
->>>>>>> b79f3533
   - "cs-cz"
   - "de-de"
   - "es-es"
@@ -1333,4 +1326,4 @@
 
 dotnet_naming_style.end_in_async.required_suffix = Async
 dotnet_naming_style.end_in_async.capitalization  = pascal_case
-``` 
+``` 
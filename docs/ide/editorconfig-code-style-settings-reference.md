<<<<<<< HEAD
---
title: ".NET Coding Convention Settings For EditorConfig | Microsoft Docs"
ms.custom: ""
ms.date: "12/14/2016"
ms.reviewer: ""
ms.suite: ""
ms.tgt_pltfrm: ""
ms.topic: "article"
dev_langs:
  - "CSharp"
  - "VB"
helpviewer_keywords:
  - "editor"  
ms.assetid:
caps.latest.revision: 01
author: "kuhlenh"
ms.author: "kaseyu"
manager: "davidcsa"
translation.priority.ht:
  - "cs-cz"
  - "de-de"
  - "es-es"
  - "fr-fr"
  - "it-it"
  - "ja-jp"
  - "ko-kr"
  - "pl-pl"
  - "pt-br"
  - "ru-ru"
  - "tr-tr"
  - "zh-cn"
  - "zh-tw"
---

# .NET Coding Convention Settings For EditorConfig
.NET coding conventions are configured using an [EditorConfig](https://docs.microsoft.com/en-us/visualstudio/ide/create-portable-custom-editor-options) file. EditorConfig files allow you to **enable/disable individual .NET coding conventions** and **configure the degree at which you want the convention enforced** (via a severity level). To learn more about how to use EditorConfig to enforce consistency on your codebase, read [this article](https://docs.microsoft.com/en-us/visualstudio/ide/create-portable-custom-editor-options).

There are three supported .NET coding convention categories:
- **[Language Conventions](#language)** are rules pertaining to the C# or Visual Basic language, for example, `var`/explicit type, use expression-bodied member.
- **[Formatting Rules](#formatting)** are rules regarding the layout and structure of your code in order to make it easier to read, for example, Allman braces, spaces in control blocks.
- **[Naming Conventions](#naming)** are rules respecting the way objects are named, for example, `async` methods must end in "Async". 

# <a name="language"> Language Conventions </a>
## Overview
**Rule Format:**
`options_name = false|true : none|suggestion|warning|error`

For code style option, you must specify **true** (prefer this option) or **false** (do not prefer this option), a colon (`:`), and a severity (`none`, `silent`, `suggestion`, `warning`, or `error`). Severity means the level of enforcement for that style you want in your code base.

`none` and `silent` are synonymous and mean that no indication of any kind should be shown to the user. This has the effect of disabling this rule.

Severity | effect
------------ | -------------
none/silent | Do not show anything to the user when this style is not being followed, however code generation features generate in this style. 
suggestion | When this style is not being followed, show it to the user as a suggestion (underlying dots on the first two characters).
warning | When this style is not being followed, show a compiler warning.
error | When this style is not being followed, show a compiler error.

## .NET Language Convention Options

- **[.NET Code Style Settings](#this_and_me)**
    - ["This." and "Me." Qualification](#this_and_me)
        - [Fields](#this_and_me_fields)
        - [Properties](#this_and_me_properties)
        - [Methods](#this_and_me_methods)
        - [Events](#this_and_me_events)
    - [Language keywords (int, string, etc.) vs framework type names for type references](#language_keywords)
        - [Locals, parameters, and members](#language_keywords_variables)
        - [Member access expressions](#language_keywords_member_access)
    - [Expression-level Preferences](#expression_level)
        - [Object initializers](#expression_level_object_initializers)
        - [Collection initializers](#expression_level_collection_initializers)
        - [Explicit tuple names](#expression_level_tuple_names)
        - [Coalescing expressions in "null" checking](#expression_level_null_checking)
        - [Null propagation in "null" checking](#expression_level_null_propogation)
- **[CSharp Code Style Settings](#csharp_codestyle)**
    - ["var"](#var)
        - ["var" for built-in types](#var_built_in)
        - ["var" when type is apparent](#var_apparent)
        - ["var" elsewhere](#var_elsewhere)
    - [Expression-bodied members](#expression_body)
        - [Methods](#expression_bodied_members_methods)
        - [Constructors](#expression_bodied_members_constructors)
        - [Operators](#expression_bodied_members_operators)
        - [Properties](#expression_bodied_members_properties)
        - [Indexers](#expression_bodied_members_indexers)
        - [Accessors](#expression_bodied_members_accessors)
    - [Pattern matching](#pattern_matching)
        - ["is" with "cast" checking](#pattern_matching_is_cast)
        - ["as" with "null" checking](#pattern_matching_as_null)
    - [Inlined variable declarations](#inlined_variable_declarations)
    - [Expression-level Preferences](#expression_level_csharp)
        -[Simplify `default` expressions](#expression_level_default)
    - ["Null" Checking Preferences](#null_checking)
        - [Throw-expressions](#null_checking_throw_expressions)
        - [Conditional delegate calls](#null_checking_conditional_delegate_calls)
    - [Code Block Preferences](#code_block)
        - [Prefer braces](#prefer_braces)

## <a name="this_and_me">"This." and "Me." Qualification</a>
### <a name="this_and_me_fields">Fields (IDE0003/IDE0009)</a>
| **Option Name** | **Applicable Languages** | **Visual Studio Default** | **Supported Version** |
| ----------- | -------------------- | ----------------------| ----------------  |
|  `dotnet_style_qualification_for_field` | C# and Visual Basic | false:none | Visual Studio 2017 RTW |


| Value | Description | Applied 
| ------------- |:-------------|:-------------|
| True | Prefer all non-static fields used in non-static methods to be prefaced with `this.` in C# or `Me.` in Visual Basic. | **C#:** <br>`this.capacity = 0;` <br><br> **Visual Basic:** <br> `Me.capacity = 0`
| False | Prefer all non-static fields used in non-static methods to not be prefaced with `this.` in C# or `Me.` in Visual Basic. | **C#:** <br>`capacity = 0;` <br><br> **Visual Basic:** <br>`capacity = 0`

#### Example editorconfig file:
```
# CSharp and Visual Basic code style settings:
[*.{cs,vb}]
dotnet_style_qualification_for_field = false:suggestion
```

### <a name="this_and_me_properties">Properties (IDE0003/IDE0009) </a>
| **Option Name** | **Applicable Languages** | **Visual Studio Default** | **Supported Version** |
| ----------- | -------------------- | ----------------------| ----------------  |
|`dotnet_style_qualification_for_property`| C# and Visual Basic | false:none | Visual Studio 2017 RTW |


| Value | Description | Applied 
| ------------- |:-------------|:-------------|
| True | Prefer the all non-static properties used in non-static methods to be prefaced with `this.` in C# or `Me.` in Visual Basic.| **C#:** <br>`this.ID = 0;` <br><br> **Visual Basic:** <br>`Me.ID = 0`
| False | Prefer all non-static properties used in non-static methods to *not* be prefaced with `this.` in C# or `Me.` in Visual Basic. | **C#:** <br>`ID = 0;` <br><br> **Visual Basic:** <br> `ID = 0`

#### Example editorconfig file:
```
# CSharp and Visual Basic code style settings:
[*.{cs,vb}]
dotnet_style_qualification_for_property = false:suggestion
```

### <a name="this_and_me_methods">Methods (IDE0003/IDE0009) </a>
| **Option Name** | **Applicable Languages** | **Visual Studio Default** | **Supported Version** |
| ----------- | -------------------- | ----------------------| ----------------  |
|`dotnet_style_qualification_for_method`| C# and Visual Basic | false:none | Visual Studio 2017 RTW |


| Value | Description | Applied 
| ------------- |:-------------|:-------------|
| True | Prefer all non-static methods called from within non-static methods to be prefaced with `this.` in C# and `Me.` in VB.| **C#:** <br>`this.Display();` <br><br> **Visual Basic:** <br> `Me.Display()`
| False | Prefer all non-static methods called from within non-static methods to *not* be prefaced with `this.`in C# and `Me.` in VB. | **C#:** <br>`Display();` <br><br> **Visual Basic:** <br> `Display()`


#### Example editorconfig file:
```
# CSharp and Visual Basic code style settings:
[*.{cs,vb}]
dotnet_style_qualification_for_method = false:suggestion
```

### <a name="this_and_me_events">Events (IDE0003/IDE0009) </a>
| **Option Name** | **Applicable Languages** | **Visual Studio Default** | **Supported Version** |
| ----------- | -------------------- | ----------------------| ----------------  |
|`dotnet_style_qualification_for_event`| C# and Visual Basic | false:none | Visual Studio 2017 RTW |


| Value | Description | Applied 
| ------------- |:-------------|:-------------|
| True | Prefer all non-static events referenced from within non-static methods to be prefaced with `this.` in C# and `Me.` in VB.| **C#:** <br>`this.Elapsed += Handler;` <br><br> **Visual Basic:** <br> `AddHandler Me.Elapsed, AddressOf Handler`
| False | Prefer all non-static events referenced from within non-static methods to *not* be prefaced with `this.`in C# and `Me.` in VB. | **C#:** <br>`Elapsed += Handler;` <br><br> **Visual Basic:** <br>`AddHandler Elapsed, AddressOf Handler`

#### Example editorconfig file:
```
# CSharp and Visual Basic code style settings:
[*.{cs,vb}]
dotnet_style_qualification_for_event = false:suggestion
```

## <a name="language_keywords">Language keywords (int, string, etc.) vs framework type names for type references </a>
### <a name="language_keywords_variables"> Locals, parameters, and members (IDE0012/IDE0014)</a>
| **Option Name** | **Applicable Languages** | **Visual Studio Default** | **Supported Version** |
| ----------- | -------------------- | ----------------------| ----------------  |
|`dotnet_style_predefined_type_for_locals_parameters_members`| C# and Visual Basic | true:none | Visual Studio 2017 RTW |


| Value | Description | Applied 
| ------------- |:-------------|:-------------|
| True | For locals, parameters and type members, prefer types that have a language keyword to represent them (`int`, `double`, `float`, `short`, `long`, `decimal`, `string`) to use the keyword instead of the type name (`Int32`, `Int64`, etc.).| **C#:** <br>`private int _member;` <br><br> **Visual Basic:** `Private _member As Integer`
| False | For locals, parameters and type members, prefer types that have a language keyword to represent them (`int`, `double`, `float`, `short`, `long`, `decimal`, `string`) to use the type name (`Int32`, `Int64`, etc.) instead of the keyword.  | **C#:** <br>`private Int32 _member;` <br><br> **Visual Basic:** <br> `Private _member As Int32`

#### Example editorconfig file:
```
# CSharp and Visual Basic code style settings:
[*.{cs,vb}]
dotnet_style_predefined_type_for_locals_parameters_members = true:suggestion
``` 

### <a name="language_keywords_member_access">Member access expressions (IDE0013/IDE0015)</a>
| **Option Name** | **Applicable Languages** | **Visual Studio Default** | **Supported Version** |
| ----------- | -------------------- | ----------------------| ----------------  |
|`dotnet_style_predefined_type_for_member_access`| C# and Visual Basic | true:none | Visual Studio 2017 RTW |


| Value | Description | Applied 
| ------------- |:-------------|:-------------|
| True | Prefer the keyword whenever a member-access expression is used on a type with a keyword representation (`int`, `double`, `float`, `short`, `long`, `decimal`, `string`).| **C#:** <br>`var local = int.MaxValue;` <br><br> **Visual Basic:** <br> `Dim local = Integer.MaxValue`
| False | Prefer the type name whenever a member access expression is used on a type with a keyword representation (`int`, `double`, `float`, `short`, `long`, `decimal`, `string`). | **C#:** <br>`var local = Int32.MaxValue;` <br><br> **Visual Basic:** <br> `Dim local = Int32.MaxValue`

#### Example editorconfig file:
```
# CSharp and Visual Basic code style settings:
[*.{cs,vb}]
dotnet_style_predefined_type_for_member_access = true:suggestion
``` 

## <a name="expression_level">Expression-level Preferences</a>
### <a name="expression_level_object_initializers">Object initializers (IDE0017)</a>
| **Option Name** | **Applicable Languages** | **Visual Studio Default** | **Supported Version** |
| ----------- | -------------------- | ----------------------| ----------------  |
|`dotnet_style_object_initializer`| C# and Visual Basic | true:suggestion | Visual Studio 2017 RTW |


| Value | Description | Applied 
| ------------- |:-------------|:-------------|
| True | Prefer objects to be initialized using object initializers when possible.| **C#:** <br>`var c = new Customer(){ Age = 21 };` <br><br> **Visual Basic:** <br> `Dim c = New Customer() With { .Age = 21 }`
| False | Prefer objects to *not* be initialized using object initializers. | **C#:** <br>`var c = new Customer();`<br>`c.Age = 21;` <br><br> **Visual Basic:** <br>`Dim c = new Customer() `<br>`c.Age = 21`

#### Example editorconfig file:
```
# CSharp and Visual Basic code style settings:
[*.{cs,vb}]
dotnet_style_object_initializer = true:suggestion
``` 

### <a name="expression_level_collection_initializers">Collection initializers (IDE0028)</a>
| **Option Name** | **Applicable Languages** | **Visual Studio Default** | **Supported Version** |
| ----------- | -------------------- | ----------------------| ----------------  |
|`dotnet_style_collection_initializer`| C# and Visual Basic | true:suggestion | Visual Studio 2017 RTW |


| Value | Description | Applied 
| ------------- |:-------------|:-------------|
| True | Prefer collections to be initialized using collection initializers when possible.| **C#:** <br>`var list = new List<int>{ 1, 2, 3 };` <br><br> **Visual Basic:** <br> `Dim list = new List(Of Integer) From { 1, 2, 3}`
| False | Prefer objects to *not* be initialized using collection initializers. | **C#:** <br>`var list = new List<int>();`<br>`list.Add(1);`<br>`list.Add(2);`<br>`list.Add(3);` <br><br> **Visual Basic:** <br>`Dim list = new List(Of Integer)`<br>`list.Add(1)`<br>`list.Add(2)`<br>`list.Add(3)`

#### Example editorconfig file:
```
# CSharp and Visual Basic code style settings:
[*.{cs,vb}]
dotnet_style_collection_initializer = true:suggestion
```

### <a name="expression_level_tuple_names">Explicit tuple names (IDE0033)</a>
| **Option Name** | **Applicable Languages** | **Visual Studio Default** | **Supported Version** |
| ----------- | -------------------- | ----------------------| ----------------  |
|`dotnet_style_explicit_tuple_names`| C# 7.0+ and Visual Basic 15+ | true:suggestion | Visual Studio 2017 RTW |


| Value | Description | Applied 
| ------------- |:-------------|:-------------|
| True | Prefer tuple names to ItemX properties.| **C#:** <br>`(string name, int age) customer = GetCustomer();`<br>`var name = customer.name;` <br><br> **Visual Basic:** <br> `Dim customer As (name As String, age As Integer) = GetCustomer()`<br>`Dim name = customer.name`
| False | Prefer ItemX properties to tuple names. | **C#:** <br>`(string name, int age) customer = GetCustomer();`<br>`var name = customer.Item1;` <br><br> **Visual Basic:** <br>`Dim customer As (name As String, age As Integer) = GetCustomer()`<br> `Dim name = customer.Item1`

#### Example editorconfig file:
```
# CSharp and Visual Basic code style settings:
[*.{cs,vb}]
dotnet_style_explicit_tuple_names = true:suggestion
``` 

### <a name="expression_level_null_checking">Coalescing expressions in "null" checking (IDE0029)</a>
| **Option Name** | **Applicable Languages** | **Visual Studio Default** | **Supported Version** |
| ----------- | -------------------- | ----------------------| ----------------  |
|`dotnet_style_coalesce_expression`| C# and Visual Basic | true:suggestion | Visual Studio 2017 RTW |


| Value | Description | Applied 
| ------------- |:-------------|:-------------|
| True | Prefer null coalescing expression to ternary operator checking.| **C#:** <br>`var v = x ?? y;` <br><br> **Visual Basic:** <br> `Dim v = If(x, y)`
| False | Prefer ternary operator checking to null coalescing expression. | **C#:** <br>`var v = x != null ? x : y; // or`<br>`var v = x == null ? y : x;` <br><br> **Visual Basic:** <br>`Dim v = If(x Is Nothing, y, x) ' or`<br> `Dim v = If(x IsNot Nothing, x, y)`

#### Example editorconfig file:
```
# CSharp and Visual Basic code style settings:
[*.{cs,vb}]
dotnet_style_coalesce_expression = true:suggestion
``` 

### <a name="expression_level_null_propogation">Null propagation in "null" checking (IDE0031)</a>
| **Option Name** | **Applicable Languages** | **Visual Studio Default** | **Supported Version** |
| ----------- | -------------------- | ----------------------| ----------------  |
|`dotnet_style_null_propagation`| C# 6.0+ and Visual Basic 14+ | true:suggestion | Visual Studio 2017 RTW |


| Value | Description | Applied 
| ------------- |:-------------|:-------------|
| True | Prefer to use null-conditional operator where possible.| **C#:** <br>`var v = o?.ToString();` <br><br> **Visual Basic:** <br> `Dim v = o?.ToString()`
| False | Prefer to use ternary null checking where possible. | **C#:** <br>`var v = o == null ? null : o.ToString(); // or`<br>`var v = o != null ? o.String() : null;` <br><br> **Visual Basic:** <br>`Dim v = If(o Is Nothing, Nothing, o.ToString()) ' or`<br> `Dim v = If(o IsNot Nothing, o.ToString(), Nothing)`

#### Example editorconfig file:
```
# CSharp and Visual Basic code style settings:
[*.{cs,vb}]
dotnet_style_null_propagation = true:suggestion
``` 

# <a name="csharp_codestyle">CSharp Code Style Settings</a>
## <a name="var">"var" and Explicit Types</a>
### <a name="var_built_in">"var" for built-in types (IDE0007, IDE0008)</a>
| **Option Name** | **Applicable Languages** | **Visual Studio Default** | **Supported Version** |
| ----------- | -------------------- | ----------------------| ----------------  |
|`csharp_style_var_for_built_in_types`| C# | true:none | Visual Studio 2017 RTW |


| Value | Description | Applied 
| ------------- |:-------------|:-------------|
| True | Prefer `var` is used for built-in system types such as `int`.| **C#:** <br>`var x = 5;`
| False | Prefer `var` not be used for built-in system types such as `int`. | **C#:** <br>`int x = 5;`

#### Example editorconfig file:
```
# CSharp code style settings:
[*.cs]
csharp_style_var_for_built_in_types = true:suggestion
``` 

### <a name="var_apparent">"var" when type is apparent (IDE0007, IDE0008)</a>
| **Option Name** | **Applicable Languages** | **Visual Studio Default** | **Supported Version** |
| ----------- | -------------------- | ----------------------| ----------------  |
|`csharp_style_var_when_type_is_apparent`| C# | true:none | Visual Studio 2017 RTW |


| Value | Description | Applied 
| ------------- |:-------------|:-------------|
| True | Prefer `var` when the type is already mentioned on the right-hand side of a declaration expression.| **C#:** <br>`var obj = new C();`
| False | Prefer to not use `var` when the type is already mentioned on the right-hand side of a declaration expression. | **C#:** <br>`C obj = new C();`

#### Example editorconfig file:
```
# CSharp code style settings:
[*.cs]
csharp_style_var_when_type_is_apparent = true:suggestion
``` 

### <a name="var_elsewhere">"var" elsewhere (IDE0007, IDE0008) </a>
| **Option Name** | **Applicable Languages** | **Visual Studio Default** | **Supported Version** |
| ----------- | -------------------- | ----------------------| ----------------  |
|`csharp_style_var_elsewhere`| C# | true:none | Visual Studio 2017 RTW |


| Value | Description | Applied 
| ------------- |:-------------|:-------------|
| True | Prefer `var` in all cases unless overridden by another code style rule.| **C#:** <br>`var f = this.Init();`
| False | Prefer to not use var in all cases unless overridden by another code style rule.| **C#:** <br>`bool f = this.Init();`

#### Example editorconfig file:
```
# CSharp code style settings:
[*.cs]
csharp_style_var_elsewhere = true:suggestion
``` 

##<a name="expression_bodied_members">Expression-bodied Members</a>
### <a name="expression_bodied_members_methods">Methods (IDE0022)</a>
| **Option Name** | **Applicable Languages** | **Visual Studio Default** | **Supported Version** |
| ----------- | -------------------- | ----------------------| ----------------  |
|`csharp_style_expression_bodied_methods`| C# 6.0+ | false:none | Visual Studio 2017 RTW |


| Value | Description | Applied 
| ------------- |:-------------|:-------------|
| True | Prefer expression-bodied members for methods.| **C#:** <br>`public int GetAge() => this.Age;`
| False | Do not prefer expression-bodied members for methods.| **C#:** <br>`public int GetAge() { return this.Age; }`

#### Example editorconfig file:
```
# CSharp code style settings:
[*.cs]
csharp_style_expression_bodied_methods = false:none
``` 

### <a name="expression_bodied_members_constructors">Constructors (IDE0021)</a>
| **Option Name** | **Applicable Languages** | **Visual Studio Default** | **Supported Version** |
| ----------- | -------------------- | ----------------------| ----------------  |
|`csharp_style_expression_bodied_constructors`| C# 7.0+ | false:none | Visual Studio 2017 RTW |


| Value | Description | Applied 
| ------------- |:-------------|:-------------|
| True | Prefer expression-bodied members for constructors.| **C#:** <br>`public Customer(int age) => Age = age;`
| False | Do not prefer expression-bodied members for constructors.| **C#:** <br>`public Customer(int age) { Age = age; }`

#### Example editorconfig file:
```
# CSharp code style settings:
[*.cs]
csharp_style_expression_bodied_constructors = false:none
``` 

### <a name="expression_bodied_members_operators">Operators (IDE0023, IDE0024)</a>
| **Option Name** | **Applicable Languages** | **Visual Studio Default** | **Supported Version** |
| ----------- | -------------------- | ----------------------| ----------------  |
|`csharp_style_expression_bodied_operators` | C# 7.0+ | false:none | Visual Studio 2017 RTW |


| Value | Description | Applied 
| ------------- |:-------------|:-------------|
| True | Prefer expression-bodied members for operators.| **C#:** <br>`public static ComplexNumber operator +(ComplexNumber c1, ComplexNumber c2)`<br>`=> new ComplexNumber(c1.Real + c2.Real, c1.Imaginary + c2.Imaginary);`
| False | Do not prefer expression-bodied members for operators.| **C#:** <br>`public static ComplexNumber operator +(ComplexNumber c1, ComplexNumber c2)`<br>`{ return new ComplexNumber(c1.Real + c2.Real, c1.Imaginary + c2.Imaginary); }`

#### Example editorconfig file:
```
# CSharp code style settings:
[*.cs]
csharp_style_expression_bodied_operators = false:none
``` 

### <a name="expression_bodied_members_properties">Properties (IDE0025)</a>
| **Option Name** | **Applicable Languages** | **Visual Studio Default** | **Supported Version** |
| ----------- | -------------------- | ----------------------| ----------------  |
|`csharp_style_expression_bodied_properties` | C# 7.0+ | true:none | Visual Studio 2017 RTW |


| Value | Description | Applied 
| ------------- |:-------------|:-------------|
| True | Prefer expression-bodied members for properties.| **C#:** <br>`public int Age => _age;`
| False | Do not prefer expression-bodied members for properties.| **C#:** <br>`public int Age { get { return _age; }}`

#### Example editorconfig file:
```
# CSharp code style settings:
[*.cs]
csharp_style_expression_bodied_properties = true:none
``` 

### <a name="expression_bodied_members_indexers">Indexers (IDE0026)</a>
| **Option Name** | **Applicable Languages** | **Visual Studio Default** | **Supported Version** |
| ----------- | -------------------- | ----------------------| ----------------  |
|`csharp_style_expression_bodied_indexers` | C# 7.0+ | true:none | Visual Studio 2017 RTW |


| Value | Description | Applied 
| ------------- |:-------------|:-------------|
| True | Prefer expression-bodied members for indexers.| **C#:** <br>`public T this[int i] => _value[i];`
| False | Do not prefer expression-bodied members for indexers.| **C#:** <br>`public T this[int i] { get { return _values[i]; } }`

#### Example editorconfig file:
```
# CSharp code style settings:
[*.cs]
csharp_style_expression_bodied_indexers = false:none
``` 

### <a name="expression_bodied_members_accessors">Accessors (IDE0027)</a>
| **Option Name** | **Applicable Languages** | **Visual Studio Default** | **Supported Version** |
| ----------- | -------------------- | ----------------------| ----------------  |
|`csharp_style_expression_bodied_accessors` | C# 7.0+ | true:none | Visual Studio 2017 RTW |


| Value | Description | Applied 
| ------------- |:-------------|:-------------|
| True | Prefer expression-bodied members for accessors.| **C#:** <br>`public int Age { get => _age; set => _age = value; }`
| False | Do not prefer expression-bodied members for accessors.| **C#:** <br>`public int Age { get { return _age; } set { _age = value; } }`

#### Example editorconfig file:
```
# CSharp code style settings:
[*.cs]
csharp_style_expression_bodied_accessors = false:none
``` 

## <a name="pattern_matching">Pattern matching</a>
### <a name="pattern_matching_is_cast">"is" with "cast" checking (IDE0020)</a>
| **Option Name** | **Applicable Languages** | **Visual Studio Default** | **Supported Version** |
| ----------- | -------------------- | ----------------------| ----------------  |
|`csharp_style_pattern_matching_over_is_with_cast_check` | C# 7.0+ | true:suggestion | Visual Studio 2017 RTW |


| Value | Description | Applied 
| ------------- |:-------------|:-------------|
| True | Prefer pattern matching instead of `is` expressions with type casts.| **C#:** <br>`if (o is int i) {...}`
| False | Prefer `is` expressions with type casts instead of pattern matching.| **C#:** <br>`if (o is int) {var i = (int)o; ... }`

#### Example editorconfig file:
```
# CSharp code style settings:
[*.cs]
csharp_style_pattern_matching_over_is_with_cast_check = true:suggestion
```

### <a name="pattern_matching_as_null">"as" with "null" checking (IDE0019)</a>
| **Option Name** | **Applicable Languages** | **Visual Studio Default** | **Supported Version** |
| ----------- | -------------------- | ----------------------| ----------------  |
|`csharp_style_pattern_matching_over_as_with_null_check` | C# 7.0+ | true:suggestion | Visual Studio 2017 RTW |


| Value | Description | Applied 
| ------------- |:-------------|:-------------|
| True | Prefer pattern matching instead of `as` expressions with null checks to determine if something is of a particular type.| **C#:** <br>`if (o is string s) {...}`
| False | Prefer `as` expressions with null checks instead of pattern matching to determine if something is of a particular type.| **C#:** <br>`var s = o as string; if (s != null) {...}`

#### Example editorconfig file:
```
# CSharp code style settings:
[*.cs]
csharp_style_pattern_matching_over_as_with_null_check = true:suggestion
```

### <a name="inlined_variable_declarations">Inlined variable declarations (IDE0018)</a>
| **Option Name** | **Applicable Languages** | **Visual Studio Default** | **Supported Version** |
| ----------- | -------------------- | ----------------------| ----------------  |
|`csharp_style_inlined_variable_declaration` | C# 7.0+ | true:suggestion | Visual Studio 2017 RTW |


| Value | Description | Applied 
| ------------- |:-------------|:-------------|
| True | Prefer `out` variables to be declared inline when possible. | **C#:** <br>`if (int.TryParse(value, out int i) {...}`
| False | Prefer `out` variables to be declared explicitly.| **C#:** <br>`int i; if (int.TryParse(value, out i) {...}`

#### Example editorconfig file:
```
# CSharp code style settings:
[*.cs]
csharp_style_inlined_variable_declaration = true:suggestion
```
## <a name="expression_level_csharp">Expression-level Preferences</a>
### <a name="expression_level_default">Simplify `default` expressions (IDE0034) </a>
| **Option Name** | **Applicable Languages** | **Visual Studio Default** | **Supported Version** |
| ----------- | -------------------- | ----------------------| ----------------  |
|`csharp_prefer_simple_default_expression` | C# 7.1+ | true:suggestion | Visual Studio 2017 v. 15.3 |


| Value | Description | Applied 
| ------------- |:-------------|:-------------|
| True | Prefer `default` over `default(T)` | **C#:** <br>`void DoWork(CancellationToken cancellationToken = default){ ... }`
| False | Prefer. | **C#:** <br>`void DoWork(CancellationToken cancellationToken = default(CancellationToken)){ ... }`

#### Example editorconfig file:
```
# CSharp code style settings:
[*.cs]
csharp_prefer_simple_default_expression = true:suggestion
``` 

## <a name="null_checking">"Null" Checking Preferences</a>
### <a name="null_checking_throw_expressions">Throw-expressions (IDE0016)</a>
| **Option Name** | **Applicable Languages** | **Visual Studio Default** | **Supported Version** |
| ----------- | -------------------- | ----------------------| ----------------  |
|`csharp_style_throw_expression`  | C# 7.0+ | true:suggestion | Visual Studio 2017 RTW |


| Value | Description | Applied 
| ------------- |:-------------|:-------------|
| True | Prefer to use `throw` expressions instead of `throw` statements. | **C#:** <br>`this.s = ss ?? throw new ArgumentNullException(nameof(s));`
| False | Prefer to use `throw` statements instead of `throw` expressions.| **C#:** <br>`if (s==null) {throw new ArgumentNullException(nameof(s));} this.s = s;`

#### Example editorconfig file:
```
# CSharp code style settings:
[*.cs]
csharp_style_throw_expression = true:suggestion
```

### <a name="null_checking_conditional_delegate_calls">Prefer conditional delegate calls (IDE0041)</a>
| **Option Name** | **Applicable Languages** | **Visual Studio Default** | **Supported Version** |
| ----------- | -------------------- | ----------------------| ----------------  |
|`csharp_style_conditional_delegate_call`  | C# 6.0+ | true:suggestion | Visual Studio 2017 RTW |


| Value | Description | Applied 
| ------------- |:-------------|:-------------|
| True | Prefer to use conditional coalescing operation (`?.`) when invoking a lambda instead of performing a null check. | **C#:** <br>`func?.Invoke(args);`
| False | Prefer to perform a null check before invoking a lambda instead of using the conditional coalescing operator (`?.`).| **C#:** <br>`if (func!=null) { func(args); }`

#### Example editorconfig file:
```
# CSharp code style settings:
[*.cs]
csharp_style_conditional_delegate_call = false:suggestion
```

## <a name="code_block">"Code Block Preferences</a>
### <a name="prefer_braces">Prefer braces (IDE0011)</a>
| **Option Name** | **Applicable Languages** | **Visual Studio Default** | **Supported Version** |
| ----------- | -------------------- | ----------------------| ----------------  |
|`csharp_prefer_braces`  | C#  | true:none | Visual Studio 2017 v. 15.3 |


| Value | Description | Applied 
| ------------- |:-------------|:-------------|
| True | Prefer braces | **C#:** <br>`if (test) { this.Display(); }`
| False | Prefer no braces when possible | **C#:** <br>`if (test) this.Display();`

#### Example editorconfig file:
```
# CSharp code style settings:
[*.cs]
csharp_prefer_braces = true:none
```

# <a name="formatting"> Formatting Rules </a>
## Overview
**Rule Format:**
`options_name = false|true`

For formatting options, you must specify **true** (prefer this option) or **false** (do not prefer this option) except in a couple cases where you must instead specify what conditions you want the rule applied to.

## .NET Formatting Options

- **[.NET Formatting Settings](#usings)**
    - [Organize Usings](#usings)
        - [Sort System Directives First](#usings_sort_system_first)
- **[C# Formatting Settings](#newline)**
    - [Newline Options](#newline)
        - [Newline Before Open Brace (`{`)](#newline_before_brace)
        - [Newline Before `else`](#newline_before_else)
        - [Newline Before `catch`](#newline_before_catch)
        - [Newline Before `finally`](#newline_before_finally)
        - [Newline Before Members in Object Initializers](#newline_before_object)
        - [Newline Before Members in Anonymous Types](#newline_before_anonymous)
        - [Newline Before Members in Query Expression Clauses](#newline_before_query)
    - [Indentation Options](#indent)
        - [Indent `switch` Case Contents](#indent_switch)
        - [Indent `switch` Labels](#indent_switch_labels)
        - [Label Positioning](#label)
    - [Spacing Options](#spacing)
        - [Space After Cast](#space_after_cast)
        - [Space After Keywords in Control Flow Statements](#space_control_flow)
        - [Space Between Method Declaration Parameter-List Parentheses](#space_parameter_list)
        - [Space Within Parentheses for Method Call Argument List](#space_method_call)
        - [Space Within Parentheses for Other Options](#space_other)
    - [Wrapping Options](#wrapping)
        - [Leave Statements and Member Declarations on the Same Line](#wrapping_statement)
        - [Leave Block on Single Line](#wrapping_block)

## <a name="usings">Organize Usings</a>
### <a name="usings_sort_system_first">Sort System Directives First</a>
| **Option Name** | **Applicable Languages** | **Visual Studio Default** | **Supported Version** |
| ----------- | -------------------- | ----------------------| ----------------  |
|`dotnet_sort_system_directives_first`  |  C# and Visual Basic | true | Visual Studio 2017 v. 15.3  |


| Value | Description | Applied 
| ------------- |:-------------|:-------------|
| True | Sort System.* usings alphabetically and place them before other usings.| **C#:** <br>`using System.Collections.Generic;`<br> `using System.Threading.Tasks;`<br> `using Octokit;`
| False | Have no requirements on the ordering of usings | **C#:** <br>`using System.Collections.Generic;`<br> `using Octokit;` <br> `using System.Threading.Tasks;`

#### Example editorconfig file:
```
# .NET formatting settings:
[*.{cs,vb}]
dotnet_sort_system_directives_first = true
``` 

# <a name="csharp_formatting">C# Formatting Settings</a>
## <a name="newline">Newline Options</a>
### <a name="newline_before_brace"> Newline Before Open Brace (`{`)</a>
| **Option Name** | **Applicable Languages** | **Visual Studio Default** | **Supported Version** |
| ----------- | -------------------- | ----------------------| ----------------  |
|`csharp_new_line_before_open_brace`  |  C#  | all | Visual Studio 2017 v. 15.3  |


| Value | Description 
| ------------- |:-------------|
| accessors, anonymous_methods, anonymous_types, control_blocks, events, indexers, lambdas, local_functions, methods, object_collection, properties, types. (For multiple, separate with ','). | Require braces to be on a new line for the given expressions (Allman style) |
| all | Require braces to be on a new line for all expressions (Allman) |
| none | Require braces to be on the same line for all expressions (K&R) |

#### Applied:
```csharp
// csharp_new_line_before_open_brace = all
void MyMethod() 
{
    if (...) 
    {
        ...
    }
}
```

```csharp
// csharp_new_line_before_open_brace = none
void MyMethod() {
    if (...) {
        ...
    }
}
```

#### Example editorconfig file:
```
# CSharp formatting settings:
[*.cs]
csharp_new_line_before_open_brace = methods, properties, control_blocks, types
``` 

### <a name="newline_before_else"> Newline Before `else`</a>
| **Option Name** | **Applicable Languages** | **Visual Studio Default** | **Supported Version** |
| ----------- | -------------------- | ----------------------| ----------------  |
|`csharp_new_line_before_else` |  C#  | true | Visual Studio 2017 v. 15.3  |


| Value | Description 
| ------------- |:-------------|
| True | Place `else` statements on a new line.  |
| False | Place `else` statements on the same line.  |

#### Applied:
```csharp
// csharp_new_line_before_else = true
if (...) {
    ...
}
else {
    ...
}
```

```csharp
// csharp_new_line_before_else = false
if (...) {
    ...
} else {
    ...
}
```

#### Example editorconfig file:
```
# CSharp formatting settings:
[*.cs]
csharp_new_line_before_else = true
``` 

### <a name="newline_before_catch"> Newline Before `catch`</a>
| **Option Name** | **Applicable Languages** | **Visual Studio Default** | **Supported Version** |
| ----------- | -------------------- | ----------------------| ----------------  |
| `csharp_new_line_before_catch`|  C#  | true | Visual Studio 2017 v. 15.3  |


| Value | Description 
| ------------- |:-------------|
| True | Place `catch` statements on a new line.  |
| False | Place `catch` statements on the same line. |

#### Applied:
```csharp
// csharp_new_line_before_catch = true
try {
    ...
}
catch (Exception e) {
    ...
}
```

```csharp
// csharp_new_line_before_catch = false
try {
    ...
} catch (Exception e) {
    ...
}
```

#### Example editorconfig file:
```
# CSharp formatting settings:
[*.cs]
csharp_new_line_before_catch = true
``` 

### <a name="newline_before_finally"> Newline Before `finally`</a>
| **Option Name** | **Applicable Languages** | **Visual Studio Default** | **Supported Version** |
| ----------- | -------------------- | ----------------------| ----------------  |
| `csharp_new_line_before_finally`|  C#  | true | Visual Studio 2017 v. 15.3  |


| Value | Description 
| ------------- |:-------------|
| True | Require `finally` statements to be on a new line after the closing brace.  |
| False | Require `finally` statements to be on the same line as the closing brace.  |

#### Applied:
```csharp
// csharp_new_line_before_finally = true
try {
    ...
}
catch (Exception e) {
    ...
}
finally {
    ...
}
```

```csharp
// csharp_new_line_before_finally = false
try {
    ...
} catch (Exception e) {
    ...
} finally {
    ...
}
```

#### Example editorconfig file:
```
# CSharp formatting settings:
[*.cs]
csharp_new_line_before_finally = true
``` 

### <a name="newline_before_object"> Newline Before Members in Object Initializers</a>
| **Option Name** | **Applicable Languages** | **Visual Studio Default** | **Supported Version** |
| ----------- | -------------------- | ----------------------| ----------------  |
| `csharp_new_line_before_members_in_object_initializers`|  C#  | true | Visual Studio 2017 v. 15.3  |


| Value | Description 
| ------------- |:-------------|
| True | Require members of object intializers to be on separate lines.  |
| False | Require members of object initializers to be on the same line.  |

#### Applied:
```csharp
// csharp_new_line_before_members_in_object_initializers = true
var z = new B()
{
    A = 3,
    B = 4
}
```

```csharp
// csharp_new_line_before_members_in_object_initializers = false
var z = new B()
{
    A = 3, B = 4
}
```

#### Example editorconfig file:
```
# CSharp formatting settings:
[*.cs]
csharp_new_line_before_members_in_object_initializers = true
``` 

### <a name="newline_before_anonymous"> Newline Before Members in Anonymous Types</a>
| **Option Name** | **Applicable Languages** | **Visual Studio Default** | **Supported Version** |
| ----------- | -------------------- | ----------------------| ----------------  |
| `csharp_new_line_before_members_in_anonymous_types` |  C#  | true | Visual Studio 2017 v. 15.3  |


| Value | Description 
| ------------- |:-------------|
| True | Require members of anonymous types to be on separate lines.  |
| False | Require members of anonymous types to be on the same line.  |

#### Applied:
```csharp
// csharp_new_line_before_members_in_anonymous_types = true
var z = new
{
    A = 3,
    B = 4
}
```

```csharp
// csharp_new_line_before_members_in_anonymous_types = false
var z = new
{
    A = 3, B = 4
}
```

#### Example editorconfig file:
```
# CSharp formatting settings:
[*.cs]
csharp_new_line_before_members_in_anonymous_types = true
``` 

### <a name="newline_before_query"> Newline Before Members in Query Expression Clauses</a>
| **Option Name** | **Applicable Languages** | **Visual Studio Default** | **Supported Version** |
| ----------- | -------------------- | ----------------------| ----------------  |
|`csharp_new_line_within_query_expression_clauses`  |  C#  | true | Visual Studio 2017 v. 15.3  |


| Value | Description 
| ------------- |:-------------|
| True | Require elements of query expression clauses to be on separate lines.  |
| False | Require elements of query expression clauses to be on the same line.  |

#### Applied:
```csharp
// csharp_new_line_within_query_expression_clauses = true
var q = from a in e
        from b in e
        select a * b;
```

```csharp
// csharp_new_line_within_query_expression_clauses = false
var q = from a in e from b in e
        select a * b;
```

#### Example editorconfig file:
```
# CSharp formatting settings:
[*.cs]
csharp_new_line_within_query_expression_clauses = true
``` 

## <a name="indent">Indentation Options</a>
### <a name="indent_switch"> Indent `switch` Case Contents </a>
| **Option Name** | **Applicable Languages** | **Visual Studio Default** | **Supported Version** |
| ----------- | -------------------- | ----------------------| ----------------  |
| `csharp_indent_case_contents`  |  C#  | true | Visual Studio 2017 v. 15.3  |

| Value | Description 
| ------------- |:-------------|
| True | Indent `switch` case contents  |
| False | Do not indent `switch` case contents |

#### Applied:
```csharp
// csharp_indent_case_contents = true
switch(c) {
    case Color.Red:
        Console.WriteLine("The color is red");
        break;
    case Color.Blue:
        Console.WriteLine("The color is blue");
        break;
    default:
        Console.WriteLine("The color is unknown.");
        break;
}
```

```csharp
// csharp_indent_case_contents = false
switch(c) {
    case Color.Red:
    Console.WriteLine("The color is red");
    break;
    case Color.Blue:
    Console.WriteLine("The color is blue");
    break;
    default:
    Console.WriteLine("The color is unknown.");
    break;
}
```

#### Example editorconfig file:
```
# CSharp formatting settings:
[*.cs]
csharp_indent_case_contents = true
``` 

### <a name="indent_switch_labels"> Indent `switch` Labels </a>
| **Option Name** | **Applicable Languages** | **Visual Studio Default** | **Supported Version** |
| ----------- | -------------------- | ----------------------| ----------------  |
| `csharp_indent_switch_labels`  |  C#  | true | Visual Studio 2017 v. 15.3  |

| Value | Description 
| ------------- |:-------------|
| True | Indent `switch` labels  |
| False | Do not indent `switch` labels |

#### Applied:
```csharp
// csharp_indent_switch_labels = true
switch(c) {
    case Color.Red:
        Console.WriteLine("The color is red");
        break;
    case Color.Blue:
        Console.WriteLine("The color is blue");
        break;
    default:
        Console.WriteLine("The color is unknown.");
        break;
}
```

```csharp
// csharp_indent_switch_labels = false
switch(c) {
case Color.Red:
    Console.WriteLine("The color is red");
    break;
case Color.Blue:
    Console.WriteLine("The color is blue");
    break;
default:
    Console.WriteLine("The color is unknown.");
    break;
}
```

#### Example editorconfig file:
```
# CSharp formatting settings:
[*.cs]
csharp_indent_switch_labels = true
``` 

### <a name="label">Label Positioning</a>
| **Option Name** | **Applicable Languages** | **Visual Studio Default** | **Supported Version** |
| ----------- | -------------------- | ----------------------| ----------------  |
|`csharp_indent_labels`  |  C#  | one_less | Visual Studio 2017 v. 15.3  |


| Value | Description 
| ------------- |:-------------|
| one_less | Labels are placed at one less indent to the current context |
| no_change | Labels are placed at the same indent as the current context |

#### Applied:
```csharp
// csharp_indent_labels = one_less
private string MyMethod(...) 
{
    if (...) {
        goto error;
    }
error:
    throw new Exception(...);
}

```

```csharp
// csharp_indent_labels= no_change
private string MyMethod(...) 
{
    if (...) {
        goto error;
    }
    error:
    throw new Exception(...);
}
```

#### Example editorconfig file:
```
# CSharp formatting settings:
[*.cs]
csharp_indent_labels = one_less
``` 

## <a name="spacing">Spacing Options</a>
### <a name="space_after_cast"> Space After Cast </a>
| **Option Name** | **Applicable Languages** | **Visual Studio Default** | **Supported Version** |
| ----------- | -------------------- | ----------------------| ----------------  |
| `csharp_space_after_cast` |  C#  | false | Visual Studio 2017 v. 15.3  |


| Value | Description | Applied |
| ------------- |:-------------|:-------------|
| True | Require a space between a cast and the value  | **C#:** <br>`int y = (int) x;`
| False | Require no space between the cast and the value | **C#:** <br>`int y = (int)x;`

#### Example editorconfig file:
```
# CSharp formatting settings:
[*.cs]
csharp_space_after_cast = true
``` 

### <a name="space_control_flow"> Space After Keywords in Control Flow Statements </a>
| **Option Name** | **Applicable Languages** | **Visual Studio Default** | **Supported Version** |
| ----------- | -------------------- | ----------------------| ----------------  |
| `csharp_space_after_keywords_in_control_flow_statements` |  C#  | true | Visual Studio 2017 v. 15.3  |


| Value | Description | Applied |
| ------------- |:-------------|:-------------|
| True | Require a space after a keyword | **C#:** <br>`for (int i;i<x;i++) { ... }`
| False | Require no space after a keyword | **C#:** <br>`for(int i;i<x;i++) { ... }`

#### Example editorconfig file:
```
# CSharp formatting settings:
[*.cs]
csharp_space_after_keywords_in_control_flow_statements = true
``` 

### <a name="space_parameter_list"> Space Between Method Declaration Argument-List Parentheses </a>
| **Option Name** | **Applicable Languages** | **Visual Studio Default** | **Supported Version** |
| ----------- | -------------------- | ----------------------| ----------------  |
| `csharp_space_between_method_declaration_parameter_list_parentheses` |  C#  | false | Visual Studio 2017 v. 15.3  |


| Value | Description | Applied |
| ------------- |:-------------|:-------------|
| True | Require a space after a keyword | **C#:** <br>`void Bark( int x ) { ... }`
| False | Require no space after a keyword | **C#:** <br>`void Bark(int x) { ... }`

#### Example editorconfig file:
```
# CSharp formatting settings:
[*.cs]
csharp_space_between_method_declaration_parameter_list_parentheses = true
```

### <a name="space_method_call"> Space Within Parentheses for Method Call Argument List</a>
| **Option Name** | **Applicable Languages** | **Visual Studio Default** | **Supported Version** |
| ----------- | -------------------- | ----------------------| ----------------  |
|  `csharp_space_between_method_call_parameter_list_parentheses` |  C#  | false | Visual Studio 2017 v. 15.3  |


| Value | Description | Applied |
| ------------- |:-------------|:-------------|
| true | Place space between parentheses of control flow statements | **C#:** <br>`MyMethod( argument );`
| false | Place space between parentheses of expressions | **C#:** <br>`MyMethod(argument);`

#### Example editorconfig file:
```
# CSharp formatting settings:
[*.cs]
csharp_space_between_method_call_parameter_list_parentheses = true
```  

### <a name="space_other"> Space Within Parentheses for Other Options </a>
| **Option Name** | **Applicable Languages** | **Visual Studio Default** | **Supported Version** |
| ----------- | -------------------- | ----------------------| ----------------  |
|  `csharp_space_between_parentheses`  |  C#  | false | Visual Studio 2017 v. 15.3  |


| Value | Description | Applied |
| ------------- |:-------------|:-------------|
| control_flow_statements | Place space between parentheses of control flow statements | **C#:** <br>`for( int i;i<x;i++ ) { ... }`
| expressions | Place space between parentheses of expressions | **C#:** <br>`var z = ( x * y ) - ( ( y - x ) * 3);`
| type_casts | Place space between parentheses in type casts | **C#:**<br>`int y = ( int )x;`

#### Example editorconfig file:
```
# CSharp formatting settings:
[*.cs]
csharp_space_between_parentheses = control_flow_statements, type_casts
``` 

## <a name="wrapping">Wrapping Options</a>
### <a name="wrapping_statement">Leave Statements and Member Declarations on the Same Line</a>
| **Option Name** | **Applicable Languages** | **Visual Studio Default** | **Supported Version** |
| ----------- | -------------------- | ----------------------| ----------------  |
|  `csharp_preserve_single_line_statements`   |  C#  | true | Visual Studio 2017 v. 15.3  |


| Value | Description |
| ------------- |:-------------|
| True | Leave statements and member declarations on the same line  | 
| False | Leave statements and member declarations on different lines | 

#### Applied
```csharp
//csharp_preserve_single_line_statements = true
int i = 0; string name = "John";
```

```csharp
//csharp_preserve_single_line_statements = false
int i = 0; 
string name = "John";
```

#### Example editorconfig file:
```
# CSharp formatting settings:
[*.cs]
csharp_preserve_single_line_statements = true
``` 

### <a name="wrapping_block">Leave Block on Single Line</a>
| **Option Name** | **Applicable Languages** | **Visual Studio Default** | **Supported Version** |
| ----------- | -------------------- | ----------------------| ----------------  |
|   `csharp_preserve_single_line_blocks`    |  C#  | true | Visual Studio 2017 v. 15.3  |


| Value | Description |
| ------------- |:-------------|
| True | Leave block on single line | 
| False | Leave block on separate lines | 

#### Applied
```csharp
//csharp_preserve_single_line_blocks = true
public int Foo { get; set; }
```

```csharp
//csharp_preserve_single_line_blocks = false
public int MyProperty
{ 
    get; set;
}
```

#### Example editorconfig file:
```
# CSharp formatting settings:
[*.cs]
csharp_preserve_single_line_blocks = true
``` 

# <a name="naming"> Naming Conventions </a>
## Overview
**Rule Format:**<br>
namingRuleTitle:<br>
`dotnet_naming_rule.<namingRuleTitle>.symbols = <symbolTitle>`<br>
`dotnet_naming_rule.<namingRuleTitle>.style = <styleTitle>`<br>
`dotnet_naming_rule.<namingRuleTitle>.severity = none|suggestion|warning|error`<br>
<br>
symbolTitle:<br>
`dotnet_naming_symbols.<symbolTitle>.applicable_kinds = class, struct, interface, enum, property, method, field, event, namespace, delegate, type_parameter`<br>
`dotnet_naming_symbols.<symbolTitle>.applicable_accessibilities = public, internal, private, protected, protected_internal`<br>
`dotnet_naming_symbols.<symbolTitle>.required_modifiers = abstract, async, const, readonly, static`<br>
<br>
styleTitle:<br>
`dotnet_naming_style.<styleTitle>.capitalization = pascal_case|camel_case|first_word_upper|all_upper|all_lower`<br>
`dotnet_naming_style.<styleTitle>.required_prefix = string`<br>
`dotnet_naming_style.<styleTitle>.required_suffix = string`<br>
`dotnet_naming_style.<styleTitle>.word_separator = string`<br>

## Writing a Naming Convention
For naming conventions, you must specify **symbols**, **style**, and a **severity**. Naming conventions should be ordered from most-specific to least-specific. The first rule encountered that can be applied, is the only rule applied. 

### Severity
The following are valid options for the severity of a naming style rule
 `none`, `silent`, `suggestion`, `warning`, `error`.

 `none` and `silent` are synonymous and mean that no indication of any kind should be shown to the user. This has the effect of disabling this rule.

 `suggestion` means that the user is shown the following in the Error List: and the following in the IDE. The `suggestion` severity allows the naming rule to run, but it doesn't cause the build to break.

Severity | effect
------------ | -------------
none/silent | Do not show anything to the user when this style is not being followed, however code generation features generate in this style. 
suggestion | When this style is not being followed, show it to the user as a suggestion (underlying dots on the first two characters).
warning | When this style is not being followed, show a compiler warning.
error | When this style is not being followed, show a compiler error.

### Symbol Specification
Identify _what_ symbols _with which_ modifiers and _at what_ accessibility level the naming rule should apply to.

|  Option Name | `dotnet_naming_rule.<namingRuleTitle>.symbols` |
| ------------- |:-------------:|
|  | `dotnet_naming_symbols.<symbolTitle>.applicable_kinds`
|  | `dotnet_naming_symbols.<symbolTitle>.applicable_accessibilities`
|  | `dotnet_naming_symbols.<symbolTitle>.required_modifiers`

| Symbol | Accessibility | Modifiers
| ------------- |------------- |------------- |
| `*` | `*` |  `abstract` | 
| `class` | `public` |  `must_inherit` | `async` | 
| `struct` | `internal` (C#) /  | `const` | 
| `interface` | `friend` (Visual Basic) | `readonly` | 
| `enum` | `private`  | `static` | 
| `property` | `protected` | `shared` |
| `method` |`protected_internal` (C#) | |
| `field` | `protected_friend` (Visual Basic) | |
| `event` | | |
| `delegate` | | |


### Style Specification
Identify the naming style to apply to the symbols.

|  Option Name | `dotnet_naming_rule.<namingRuleTitle>.style = <styleTitle>` |
| ------------- |:-------------:|
|  | `dotnet_naming_style.<styleTitle>.capitalization`|
|  | `dotnet_naming_style.<styleTitle>.required_prefix`|
|  | `dotnet_naming_style.<styleTitle>.required_suffix`|
|  | `dotnet_naming_style.<styleTitle>.word_separator`|


| Style | Description |
| ------------- |:-------------:|
| Prefix | Required characters that must appear before the identifier. |
| Suffix | Required characters that must appear after the identifier. |
| Word Separator | Required separator between words in the identifier. |
| Capitalization |`pascal_case`, `camel_case`, `first_word_upper`, `all_upper`, `all_lower` | 


### Example Naming Convention
```
# Dotnet Naming Conventions
[*.{cs,vb}] 
dotnet_naming_rule.async_methods_end_in_async.symbols  = any_async_methods
dotnet_naming_rule.async_methods_end_in_async.style    = end_in_async
dotnet_naming_rule.async_methods_end_in_async.severity = suggestion

dotnet_naming_symbols.any_async_methods.applicable_kinds           = method
dotnet_naming_symbols.any_async_methods.applicable_accessibilities = *
dotnet_naming_symbols.any_async_methods.required_modifiers         = async

dotnet_naming_style.end_in_async.required_suffix = Async
dotnet_naming_style.end_in_async.capitalization  = pascal_case
``` 
=======
---
title: ".NET Coding Convention Settings For EditorConfig | Microsoft Docs"
ms.custom: ""
ms.date: "10/13/2017"
ms.reviewer: ""
ms.suite: ""
ms.tgt_pltfrm: ""
ms.topic: "article"
dev_langs: 
  - "CSharp"
  - "VB"
helpviewer_keywords: 
  - "editor"
ms.assetid: 
caps.latest.revision: 01
author: "kuhlenh"
ms.author: "kaseyu"
manager: "ghogen"
ms.technology: 
  - "vs-ide-general"
---
# .NET coding convention settings for EditorConfig
You can define and maintain consistent code style in your codebase with the use of an [EditorConfig](https://docs.microsoft.com/en-us/visualstudio/ide/create-portable-custom-editor-options) file. EditorConfig includes several core formatting properties, such as `indent_style` and `indent_size`. In Visual Studio, .NET coding conventions settings can also be configured using an EditorConfig file. EditorConfig files allow you to enable or disable individual .NET coding conventions, and to configure the degree to which you want the convention enforced via a severity level. To learn more about how to use EditorConfig to enforce consistency in your codebase, read [Create portable custom editor options](https://docs.microsoft.com/en-us/visualstudio/ide/create-portable-custom-editor-options). You can also look at the [.NET Compiler Platform's .editorconfig file](https://github.com/dotnet/roslyn/blob/master/.editorconfig) as an example.  

There are three supported .NET coding convention categories:  
- [Language Conventions](#language-conventions)  
   Rules pertaining to the C# or Visual Basic language. For example, you can specify rules around using `var` or explicit types when defining variables, or preferring expression-bodied members.  
- [Formatting Conventions](#formatting-conventions)  
   Rules regarding the layout and structure of your code in order to make it easier to read. For example, you can specify rules around Allman braces, or preferring spaces in control blocks.  
- [Naming Conventions](#naming-conventions)  
   Rules regarding the naming of code elements. For example, you can specify that `async` methods must end in "Async".  

## Language conventions  
Rules for language conventions have the following format:  

`options_name = false|true : none|suggestion|warning|error`  

For each language convention rule, you must specify either **true** (prefer this style) or **false** (do not prefer this style), and a **severity**. The severity specifies the level of enforcement for that style.  

The following table lists the possible severity values and their effects:  

Severity | Effect
:------- | ------
none or silent | Do not show anything to the user when this rule is violated. Code generation features will generate code in this style, however.  
suggestion | When this style rule is violated, show it to the user as a suggestion. Suggestions appear as three grey dots under the first two characters.  
warning | When this style rule is violated, show a compiler warning.  
error | When this style rule is violated, show a compiler error.  

The following list shows the allowable language convention rules:  

- .NET Code Style Settings
    - ["This." and "Me." qualifiers](#this_and_me)
        - dotnet\_style\_qualification\_for_field
        - dotnet\_style\_qualification\_for_property
        - dotnet\_style\_qualification\_for_method
        - dotnet\_style\_qualification\_for_event
    - [Language keywords instead of framework type names for type references](#language_keywords)
        - dotnet\_style\_predefined\_type\_for\_locals\_parameters_members
        - dotnet\_style\_predefined\_type\_for\_member_access
    - [Expression-level preferences](#expression_level)
        - dotnet\_style\_object_initializer
        - dotnet\_style\_collection_initializer
        - dotnet\_style\_explicit\_tuple_names
        - dotnet\_style\_coalesce_expression
        - dotnet\_style\_null_propagation
- C# Code Style Settings
    - [Implicit and explicit types](#var)
        - csharp\_style\_var\_for\_built\_in_types
        - csharp\_style\_var\_when\_type\_is_apparent
        - csharp\_style\_var_elsewhere
    - [Expression-bodied members](#expression_body)
        - csharp\_style\_expression\_bodied_methods
        - csharp\_style\_expression\_bodied_constructors
        - csharp\_style\_expression\_bodied_operators
        - csharp\_style\_expression\_bodied_properties
        - csharp\_style\_expression\_bodied_indexers
        - csharp\_style\_expression\_bodied_accessors
    - [Pattern matching](#pattern_matching)
        - csharp\_style\_pattern\_matching\_over\_is\_with\_cast_check
        - csharp\_style\_pattern\_matching\_over\_as\_with\_null_check
    - [Inlined variable declarations](#inlined_variable_declarations)
        - csharp\_style\_inlined\_variable_declaration
    - [Expression-level preferences](#expression_level_csharp)
        - csharp\_prefer\_simple\_default_expression
    - ["Null" checking preferences](#null_checking)
        - csharp\_style\_throw_expression
        - csharp\_style\_conditional\_delegate_call
    - [Code block preferences](#code_block)
        - csharp\_prefer_braces

### .NET code style settings  
The style rules in this section are applicable to both C# and Visual Basic. To see code examples in your preferred programming language, choose it in the drop-down **Language** menu at the top-right corner of your browser window.  

#### <a name="this_and_me">"This." and "Me." qualifiers</a>
This style rule (rule IDs IDE0003 and IDE0009) can be applied to fields, properties, methods or events. A value of **true** means prefer the code symbol to be prefaced with `this.` in C# or `Me.` in Visual Basic. A value of **false** means prefer the code element _not_ to be prefaced with `this.` or `Me.`.  

The following table shows the rule names, applicable programming languages, default values, and first supported version of Visual Studio:  

| Rule Name | Applicable languages | Visual Studio default value | Supported version |
| ----------- | -------------------- | ----------------------| ----------------  |
| dotnet_style_qualification_for_field | C# and Visual Basic | false:none | Visual Studio 2017 RTW |
| dotnet_style_qualification_for_property | C# and Visual Basic | false:none | Visual Studio 2017 RTW |
| dotnet_style_qualification_for_method | C# and Visual Basic | false:none | Visual Studio 2017 RTW |
| dotnet_style_qualification_for_event | C# and Visual Basic | false:none | Visual Studio 2017 RTW |   

**dotnet\_style\_qualification\_for_field**  
When this rule is set to **true**, prefer fields to be prefaced with `this.` in C# or `Me.` in Visual Basic.  
When this rule is set to **false**, prefer fields _not_ to be prefaced with `this.` or `Me.`.  

Code examples:  

```csharp
// dotnet_style_qualification_for_field = true
this.capacity = 0;

// dotnet_style_qualification_for_field = false
capacity = 0;
```
```vb
' dotnet_style_qualification_for_field = true
Me.capacity = 0

' dotnet_style_qualification_for_field = false
capacity = 0
```  

**dotnet\_style\_qualification\_for_property**  
When this rule is set to **true**, prefer properties to be prefaced with `this.` in C# or `Me.` in Visual Basic.  
When this rule is set to **false**, prefer properties _not_ to be prefaced with `this.` or `Me.`.  

Code examples:  

```csharp
// dotnet_style_qualification_for_property = true
this.ID = 0;

// dotnet_style_qualification_for_property = false
ID = 0;
```
```vb
' dotnet_style_qualification_for_property = true
Me.ID = 0

' dotnet_style_qualification_for_property = false
ID = 0
```  

**dotnet\_style\_qualification\_for_method**  
When this rule is set to **true**, prefer methods to be prefaced with `this.` in C# or `Me.` in Visual Basic.  
When this rule is set to **false**, prefer methods _not_ to be prefaced with `this.` or `Me.`.  

Code examples:  

```csharp
// dotnet_style_qualification_for_method = true
this.Display();

// dotnet_style_qualification_for_method = false
Display();
```
```vb
' dotnet_style_qualification_for_method = true
Me.Display()

' dotnet_style_qualification_for_method = false
Display()
```  

**dotnet\_style\_qualification\_for_event**  
When this rule is set to **true**, prefer events to be prefaced with `this.` in C# or `Me.` in Visual Basic.  
When this rule is set to **false**, prefer events _not_ to be prefaced with `this.` or `Me.`.  

Code examples:  

```csharp
// dotnet_style_qualification_for_event = true
this.Elapsed += Handler;

// dotnet_style_qualification_for_event = false
Elapsed += Handler;
```
```vb
' dotnet_style_qualification_for_event = true
AddHandler Me.Elapsed, AddressOf Handler

' dotnet_style_qualification_for_event = false
AddHandler Elapsed, AddressOf Handler
```  

These rules could appear in an .editorconfig file as follows:  

```
# CSharp and Visual Basic code style settings:
[*.{cs,vb}]
dotnet_style_qualification_for_field = false:suggestion
dotnet_style_qualification_for_property = false:suggestion
dotnet_style_qualification_for_method = false:suggestion
dotnet_style_qualification_for_event = false:suggestion
```

#### <a name="language_keywords">Language keywords instead of framework type names for type references</a>
This style rule can be applied to local variables, method parameters, and class members, or as a separate rule to type member access expressions. A value of **true** means prefer the language keyword (e.g. `int` or `Integer`) instead of the type name (e.g. `Int32`) for types that have a keyword to represent them. A value of **false** means prefer the type name instead of the language keyword.  

The following table shows the rule names, rules IDs, applicable programming languages, default values, and first supported version of Visual Studio:  

| Rule Name | Rule ID | Applicable Languages | Visual Studio Default | Supported Version |
| --------- | ------- | -------------------- | ----------------------| ----------------  |
| dotnet_style_predefined_type_for_locals_parameters_members | IDE0012 and IDE0014 | C# and Visual Basic | true:none | Visual Studio 2017 RTW |
| dotnet_style_predefined_type_for_member_access | IDE0013 and IDE0015 | C# and Visual Basic | true:none | Visual Studio 2017 RTW |  

**dotnet\_style\_predefined\_type\_for\_locals\_parameters_members**  
When this rule is set to **true**, prefer the language keyword for local variables, method parameters, and class members, instead of the type name, for types that have a keyword to represent them.  
When this rule is set to **false**, prefer the type name for local variables, method parameters, and class members, instead of the language keyword.  

Code examples:  

```csharp
// dotnet_style_predefined_type_for_locals_parameters_members = true
private int _member;

// dotnet_style_predefined_type_for_locals_parameters_members = false
private Int32 _member;
```
```vb
' dotnet_style_predefined_type_for_locals_parameters_members = true
Private _member As Integer

' dotnet_style_predefined_type_for_locals_parameters_members = false
Private _member As Int32
``` 

**dotnet\_style\_predefined\_type\_for\_member_access**   
When this rule is set to **true**, prefer the language keyword for member access expressions, instead of the type name, for types that have a keyword to represent them.  
When this rule is set to **false**, prefer the type name for member access expressions, instead of the language keyword.  

Code examples:  

```csharp
// dotnet_style_predefined_type_for_member_access = true
var local = int.MaxValue;

// dotnet_style_predefined_type_for_member_access = false
var local = Int32.MaxValue;
```
```vb
' dotnet_style_predefined_type_for_member_access = true
Dim local = Integer.MaxValue

' dotnet_style_predefined_type_for_member_access = false
Dim local = Int32.MaxValue
```  

These rules could appear in an .editorconfig file as follows:  

```
# CSharp and Visual Basic code style settings:
[*.{cs,vb}]
dotnet_style_predefined_type_for_locals_parameters_members = true:suggestion
dotnet_style_predefined_type_for_member_access = true:suggestion
``` 

#### <a name="expression_level">Expression-level preferences</a>  
The style rules in this section concern expression-level preferences, including the use of object initializers, collection initializers, explicit tuple names, null coalescing expressions versus ternary operators, and the null-conditional operator.  

The following table shows the rule names, rule IDs, applicable programming languages, default values, and first supported version of Visual Studio:  

| Rule Name | Rule ID | Applicable Languages | Visual Studio Default | Supported Version |
| --------- | ------- | -------------------- | ----------------------| ----------------  |
| dotnet_style_object_initializer | IDE0017 | C# and Visual Basic | true:suggestion | Visual Studio 2017 RTW |
| dotnet_style_collection_initializer | IDE0028 | C# and Visual Basic | true:suggestion | Visual Studio 2017 RTW |
| dotnet_style_explicit_tuple_names | IDE0033 | C# 7.0+ and Visual Basic 15+ | true:suggestion | Visual Studio 2017 RTW |
| dotnet_style_coalesce_expression | IDE0029 | C# and Visual Basic | true:suggestion | Visual Studio 2017 RTW |
| dotnet_style_null_propagation | IDE0031 | C# 6.0+ and Visual Basic 14+ | true:suggestion | Visual Studio 2017 RTW | 

**dotnet\_style\_object_initializer**  
When this rule is set to **true**, prefer objects to be initialized using object initializers when possible.  
When this rule is set to **false**, prefer objects to *not* be initialized using object initializers.  

Code examples:  

```csharp
// dotnet_style_object_initializer = true
var c = new Customer() { Age = 21 };

// dotnet_style_object_initializer = false
var c = new Customer();
c.Age = 21;
```
```vb
' dotnet_style_object_initializer = true
Dim c = New Customer() With {.Age = 21}

' dotnet_style_object_initializer = false
Dim c = New Customer()
c.Age = 21
```

**dotnet\_style\_collection_initializer**  
When this rule is set to **true**, prefer collections to be initialized using collection initializers when possible.  
When this rule is set to **false**, prefer collections to *not* be initialized using collection initializers.

Code examples:

```csharp
// dotnet_style_collection_initializer = true
var list = new List<int> { 1, 2, 3 };

// dotnet_style_collection_initializer = false
var list = new List<int>();
list.Add(1);
list.Add(2);
list.Add(3);
```
```vb
' dotnet_style_collection_initializer = true
Dim list = New List(Of Integer) From {1, 2, 3}

' dotnet_style_collection_initializer = false
Dim list = New List(Of Integer)
list.Add(1)
list.Add(2)
list.Add(3)
```  

**dotnet\_style\_explicit\_tuple_names**  
When this rule is set to **true**, prefer tuple names to ItemX properties.  
When this rule is set to **false**, prefer ItemX properties to tuple names.  

Code examples:  

```csharp
// dotnet_style_explicit_tuple_names = true
(string name, int age) customer = GetCustomer();
var name = customer.name;

// dotnet_style_explicit_tuple_names = false
(string name, int age) customer = GetCustomer();
var name = customer.Item1;
```
```vb
 ' dotnet_style_explicit_tuple_names = true
Dim customer As (name As String, age As Integer) = GetCustomer()
Dim name = customer.name

' dotnet_style_explicit_tuple_names = false
Dim customer As (name As String, age As Integer) = GetCustomer()
Dim name = customer.Item1
```

**dotnet\_style\_coalesce_expression**  
When this rule is set to **true**, prefer null coalescing expressions to ternary operator checking.  
When this rule is set to **false**, prefer ternary operator checking to null coalescing expressions.

Code examples:  

```csharp
// dotnet_style_coalesce_expression = true
var v = x ?? y;

// dotnet_style_coalesce_expression = false
var v = x != null ? x : y; // or
var v = x == null ? y : x;
```
```vb
' dotnet_style_coalesce_expression = true
Dim v = If(x, y)

' dotnet_style_coalesce_expression = false
Dim v = If(x Is Nothing, y, x) ' or
Dim v = If(x IsNot Nothing, x, y)
```

**dotnet\_style\_null_propagation**  
When this rule is set to **true**, prefer to use null-conditional operator when possible.  
When this rule is set to **false**, prefer to use ternary null checking where possible.  

Code examples:  

```csharp
// dotnet_style_null_propagation = true
var v = o?.ToString();

// dotnet_style_null_propagation = false
var v = o == null ? null : o.ToString(); // or
var v = o != null ? o.String() : null;
```
```vb
' dotnet_style_null_propagation = true
Dim v = o?.ToString()

' dotnet_style_null_propagation = false
Dim v = If(o Is Nothing, Nothing, o.ToString()) ' or
Dim v = If(o IsNot Nothing, o.ToString(), Nothing)
```  

These rules could appear in an .editorconfig file as follows:  

```
# CSharp and Visual Basic code style settings:
[*.{cs,vb}]
dotnet_style_object_initializer = true:suggestion
dotnet_style_collection_initializer = true:suggestion
dotnet_style_explicit_tuple_names = true:suggestion
dotnet_style_coalesce_expression = true:suggestion
dotnet_style_null_propagation = true:suggestion
``` 

### C# code style settings  
The style rules in this section are applicable to C# only.  

#### <a name="var">Implicit and explicit types</a>
The style rules in this section (rule IDs IDE0007 and IDE0008) concern the use of the [var](/dotnet/csharp/language-reference/keywords/var) keyword versus an explicit type in a variable declaration. This rule can be applied separately to built-in types, when the type is apparent, and elsewhere.  

The following table shows the rule names, applicable programming languages, default values, and first supported version of Visual Studio:  

| Rule Name | Applicable Languages | Visual Studio Default | Supported Version |
| ----------- | -------------------- | ----------------------| ----------------  |
| csharp_style_var_for_built_in_types | C# | true:none | Visual Studio 2017 RTW |
| csharp_style_var_when_type_is_apparent | C# | true:none | Visual Studio 2017 RTW |
| csharp_style_var_elsewhere | C# | true:none | Visual Studio 2017 RTW |

**csharp\_style\_var\_for\_built\_in_types**  
When this rule is set to **true**, prefer `var` is used to declare variables with built-in system types such as `int`.  
When this rule is set to **false**, prefer explicit type over `var` to declare variables with built-in system types such as `int`.

Code examples:  

```csharp
// csharp_style_var_for_built_in_types = true
var x = 5;

// csharp_style_var_for_built_in_types = false
int x = 5;
```

**csharp\_style\_var\_when\_type\_is_apparent**  
When this rule is set to **true**, prefer `var` when the type is already mentioned on the right-hand side of a declaration expression.  
When this rule is set to **false**, prefer explicit type over `var` when the type is already mentioned on the right-hand side of a declaration expression.  

Code examples:  

```csharp
// csharp_style_var_when_type_is_apparent = true
var obj = new Customer();

// csharp_style_var_when_type_is_apparent = false
Customer obj = new Customer();
```

**csharp\_style\_var_elsewhere**  
When this rule is set to **true**, prefer `var` over explicit type in all cases, unless overridden by another code style rule.  
When this rule is set to **false**, prefer explicit type over `var` in all cases, unless overridden by another code style rule.  

Code examples:  

```csharp
// csharp_style_var_elsewhere = true
var f = this.Init();

// csharp_style_var_elsewhere = false
bool f = this.Init();
```

Example .editorconfig file:  

```
# CSharp code style settings:
[*.cs]
csharp_style_var_for_built_in_types = true:suggestion
csharp_style_var_when_type_is_apparent = true:suggestion
csharp_style_var_elsewhere = true:suggestion
``` 

#### <a name="expression_bodied_members">Expression-bodied members</a>
The style rules in this section concern the use of [expression-bodied members](/dotnet/csharp/programming-guide/statements-expressions-operators/expression-bodied-members) when the logic consists of a single expression. This rule can be applied to methods, constructors, operators, properties, indexers, and accessors.  

The following table shows the rule names, rule IDs, applicable language versions, default values, and first supported version of Visual Studio:  

| Rule Name | Rule ID | Applicable Languages | Visual Studio Default | Supported Version |
| --------- | ------- | -------------------- | ----------------------| ----------------  |
| csharp_style_expression_bodied_methods | IDE0022 | C# 6.0+ | false:none | Visual Studio 2017 RTW |
| csharp_style_expression_bodied_constructors | IDE0021 | C# 7.0+ | false:none | Visual Studio 2017 RTW |
| csharp_style_expression_bodied_operators | IDE0023 and IDE0024 | C# 7.0+ | false:none | Visual Studio 2017 RTW |
| csharp_style_expression_bodied_properties | IDE0025 | C# 7.0+ | true:none | Visual Studio 2017 RTW |
| csharp_style_expression_bodied_indexers | IDE0026 | C# 7.0+ | true:none | Visual Studio 2017 RTW |
| csharp_style_expression_bodied_accessors | IDE0027 | C# 7.0+ | true:none | Visual Studio 2017 RTW |  

**csharp\_style\_expression\_bodied_methods**  
When this rule is set to **true**, prefer expression-bodied members for methods.  
When this rule is set to **false**, do not prefer expression-bodied members for methods.  

Code examples:  

```csharp
// csharp_style_expression_bodied_methods = true
public int GetAge() => this.Age;

// csharp_style_expression_bodied_methods = false
public int GetAge() { return this.Age; }
```  

**csharp\_style\_expression\_bodied_constructors**  
When this rule is set to **true**, prefer expression-bodied members for constructors.  
When this rule is set to **false**, do not prefer expression-bodied members for constructors.  

Code examples:  

```csharp
// csharp_style_expression_bodied_constructors = true
public Customer(int age) => Age = age;

// csharp_style_expression_bodied_constructors = false
public Customer(int age) { Age = age; }
```  

**csharp\_style\_expression\_bodied_operators**  
When this rule is set to **true**, prefer expression-bodied members for operators.  
When this rule is set to **false**, do not prefer expression-bodied members for operators.  

Code examples:  

```csharp
// csharp_style_expression_bodied_operators = true
public static ComplexNumber operator +(ComplexNumber c1, ComplexNumber c2)
    => new ComplexNumber(c1.Real + c2.Real, c1.Imaginary + c2.Imaginary);

// csharp_style_expression_bodied_operators = false
public static ComplexNumber operator +(ComplexNumber c1, ComplexNumber c2)
{ return new ComplexNumber(c1.Real + c2.Real, c1.Imaginary + c2.Imaginary); }
```  

**csharp\_style\_expression\_bodied_properties**  
When this rule is set to **true**, prefer expression-bodied members for properties.  
When this rule is set to **false**, do not prefer expression-bodied members for properties.  

Code examples:  

```csharp
// csharp_style_expression_bodied_properties = true
public int Age => _age;

// csharp_style_expression_bodied_properties = false
public int Age { get { return _age; }}
```  

**csharp\_style\_expression\_bodied_indexers**  
When this rule is set to **true**, prefer expression-bodied members for indexers.  
When this rule is set to **false**, do not prefer expression-bodied members for indexers.  

Code examples:  

```csharp
// csharp_style_expression_bodied_indexers = true
public T this[int i] => _value[i];

// csharp_style_expression_bodied_indexers = false
public T this[int i] { get { return _values[i]; } }
```  

**csharp\_style\_expression\_bodied_accessors**  
When this rule is set to **true**, prefer expression-bodied members for accessors.  
When this rule is set to **false**, do not prefer expression-bodied members for accessors.  

Code examples:  

```csharp
// csharp_style_expression_bodied_accessors = true
public int Age { get => _age; set => _age = value; }

// csharp_style_expression_bodied_accessors = false
public int Age { get { return _age; } set { _age = value; } }
```  

Example .editorconfig file:  

```
# CSharp code style settings:
[*.cs]
csharp_style_expression_bodied_methods = false:none
csharp_style_expression_bodied_constructors = false:none
csharp_style_expression_bodied_operators = false:none
csharp_style_expression_bodied_properties = true:none
csharp_style_expression_bodied_indexers = false:none
csharp_style_expression_bodied_accessors = false:none
```  

#### <a name="pattern_matching">Pattern matching</a>
The style rules in this section concern the use of [pattern matching](/dotnet/csharp/pattern-matching) in C#.  

The following table shows the rule names, rule IDs, applicable language versions, default values, and first supported version of Visual Studio:  

| Rule Name | Rule ID | Applicable Languages | Visual Studio Default | Supported Version |
| --------- | ------- | -------------------- | ----------------------| ----------------  |
| csharp_style_pattern_matching_over_is_with_cast_check | IDE0020 | C# 7.0+ | true:suggestion | Visual Studio 2017 RTW |
| csharp_style_pattern_matching_over_as_with_null_check | IDE0019 | C# 7.0+ | true:suggestion | Visual Studio 2017 RTW |

**csharp\_style\_pattern\_matching\_over\_is\_with\_cast_check**  
When this rule is set to **true**, prefer pattern matching instead of `is` expressions with type casts.  
When this rule is set to **false**, prefer `is` expressions with type casts instead of pattern matching.  

Code examples:  

```csharp
// csharp_style_pattern_matching_over_is_with_cast_check = true
if (o is int i) {...}

// csharp_style_pattern_matching_over_is_with_cast_check = false
if (o is int) {var i = (int)o; ... }
```

**csharp\_style\_pattern\_matching\_over\_as\_with\_null_check**  
When this rule is set to **true**, prefer pattern matching instead of `as` expressions with null checks to determine if something is of a particular type.  
When this rule is set to **false**, prefer `as` expressions with null checks instead of pattern matching to determine if something is of a particular type.  

Code examples:  

```csharp
// csharp_style_pattern_matching_over_as_with_null_check = true
if (o is string s) {...}

// csharp_style_pattern_matching_over_as_with_null_check = false
var s = o as string;
if (s != null) {...}
```

Example .editorconfig file:  

```
# CSharp code style settings:
[*.cs]
csharp_style_pattern_matching_over_is_with_cast_check = true:suggestion
csharp_style_pattern_matching_over_as_with_null_check = true:suggestion
```

#### <a name="inlined_variable_declarations">Inlined variable declarations</a>
This style rule concerns whether `out` variables are declared inline or not. Starting in C# 7, you can [declare an out variable in the argument list of a method call](/dotnet/csharp/language-reference/keywords/out-parameter-modifier#calling-a-method-with-an-out-argument), rather than in a separate variable declaration.  

The following table shows the rule name, rule ID, applicable language versions, default values, and first supported version of Visual Studio:  

| Rule Name | Rule ID | Applicable Languages | Visual Studio Default | Supported Version |
| --------- | -------- | -------------------- | ----------------------| ----------------  |
| csharp_style_inlined_variable_declaration | IDE0018 | C# 7.0+ | true:suggestion | Visual Studio 2017 RTW |

**csharp\_style\_inlined\_variable_declaration**  
When this rule is set to **true**, prefer `out` variables to be declared inline in the argument list of a method call when possible.  
When this rule is set to **false**, prefer `out` variables to be declared before the method call.  

Code examples:  

```csharp
// csharp_style_inlined_variable_declaration = true
if (int.TryParse(value, out int i) {...}

// csharp_style_inlined_variable_declaration = fale
int i;
if (int.TryParse(value, out i) {...}
```

Example .editorconfig file:  

```
# CSharp code style settings:
[*.cs]
csharp_style_inlined_variable_declaration = true:suggestion
```

#### <a name="expression_level_csharp">Expression-level preferences</a>
This style rule concerns using the [`default` literal for default value expressions](/dotnet/csharp/programming-guide/statements-expressions-operators/default-value-expressions#default-literal-and-type-inference) when the compiler can infer the type of the expression.  

The following table shows the rule name, rule ID, applicable language versions, default values, and first supported version of Visual Studio:  

| Rule Name | Rule ID | Applicable Languages | Visual Studio Default | Supported Version |
| --------- | ------- | -------------------- | ----------------------| ----------------  |
| csharp_prefer_simple_default_expression | IDE0034 | C# 7.1+ | true:suggestion | Visual Studio 2017 v. 15.3 |

**csharp\_prefer\_simple\_default_expression**  
When this rule is set to **true**, prefer `default` over `default(T)`.  
When this rule is set to **false**, prefer `default(T)` over `default`.  

Code examples:  

```csharp 
// csharp_prefer_simple_default_expression = true
void DoWork(CancellationToken cancellationToken = default) { ... }

// csharp_prefer_simple_default_expression = false
void DoWork(CancellationToken cancellationToken = default(CancellationToken)) { ... }
```

Example .editorconfig file:  

```
# CSharp code style settings:
[*.cs]
csharp_prefer_simple_default_expression = true:suggestion
``` 

#### <a name="null_checking">"Null" checking preferences</a>
These style rules concern the syntax around `null` checking, including using `throw` expressions or `throw` statements, and whether to perform a null check or use the conditional coalescing operator (`?.`) when invoking a [lambda expression](/dotnet/csharp/lambda-expressions).  

The following table shows the rule names, rule IDs, applicable language versions, default values, and first supported version of Visual Studio:  

| Rule Name | Rule ID | Applicable Languages | Visual Studio Default | Supported Version |
| --------- | ------- | -------------------- | ----------------------| ----------------  |
| csharp_style_throw_expression | IDE0016 | C# 7.0+ | true:suggestion | Visual Studio 2017 RTW |
| csharp_style_conditional_delegate_call | IDE0041 | C# 6.0+ | true:suggestion | Visual Studio 2017 RTW |

**csharp\_style\_throw_expression**  
When this rule is set to **true**, prefer to use `throw` expressions instead of `throw` statements.  
When this rule is set to **false**, prefer to use `throw` statements instead of `throw` expressions.  

Code examples:  

```csharp
// csharp_style_throw_expression = true
this.s = s ?? throw new ArgumentNullException(nameof(s));

// csharp_style_throw_expression = false
if (s == null) { throw new ArgumentNullException(nameof(s)); }
this.s = s;
```

**csharp\_style\_conditional\_delegate_call**   
When this rule is set to **true**, prefer to use the conditional coalescing operator (`?.`) when invoking a lambda expression, instead of performing a null check.  
When this rule is set to **false**, prefer to perform a null check before invoking a lambda expression, instead of using the conditional coalescing operator (`?.`).  

Code examples:  

```csharp
// csharp_style_conditional_delegate_call = true
func?.Invoke(args);

// csharp_style_conditional_delegate_call = false
if (func != null) { func(args); }
```

Example .editorconfig file:  

```
# CSharp code style settings:
[*.cs]
csharp_style_throw_expression = true:suggestions:
csharp_style_conditional_delegate_call = false:suggestion
```

#### <a name="code_block">Code block preferences</a>
This style rule concerns the use of curly braces `{ }` to surround code blocks.  

The following table shows the rule name, rule ID, applicable language versions, default values, and first supported version of Visual Studio:  

| Rule Name | Rule ID | Applicable Languages | Visual Studio Default | Supported Version |
| --------- | ------- | -------------------- | ----------------------| ----------------  |
| csharp_prefer_braces | IDE0011 | C# | true:none | Visual Studio 2017 v. 15.3 |

**csharp\_prefer\_braces**   
When this rule is set to **true**, prefer curly braces even for one line of code.  
When this rule is set to **false**, prefer no curly braces if allowed.  

Code examples:  

```csharp
// csharp_prefer_braces = true
if (test) { this.Display(); }

// csharp_prefer_braces = false
if (test) this.Display();
```

Example .editorconfig file:  

```
# CSharp code style settings:
[*.cs]
csharp_prefer_braces = true:none
```

## Formatting conventions
Most of the rules for formatting conventions have the following format:  

`rule_name = false|true`  

You specify either **true** (prefer this style) or **false** (do not prefer this style). You do not specify a severity. For a few rules, instead of true or false, you specify other values to describe when and where to apply the rule.  

The following list shows the formatting convention rules available in Visual Studio:  

- .NET Formatting Settings
    - [Organize Usings](#usings)
        - dotnet_sort_system_directives_first
- C# Formatting Settings
    - [Newline Options](#newline)
        - csharp_new_line_before_open_brace
        - csharp_new_line_before_else
        - csharp_new_line_before_catch
        - csharp_new_line_before_finally
        - csharp_new_line_before_members_in_object_initializers
        - csharp_new_line_before_members_in_anonymous_types
        - csharp_new_line_between_query_expression_clauses
    - [Indentation Options](#indent)
        - csharp_indent_case_contents
        - csharp_indent_switch_labels
        - csharp_indent_labels
    - [Spacing Options](#spacing)
        - csharp_space_after_cast
        - csharp_space_after_keywords_in_control_flow_statements
        - csharp_space_between_method_declaration_parameter_list_parentheses
        - csharp_space_between_method_call_parameter_list_parentheses
        - csharp_space_between_parentheses
    - [Wrapping Options](#wrapping)
        - csharp_preserve_single_line_statements
        - csharp_preserve_single_line_blocks

### .NET formatting settings
The formatting rules in this section are applicable to C# and Visual Basic.  

#### <a name="usings">Organize usings</a>
This formatting rule concerns the placement of System.* using directives with respect to other using directives.  

The following table shows the rule name, applicable languages, default value, and first supported version of Visual Studio:  

| Rule Name | Applicable Languages | Visual Studio Default | Supported Version |
| ----------- | -------------------- | ----------------------| ----------------  |
| dotnet_sort_system_directives_first |  C# and Visual Basic | true | Visual Studio 2017 v. 15.3  |

**dotnet\_sort\_system\_directives_first**  
When this rule is set to **true**, sort System.* using directives alphabetically, and place them before other usings.  
When this rule is set to **false**, do not place System.* using directives before other using directives.  

Code examples:  

```csharp
// dotnet_sort_system_directives_first = true
using System.Collections.Generic;
using System.Threading.Tasks;
using Octokit;

// dotnet_sort_system_directives_first = false
using System.Collections.Generic;
using Octokit;
using System.Threading.Tasks;
```

Example .editorconfig file:  

```
# .NET formatting settings:
[*.{cs,vb}]
dotnet_sort_system_directives_first = true
``` 

### <a name="csharp_formatting">C# formatting settings</a>  
The formatting rules in this section apply only to C# code.  

#### <a name="newline">Newline Options</a>  
These formatting rules concern the use of new lines to format code.  

The following table shows the "new line" rule names, applicable languages, default values, and first supported version of Visual Studio:  

| Rule Name | Applicable Languages | Visual Studio Default | Supported Version |
| ----------- | -------------------- | ----------------------| ----------------  |
| csharp_new_line_before_open_brace |  C# | all | Visual Studio 2017 v. 15.3  |
| csharp_new_line_before_else |  C# | true | Visual Studio 2017 v. 15.3  |
| csharp_new_line_before_catch |  C# | true | Visual Studio 2017 v. 15.3  |
| csharp_new_line_before_finally |  C# | true | Visual Studio 2017 v. 15.3  |
| csharp_new_line_before_members_in_object_initializers |  C# | true | Visual Studio 2017 v. 15.3  |
| csharp_new_line_before_members_in_anonymous_types |  C# | true | Visual Studio 2017 v. 15.3  |
| csharp_new_line_between_query_expression_clauses |  C# | true | Visual Studio 2017 v. 15.3  |

**csharp\_new\_line\_before\_open_brace**  
This rule concerns whether an open brace `{` should be placed on the same line as the preceding code, or on a new line. For this rule, you do not specify **true** or **false**. Instead you specify **all**, **none**, or one or more code elements such as **methods** or **properties**, to define when this rule should be applied. The complete list of allowable values is shown in the following table:  

| Value | Description 
| ------------- |:-------------|
| accessors, anonymous_methods, anonymous_types, control_blocks, events, indexers, lambdas, local_functions, methods, object_collection, properties, types.<br>(For multiple kinds, separate with ','). | Require braces to be on a new line for the specified code elements (also known as "Allman" style) |
| all | Require braces to be on a new line for all expressions ("Allman" style) |
| none | Require braces to be on the same line for all expressions ("K&R") |

Code examples:  

```csharp
// csharp_new_line_before_open_brace = all
void MyMethod() 
{
    if (...) 
    {
        ...
    }
}

// csharp_new_line_before_open_brace = none
void MyMethod() {
    if (...) {
        ...
    }
}
```

**csharp\_new\_line\_before_else**  
When this rule is set to **true**, place `else` statements on a new line.  
When this rule is set to **false**, place `else` statements on the same line.  

Code examples:  

```csharp
// csharp_new_line_before_else = true
if (...) {
    ...
}
else {
    ...
}

// csharp_new_line_before_else = false
if (...) {
    ...
} else {
    ...
}
```

**csharp\_new\_line\_before_catch**    
When this rule is set to **true**, place `catch` statements on a new line.  
When this rule is set to **false**, place `catch` statements on the same line.  

Code examples:  

```csharp
// csharp_new_line_before_catch = true
try {
    ...
}
catch (Exception e) {
    ...
}

// csharp_new_line_before_catch = false
try {
    ...
} catch (Exception e) {
    ...
}
```

**csharp\_new\_line\_before_finally**      
When this rule is set to **true**, require `finally` statements to be on a new line after the closing brace.  
When this rule is set to **false**, require `finally` statements to be on the same line as the closing brace.  

Code examples:  

```csharp
// csharp_new_line_before_finally = true
try {
    ...
}
catch (Exception e) {
    ...
}
finally {
    ...
}

// csharp_new_line_before_finally = false
try {
    ...
} catch (Exception e) {
    ...
} finally {
    ...
}
```

**csharp\_new\_line\_before\_members\_in\_object_initializers**       
When this rule is set to **true**, require members of object intializers to be on separate lines.  
When this rule is set to **false**, require members of object initializers to be on the same line.  

Code examples:  

```csharp
// csharp_new_line_before_members_in_object_initializers = true
var z = new B()
{
    A = 3,
    B = 4
}

// csharp_new_line_before_members_in_object_initializers = false
var z = new B()
{
    A = 3, B = 4
}
```

**csharp\_new\_line\_before\_members\_in\_anonymous_types**       
When this rule is set to **true**, require members of anonymous types to be on separate lines.  
When this rule is set to **false**, require members of anonymous types to be on the same line.  

Code examples:  

```csharp
// csharp_new_line_before_members_in_anonymous_types = true
var z = new
{
    A = 3,
    B = 4
}

// csharp_new_line_before_members_in_anonymous_types = false
var z = new
{
    A = 3, B = 4
}
```

**csharp_new_line_between_query_expression_clauses**       
When this rule is set to **true**, require elements of query expression clauses to be on separate lines.  
When this rule is set to **false**, require elements of query expression clauses to be on the same line.  

Code examples:  

```csharp
// csharp_new_line_between_query_expression_clauses = true
var q = from a in e
        from b in e
        select a * b;

// csharp_new_line_between_query_expression_clauses = false
var q = from a in e from b in e
        select a * b;
```

Example .editorconfig file:  

```
# CSharp formatting settings:
[*.cs]
csharp_new_line_before_open_brace = methods, properties, control_blocks, types
csharp_new_line_before_else = true
csharp_new_line_before_catch = true
csharp_new_line_before_finally = true
csharp_new_line_before_members_in_object_initializers = true
csharp_new_line_before_members_in_anonymous_types = true
csharp_new_line_between_query_expression_clauses = true
``` 

#### <a name="indent">Indentation options</a>  
These formatting rules concern the use of indentation to format code.  

The following table shows the rule names, applicable languages, default values, and first supported version of Visual Studio:  

| Rule Name | Applicable Languages | Visual Studio Default | Supported Version |
| ----------- | -------------------- | ----------------------| ----------------  |
| csharp_indent_case_contents |  C# | true | Visual Studio 2017 v. 15.3  |
| csharp_indent_switch_labels |  C# | true | Visual Studio 2017 v. 15.3  |
| csharp_indent_labels |  C# | no_change | Visual Studio 2017 v. 15.3  |

**csharp\_indent\_case_contents**  
When this rule is set to **true**, indent `switch` case contents.  
When this rule is set to **false**, do not indent `switch` case contents.  

Code examples:  

```csharp
// csharp_indent_case_contents = true
switch(c) {
    case Color.Red:
        Console.WriteLine("The color is red");
        break;
    case Color.Blue:
        Console.WriteLine("The color is blue");
        break;
    default:
        Console.WriteLine("The color is unknown.");
        break;
}

// csharp_indent_case_contents = false
switch(c) {
    case Color.Red:
    Console.WriteLine("The color is red");
    break;
    case Color.Blue:
    Console.WriteLine("The color is blue");
    break;
    default:
    Console.WriteLine("The color is unknown.");
    break;
}
```

**csharp\_indent\_switch_labels**  
When this rule is set to **true**, indent `switch` labels.  
When this rule is set to **false**, do not indent `switch` labels.  

Code examples:  

```csharp
// csharp_indent_switch_labels = true
switch(c) {
    case Color.Red:
        Console.WriteLine("The color is red");
        break;
    case Color.Blue:
        Console.WriteLine("The color is blue");
        break;
    default:
        Console.WriteLine("The color is unknown.");
        break;
}

// csharp_indent_switch_labels = false
switch(c) {
case Color.Red:
    Console.WriteLine("The color is red");
    break;
case Color.Blue:
    Console.WriteLine("The color is blue");
    break;
default:
    Console.WriteLine("The color is unknown.");
    break;
}
```

**csharp\_indent_labels**  
This rule does not accept a **true** or **false** value; instead it accepts a value from the following table:  

| Value | Description |
| ----- |:----------- |
| flush_left | Labels are placed at the leftmost column |
| one_less_than_current | Labels are placed at one less indent to the current context |
| no_change | Labels are placed at the same indent as the current context |

Code examples:  

```csharp
// csharp_indent_labels= flush_left
class C
{
    private string MyMethod(...) 
    {
        if (...) {
            goto error;
        }
error:
        throw new Exception(...);
    }
}

// csharp_indent_labels = one_less_than_current
class C
{
    private string MyMethod(...) 
    {
        if (...) {
            goto error;
        }
    error:
        throw new Exception(...);
    }
}

// csharp_indent_labels= no_change
class C
{
    private string MyMethod(...) 
    {
        if (...) {
            goto error;
        }
        error:
        throw new Exception(...);
    }
}
```

Example .editorconfig file:  

```
# CSharp formatting settings:
[*.cs]
csharp_indent_case_contents = true
csharp_indent_switch_labels = true
csharp_indent_labels = flush_left
``` 

#### <a name="spacing">Spacing Options</a>  
These formatting rules concern the use of space characters to format code.  

The following table shows the rule names, applicable languages, default values, and first supported version of Visual Studio:  

| Rule Name | Applicable Languages | Visual Studio Default | Supported Version |
| ----------- | -------------------- | ----------------------| ----------------  |
| csharp_space_after_cast |  C# | false | Visual Studio 2017 v. 15.3  |
| csharp_space_after_keywords_in_control_flow_statements |  C# | true | Visual Studio 2017 v. 15.3  |
| csharp_space_between_method_declaration_parameter_list_parentheses |  C# | false | Visual Studio 2017 v. 15.3  |
| csharp_space_between_method_call_parameter_list_parentheses |  C# | false | Visual Studio 2017 v. 15.3  |
| csharp_space_between_parentheses |  C# | false | Visual Studio 2017 v. 15.3  |

**csharp\_space\_after_cast**  
When this rule is set to **true**, require a space between a cast and the value.  
When this rule is set to **false**, require _no_ space between the cast and the value.  

Code examples:

```csharp
// csharp_space_after_cast = true
int y = (int) x;

// csharp_space_after_cast = false
int y = (int)x;
```

**csharp_space_after_keywords_in_control_flow_statements**  
When this rule is set to **true**, require a space after a keyword in a control flow statement such as a `for` loop.  
When this rule is set to **false**, require _no_ space after a keyword in a control flow statement such as a `for` loop.  

Code examples:

```csharp
// csharp_space_after_keywords_in_control_flow_statements = true
for (int i;i<x;i++) { ... }

// csharp_space_after_keywords_in_control_flow_statements = false
for(int i;i<x;i++) { ... }
```

**csharp_space_between_method_declaration_parameter_list_parentheses**  
When this rule is set to **true**, place a space character after the opening parenthesis and before the closing parenthesis of a method declaration parameter list.  
When this rule is set to **false**, do not place space characters after the opening parenthesis and before the closing parenthesis of a  method declaration parameter list.  

Code examples:

```csharp
// csharp_space_between_method_declaration_parameter_list_parentheses = true
void Bark( int x ) { ... }

// csharp_space_between_method_declaration_parameter_list_parentheses = false
void Bark(int x) { ... }
```

**csharp_space_between_method_call_parameter_list_parentheses**  
When this rule is set to **true**, place a space character after the opening parenthesis and before the closing parenthesis of a method call.  
When this rule is set to **false**, do not place space characters after the opening parenthesis and before the closing parenthesis of a method call.  

Code examples:

```csharp
// csharp_space_between_method_call_parameter_list_parentheses = true
MyMethod( argument );

// csharp_space_between_method_call_parameter_list_parentheses = false
MyMethod(argument);
```

**csharp_space_between_parentheses**  
This rule does not accept a **true** or **false** value; instead it accepts a value from the following table:  

| Value | Description |
| ----- |:------------|
| control_flow_statements | Place space between parentheses of control flow statements |
| expressions | Place space between parentheses of expressions |
| type_casts | Place space between parentheses in type casts |

Code examples:

```csharp
// csharp_space_between_parentheses = control_flow_statements
for( int i;i<x;i++ ) { ... }

// csharp_space_between_parentheses = expressions
var z = ( x * y ) - ( ( y - x ) * 3);

// csharp_space_between_parentheses = type_casts
int y = ( int )x;
```

Example .editorconfig file:  

```
# CSharp formatting settings:
[*.cs]
csharp_space_after_cast = true
csharp_space_after_keywords_in_control_flow_statements = true
csharp_space_between_method_declaration_parameter_list_parentheses = true
csharp_space_between_method_call_parameter_list_parentheses = control_flow_statements, type_casts
csharp_space_between_parentheses = control_flow_statements, type_casts
``` 

#### <a name="wrapping">Wrapping options</a>
These formatting rules concern the use of single lines versus separate lines for statements and code blocks.  

The following table shows the rule names, applicable languages, default values, and first supported version of Visual Studio:  

| Rule Name | Applicable Languages | Visual Studio Default | Supported Version |
| ----------- | -------------------- | ----------------------| ----------------  |
| csharp_preserve_single_line_statements |  C# | true | Visual Studio 2017 v. 15.3  |
| csharp_preserve_single_line_blocks |  C# | true | Visual Studio 2017 v. 15.3  |

**csharp_preserve_single_line_statements**   
When this rule is set to **true**, leave statements and member declarations on the same line.  
When this rule is set to **false**, leave statements and member declarations on different lines.  

Code examples:  

```csharp
//csharp_preserve_single_line_statements = true
int i = 0; string name = "John";

//csharp_preserve_single_line_statements = false
int i = 0; 
string name = "John";
```

**csharp_preserve_single_line_blocks**  
When this rule is set to **true**, leave code block on single line.  
When this rule is set to **false**, leave code block on separate lines.  

Code examples:  

```csharp
//csharp_preserve_single_line_blocks = true
public int Foo { get; set; }

//csharp_preserve_single_line_blocks = false
public int MyProperty
{ 
    get; set;
}
```

Example .editorconfig file:  

```
# CSharp formatting settings:
[*.cs]
csharp_preserve_single_line_statements = true
csharp_preserve_single_line_blocks = true
```

## Naming conventions  
Naming conventions concern the naming of code elements such as classes, properties, and methods. For example, you can specify that asynchronous methods must end in "Async". Naming conventions should be ordered from most-specific to least-specific. The first rule encountered that can be applied is the only rule that is applied.  

For each naming convention rule, identified by **namingRuleTitle**, you must specify the **symbols** it applies to, a naming **style**, and a **severity**:  
  
`dotnet_naming_rule.<namingRuleTitle>.symbols = <symbolTitle>`  
`dotnet_naming_rule.<namingRuleTitle>.style = <styleTitle>`  
`dotnet_naming_rule.<namingRuleTitle>.severity = none|suggestion|warning|error`  

### Symbols
Identify a group of symbols to apply a naming rule to with this property: `dotnet_naming_rule.<namingRuleTitle>.symbols = <symbolTitle>`. Specify which kind of symbols, which modifiers, and which accessibility levels are included in the group using the following properties:  

| Property | Possible Values |
| ------------- |:-------------:|
| dotnet\_naming\_symbols.\<symbolTitle\>.applicable\_kinds | *, class, struct, interface, enum, property, method, field, event, namespace, delegate, type_parameter |
| dotnet\_naming\_symbols.\<symbolTitle\>.applicable_accessibilities | *, public, internal (C#), friend (Visual Basic), private, protected, protected\_internal (C#), protected\_friend (Visual Basic) |
| dotnet\_naming\_symbols.\<symbolTitle\>.required\_modifiers | abstract (C#), must_inherit (Visual Basic), async, const, readonly, static (C#), shared (Visual Basic) |  

### Style
Identify the naming style to apply to a group of symbols with this property: `dotnet_naming_rule.<namingRuleTitle>.style = <styleTitle>`.  

Specify the naming style using one or more of the following properties:  

|  Property | Possible Values |
| ------------- |:-------------:|
| dotnet_naming_style.\<styleTitle\>.required_prefix | Required characters that must appear at the beginning of the identifier. |  
| dotnet_naming_style.\<styleTitle\>.required_suffix | Required characters that must appear at the end of the identifier. |  
| dotnet_naming_style.\<styleTitle\>.word_separator | Required character between words in the identifier. | 
| dotnet_naming_style.\<styleTitle\>.capitalization | pascal_case, camel_case, first_word_upper, all_upper, all_lower |  

#### Severity
Identify the severity level for a naming rule with this property: `dotnet_naming_rule.<namingRuleTitle>.severity`.  

The following table shows the severity value options:  

Severity | Effect
------------ | -------------
none or silent | When this style is not being followed, do not show anything to the user; however, code generation features generate new code in this style.  
suggestion | When this style is not being followed, show it to the user as a suggestion (underlying dots on the first two characters). It has no effect at compile time.  
warning | When this style is not being followed, show a compiler warning.  
error | When this style is not being followed, show a compiler error.   

### Example .editorconfig file with naming conventions
```
# Dotnet Naming Conventions
[*.{cs,vb}] 
dotnet_naming_rule.async_methods_end_in_async.symbols  = any_async_methods
dotnet_naming_rule.async_methods_end_in_async.style    = end_in_async
dotnet_naming_rule.async_methods_end_in_async.severity = suggestion

dotnet_naming_symbols.any_async_methods.applicable_kinds           = method
dotnet_naming_symbols.any_async_methods.applicable_accessibilities = *
dotnet_naming_symbols.any_async_methods.required_modifiers         = async

dotnet_naming_style.end_in_async.required_suffix = Async
dotnet_naming_style.end_in_async.capitalization  = pascal_case
``` 

## See also
[Quick Actions](../ide/quick-actions.md)  
[Create portable custom editor options](https://docs.microsoft.com/en-us/visualstudio/ide/create-portable-custom-editor-options)  
[.NET Compiler Platform's .editorconfig file](https://github.com/dotnet/roslyn/blob/master/.editorconfig)  
>>>>>>> 3f935189
<|MERGE_RESOLUTION|>--- conflicted
+++ resolved
@@ -1,1309 +1,3 @@
-<<<<<<< HEAD
----
-title: ".NET Coding Convention Settings For EditorConfig | Microsoft Docs"
-ms.custom: ""
-ms.date: "12/14/2016"
-ms.reviewer: ""
-ms.suite: ""
-ms.tgt_pltfrm: ""
-ms.topic: "article"
-dev_langs:
-  - "CSharp"
-  - "VB"
-helpviewer_keywords:
-  - "editor"  
-ms.assetid:
-caps.latest.revision: 01
-author: "kuhlenh"
-ms.author: "kaseyu"
-manager: "davidcsa"
-translation.priority.ht:
-  - "cs-cz"
-  - "de-de"
-  - "es-es"
-  - "fr-fr"
-  - "it-it"
-  - "ja-jp"
-  - "ko-kr"
-  - "pl-pl"
-  - "pt-br"
-  - "ru-ru"
-  - "tr-tr"
-  - "zh-cn"
-  - "zh-tw"
----
-
-# .NET Coding Convention Settings For EditorConfig
-.NET coding conventions are configured using an [EditorConfig](https://docs.microsoft.com/en-us/visualstudio/ide/create-portable-custom-editor-options) file. EditorConfig files allow you to **enable/disable individual .NET coding conventions** and **configure the degree at which you want the convention enforced** (via a severity level). To learn more about how to use EditorConfig to enforce consistency on your codebase, read [this article](https://docs.microsoft.com/en-us/visualstudio/ide/create-portable-custom-editor-options).
-
-There are three supported .NET coding convention categories:
-- **[Language Conventions](#language)** are rules pertaining to the C# or Visual Basic language, for example, `var`/explicit type, use expression-bodied member.
-- **[Formatting Rules](#formatting)** are rules regarding the layout and structure of your code in order to make it easier to read, for example, Allman braces, spaces in control blocks.
-- **[Naming Conventions](#naming)** are rules respecting the way objects are named, for example, `async` methods must end in "Async". 
-
-# <a name="language"> Language Conventions </a>
-## Overview
-**Rule Format:**
-`options_name = false|true : none|suggestion|warning|error`
-
-For code style option, you must specify **true** (prefer this option) or **false** (do not prefer this option), a colon (`:`), and a severity (`none`, `silent`, `suggestion`, `warning`, or `error`). Severity means the level of enforcement for that style you want in your code base.
-
-`none` and `silent` are synonymous and mean that no indication of any kind should be shown to the user. This has the effect of disabling this rule.
-
-Severity | effect
------------- | -------------
-none/silent | Do not show anything to the user when this style is not being followed, however code generation features generate in this style. 
-suggestion | When this style is not being followed, show it to the user as a suggestion (underlying dots on the first two characters).
-warning | When this style is not being followed, show a compiler warning.
-error | When this style is not being followed, show a compiler error.
-
-## .NET Language Convention Options
-
-- **[.NET Code Style Settings](#this_and_me)**
-    - ["This." and "Me." Qualification](#this_and_me)
-        - [Fields](#this_and_me_fields)
-        - [Properties](#this_and_me_properties)
-        - [Methods](#this_and_me_methods)
-        - [Events](#this_and_me_events)
-    - [Language keywords (int, string, etc.) vs framework type names for type references](#language_keywords)
-        - [Locals, parameters, and members](#language_keywords_variables)
-        - [Member access expressions](#language_keywords_member_access)
-    - [Expression-level Preferences](#expression_level)
-        - [Object initializers](#expression_level_object_initializers)
-        - [Collection initializers](#expression_level_collection_initializers)
-        - [Explicit tuple names](#expression_level_tuple_names)
-        - [Coalescing expressions in "null" checking](#expression_level_null_checking)
-        - [Null propagation in "null" checking](#expression_level_null_propogation)
-- **[CSharp Code Style Settings](#csharp_codestyle)**
-    - ["var"](#var)
-        - ["var" for built-in types](#var_built_in)
-        - ["var" when type is apparent](#var_apparent)
-        - ["var" elsewhere](#var_elsewhere)
-    - [Expression-bodied members](#expression_body)
-        - [Methods](#expression_bodied_members_methods)
-        - [Constructors](#expression_bodied_members_constructors)
-        - [Operators](#expression_bodied_members_operators)
-        - [Properties](#expression_bodied_members_properties)
-        - [Indexers](#expression_bodied_members_indexers)
-        - [Accessors](#expression_bodied_members_accessors)
-    - [Pattern matching](#pattern_matching)
-        - ["is" with "cast" checking](#pattern_matching_is_cast)
-        - ["as" with "null" checking](#pattern_matching_as_null)
-    - [Inlined variable declarations](#inlined_variable_declarations)
-    - [Expression-level Preferences](#expression_level_csharp)
-        -[Simplify `default` expressions](#expression_level_default)
-    - ["Null" Checking Preferences](#null_checking)
-        - [Throw-expressions](#null_checking_throw_expressions)
-        - [Conditional delegate calls](#null_checking_conditional_delegate_calls)
-    - [Code Block Preferences](#code_block)
-        - [Prefer braces](#prefer_braces)
-
-## <a name="this_and_me">"This." and "Me." Qualification</a>
-### <a name="this_and_me_fields">Fields (IDE0003/IDE0009)</a>
-| **Option Name** | **Applicable Languages** | **Visual Studio Default** | **Supported Version** |
-| ----------- | -------------------- | ----------------------| ----------------  |
-|  `dotnet_style_qualification_for_field` | C# and Visual Basic | false:none | Visual Studio 2017 RTW |
-
-
-| Value | Description | Applied 
-| ------------- |:-------------|:-------------|
-| True | Prefer all non-static fields used in non-static methods to be prefaced with `this.` in C# or `Me.` in Visual Basic. | **C#:** <br>`this.capacity = 0;` <br><br> **Visual Basic:** <br> `Me.capacity = 0`
-| False | Prefer all non-static fields used in non-static methods to not be prefaced with `this.` in C# or `Me.` in Visual Basic. | **C#:** <br>`capacity = 0;` <br><br> **Visual Basic:** <br>`capacity = 0`
-
-#### Example editorconfig file:
-```
-# CSharp and Visual Basic code style settings:
-[*.{cs,vb}]
-dotnet_style_qualification_for_field = false:suggestion
-```
-
-### <a name="this_and_me_properties">Properties (IDE0003/IDE0009) </a>
-| **Option Name** | **Applicable Languages** | **Visual Studio Default** | **Supported Version** |
-| ----------- | -------------------- | ----------------------| ----------------  |
-|`dotnet_style_qualification_for_property`| C# and Visual Basic | false:none | Visual Studio 2017 RTW |
-
-
-| Value | Description | Applied 
-| ------------- |:-------------|:-------------|
-| True | Prefer the all non-static properties used in non-static methods to be prefaced with `this.` in C# or `Me.` in Visual Basic.| **C#:** <br>`this.ID = 0;` <br><br> **Visual Basic:** <br>`Me.ID = 0`
-| False | Prefer all non-static properties used in non-static methods to *not* be prefaced with `this.` in C# or `Me.` in Visual Basic. | **C#:** <br>`ID = 0;` <br><br> **Visual Basic:** <br> `ID = 0`
-
-#### Example editorconfig file:
-```
-# CSharp and Visual Basic code style settings:
-[*.{cs,vb}]
-dotnet_style_qualification_for_property = false:suggestion
-```
-
-### <a name="this_and_me_methods">Methods (IDE0003/IDE0009) </a>
-| **Option Name** | **Applicable Languages** | **Visual Studio Default** | **Supported Version** |
-| ----------- | -------------------- | ----------------------| ----------------  |
-|`dotnet_style_qualification_for_method`| C# and Visual Basic | false:none | Visual Studio 2017 RTW |
-
-
-| Value | Description | Applied 
-| ------------- |:-------------|:-------------|
-| True | Prefer all non-static methods called from within non-static methods to be prefaced with `this.` in C# and `Me.` in VB.| **C#:** <br>`this.Display();` <br><br> **Visual Basic:** <br> `Me.Display()`
-| False | Prefer all non-static methods called from within non-static methods to *not* be prefaced with `this.`in C# and `Me.` in VB. | **C#:** <br>`Display();` <br><br> **Visual Basic:** <br> `Display()`
-
-
-#### Example editorconfig file:
-```
-# CSharp and Visual Basic code style settings:
-[*.{cs,vb}]
-dotnet_style_qualification_for_method = false:suggestion
-```
-
-### <a name="this_and_me_events">Events (IDE0003/IDE0009) </a>
-| **Option Name** | **Applicable Languages** | **Visual Studio Default** | **Supported Version** |
-| ----------- | -------------------- | ----------------------| ----------------  |
-|`dotnet_style_qualification_for_event`| C# and Visual Basic | false:none | Visual Studio 2017 RTW |
-
-
-| Value | Description | Applied 
-| ------------- |:-------------|:-------------|
-| True | Prefer all non-static events referenced from within non-static methods to be prefaced with `this.` in C# and `Me.` in VB.| **C#:** <br>`this.Elapsed += Handler;` <br><br> **Visual Basic:** <br> `AddHandler Me.Elapsed, AddressOf Handler`
-| False | Prefer all non-static events referenced from within non-static methods to *not* be prefaced with `this.`in C# and `Me.` in VB. | **C#:** <br>`Elapsed += Handler;` <br><br> **Visual Basic:** <br>`AddHandler Elapsed, AddressOf Handler`
-
-#### Example editorconfig file:
-```
-# CSharp and Visual Basic code style settings:
-[*.{cs,vb}]
-dotnet_style_qualification_for_event = false:suggestion
-```
-
-## <a name="language_keywords">Language keywords (int, string, etc.) vs framework type names for type references </a>
-### <a name="language_keywords_variables"> Locals, parameters, and members (IDE0012/IDE0014)</a>
-| **Option Name** | **Applicable Languages** | **Visual Studio Default** | **Supported Version** |
-| ----------- | -------------------- | ----------------------| ----------------  |
-|`dotnet_style_predefined_type_for_locals_parameters_members`| C# and Visual Basic | true:none | Visual Studio 2017 RTW |
-
-
-| Value | Description | Applied 
-| ------------- |:-------------|:-------------|
-| True | For locals, parameters and type members, prefer types that have a language keyword to represent them (`int`, `double`, `float`, `short`, `long`, `decimal`, `string`) to use the keyword instead of the type name (`Int32`, `Int64`, etc.).| **C#:** <br>`private int _member;` <br><br> **Visual Basic:** `Private _member As Integer`
-| False | For locals, parameters and type members, prefer types that have a language keyword to represent them (`int`, `double`, `float`, `short`, `long`, `decimal`, `string`) to use the type name (`Int32`, `Int64`, etc.) instead of the keyword.  | **C#:** <br>`private Int32 _member;` <br><br> **Visual Basic:** <br> `Private _member As Int32`
-
-#### Example editorconfig file:
-```
-# CSharp and Visual Basic code style settings:
-[*.{cs,vb}]
-dotnet_style_predefined_type_for_locals_parameters_members = true:suggestion
-``` 
-
-### <a name="language_keywords_member_access">Member access expressions (IDE0013/IDE0015)</a>
-| **Option Name** | **Applicable Languages** | **Visual Studio Default** | **Supported Version** |
-| ----------- | -------------------- | ----------------------| ----------------  |
-|`dotnet_style_predefined_type_for_member_access`| C# and Visual Basic | true:none | Visual Studio 2017 RTW |
-
-
-| Value | Description | Applied 
-| ------------- |:-------------|:-------------|
-| True | Prefer the keyword whenever a member-access expression is used on a type with a keyword representation (`int`, `double`, `float`, `short`, `long`, `decimal`, `string`).| **C#:** <br>`var local = int.MaxValue;` <br><br> **Visual Basic:** <br> `Dim local = Integer.MaxValue`
-| False | Prefer the type name whenever a member access expression is used on a type with a keyword representation (`int`, `double`, `float`, `short`, `long`, `decimal`, `string`). | **C#:** <br>`var local = Int32.MaxValue;` <br><br> **Visual Basic:** <br> `Dim local = Int32.MaxValue`
-
-#### Example editorconfig file:
-```
-# CSharp and Visual Basic code style settings:
-[*.{cs,vb}]
-dotnet_style_predefined_type_for_member_access = true:suggestion
-``` 
-
-## <a name="expression_level">Expression-level Preferences</a>
-### <a name="expression_level_object_initializers">Object initializers (IDE0017)</a>
-| **Option Name** | **Applicable Languages** | **Visual Studio Default** | **Supported Version** |
-| ----------- | -------------------- | ----------------------| ----------------  |
-|`dotnet_style_object_initializer`| C# and Visual Basic | true:suggestion | Visual Studio 2017 RTW |
-
-
-| Value | Description | Applied 
-| ------------- |:-------------|:-------------|
-| True | Prefer objects to be initialized using object initializers when possible.| **C#:** <br>`var c = new Customer(){ Age = 21 };` <br><br> **Visual Basic:** <br> `Dim c = New Customer() With { .Age = 21 }`
-| False | Prefer objects to *not* be initialized using object initializers. | **C#:** <br>`var c = new Customer();`<br>`c.Age = 21;` <br><br> **Visual Basic:** <br>`Dim c = new Customer() `<br>`c.Age = 21`
-
-#### Example editorconfig file:
-```
-# CSharp and Visual Basic code style settings:
-[*.{cs,vb}]
-dotnet_style_object_initializer = true:suggestion
-``` 
-
-### <a name="expression_level_collection_initializers">Collection initializers (IDE0028)</a>
-| **Option Name** | **Applicable Languages** | **Visual Studio Default** | **Supported Version** |
-| ----------- | -------------------- | ----------------------| ----------------  |
-|`dotnet_style_collection_initializer`| C# and Visual Basic | true:suggestion | Visual Studio 2017 RTW |
-
-
-| Value | Description | Applied 
-| ------------- |:-------------|:-------------|
-| True | Prefer collections to be initialized using collection initializers when possible.| **C#:** <br>`var list = new List<int>{ 1, 2, 3 };` <br><br> **Visual Basic:** <br> `Dim list = new List(Of Integer) From { 1, 2, 3}`
-| False | Prefer objects to *not* be initialized using collection initializers. | **C#:** <br>`var list = new List<int>();`<br>`list.Add(1);`<br>`list.Add(2);`<br>`list.Add(3);` <br><br> **Visual Basic:** <br>`Dim list = new List(Of Integer)`<br>`list.Add(1)`<br>`list.Add(2)`<br>`list.Add(3)`
-
-#### Example editorconfig file:
-```
-# CSharp and Visual Basic code style settings:
-[*.{cs,vb}]
-dotnet_style_collection_initializer = true:suggestion
-```
-
-### <a name="expression_level_tuple_names">Explicit tuple names (IDE0033)</a>
-| **Option Name** | **Applicable Languages** | **Visual Studio Default** | **Supported Version** |
-| ----------- | -------------------- | ----------------------| ----------------  |
-|`dotnet_style_explicit_tuple_names`| C# 7.0+ and Visual Basic 15+ | true:suggestion | Visual Studio 2017 RTW |
-
-
-| Value | Description | Applied 
-| ------------- |:-------------|:-------------|
-| True | Prefer tuple names to ItemX properties.| **C#:** <br>`(string name, int age) customer = GetCustomer();`<br>`var name = customer.name;` <br><br> **Visual Basic:** <br> `Dim customer As (name As String, age As Integer) = GetCustomer()`<br>`Dim name = customer.name`
-| False | Prefer ItemX properties to tuple names. | **C#:** <br>`(string name, int age) customer = GetCustomer();`<br>`var name = customer.Item1;` <br><br> **Visual Basic:** <br>`Dim customer As (name As String, age As Integer) = GetCustomer()`<br> `Dim name = customer.Item1`
-
-#### Example editorconfig file:
-```
-# CSharp and Visual Basic code style settings:
-[*.{cs,vb}]
-dotnet_style_explicit_tuple_names = true:suggestion
-``` 
-
-### <a name="expression_level_null_checking">Coalescing expressions in "null" checking (IDE0029)</a>
-| **Option Name** | **Applicable Languages** | **Visual Studio Default** | **Supported Version** |
-| ----------- | -------------------- | ----------------------| ----------------  |
-|`dotnet_style_coalesce_expression`| C# and Visual Basic | true:suggestion | Visual Studio 2017 RTW |
-
-
-| Value | Description | Applied 
-| ------------- |:-------------|:-------------|
-| True | Prefer null coalescing expression to ternary operator checking.| **C#:** <br>`var v = x ?? y;` <br><br> **Visual Basic:** <br> `Dim v = If(x, y)`
-| False | Prefer ternary operator checking to null coalescing expression. | **C#:** <br>`var v = x != null ? x : y; // or`<br>`var v = x == null ? y : x;` <br><br> **Visual Basic:** <br>`Dim v = If(x Is Nothing, y, x) ' or`<br> `Dim v = If(x IsNot Nothing, x, y)`
-
-#### Example editorconfig file:
-```
-# CSharp and Visual Basic code style settings:
-[*.{cs,vb}]
-dotnet_style_coalesce_expression = true:suggestion
-``` 
-
-### <a name="expression_level_null_propogation">Null propagation in "null" checking (IDE0031)</a>
-| **Option Name** | **Applicable Languages** | **Visual Studio Default** | **Supported Version** |
-| ----------- | -------------------- | ----------------------| ----------------  |
-|`dotnet_style_null_propagation`| C# 6.0+ and Visual Basic 14+ | true:suggestion | Visual Studio 2017 RTW |
-
-
-| Value | Description | Applied 
-| ------------- |:-------------|:-------------|
-| True | Prefer to use null-conditional operator where possible.| **C#:** <br>`var v = o?.ToString();` <br><br> **Visual Basic:** <br> `Dim v = o?.ToString()`
-| False | Prefer to use ternary null checking where possible. | **C#:** <br>`var v = o == null ? null : o.ToString(); // or`<br>`var v = o != null ? o.String() : null;` <br><br> **Visual Basic:** <br>`Dim v = If(o Is Nothing, Nothing, o.ToString()) ' or`<br> `Dim v = If(o IsNot Nothing, o.ToString(), Nothing)`
-
-#### Example editorconfig file:
-```
-# CSharp and Visual Basic code style settings:
-[*.{cs,vb}]
-dotnet_style_null_propagation = true:suggestion
-``` 
-
-# <a name="csharp_codestyle">CSharp Code Style Settings</a>
-## <a name="var">"var" and Explicit Types</a>
-### <a name="var_built_in">"var" for built-in types (IDE0007, IDE0008)</a>
-| **Option Name** | **Applicable Languages** | **Visual Studio Default** | **Supported Version** |
-| ----------- | -------------------- | ----------------------| ----------------  |
-|`csharp_style_var_for_built_in_types`| C# | true:none | Visual Studio 2017 RTW |
-
-
-| Value | Description | Applied 
-| ------------- |:-------------|:-------------|
-| True | Prefer `var` is used for built-in system types such as `int`.| **C#:** <br>`var x = 5;`
-| False | Prefer `var` not be used for built-in system types such as `int`. | **C#:** <br>`int x = 5;`
-
-#### Example editorconfig file:
-```
-# CSharp code style settings:
-[*.cs]
-csharp_style_var_for_built_in_types = true:suggestion
-``` 
-
-### <a name="var_apparent">"var" when type is apparent (IDE0007, IDE0008)</a>
-| **Option Name** | **Applicable Languages** | **Visual Studio Default** | **Supported Version** |
-| ----------- | -------------------- | ----------------------| ----------------  |
-|`csharp_style_var_when_type_is_apparent`| C# | true:none | Visual Studio 2017 RTW |
-
-
-| Value | Description | Applied 
-| ------------- |:-------------|:-------------|
-| True | Prefer `var` when the type is already mentioned on the right-hand side of a declaration expression.| **C#:** <br>`var obj = new C();`
-| False | Prefer to not use `var` when the type is already mentioned on the right-hand side of a declaration expression. | **C#:** <br>`C obj = new C();`
-
-#### Example editorconfig file:
-```
-# CSharp code style settings:
-[*.cs]
-csharp_style_var_when_type_is_apparent = true:suggestion
-``` 
-
-### <a name="var_elsewhere">"var" elsewhere (IDE0007, IDE0008) </a>
-| **Option Name** | **Applicable Languages** | **Visual Studio Default** | **Supported Version** |
-| ----------- | -------------------- | ----------------------| ----------------  |
-|`csharp_style_var_elsewhere`| C# | true:none | Visual Studio 2017 RTW |
-
-
-| Value | Description | Applied 
-| ------------- |:-------------|:-------------|
-| True | Prefer `var` in all cases unless overridden by another code style rule.| **C#:** <br>`var f = this.Init();`
-| False | Prefer to not use var in all cases unless overridden by another code style rule.| **C#:** <br>`bool f = this.Init();`
-
-#### Example editorconfig file:
-```
-# CSharp code style settings:
-[*.cs]
-csharp_style_var_elsewhere = true:suggestion
-``` 
-
-##<a name="expression_bodied_members">Expression-bodied Members</a>
-### <a name="expression_bodied_members_methods">Methods (IDE0022)</a>
-| **Option Name** | **Applicable Languages** | **Visual Studio Default** | **Supported Version** |
-| ----------- | -------------------- | ----------------------| ----------------  |
-|`csharp_style_expression_bodied_methods`| C# 6.0+ | false:none | Visual Studio 2017 RTW |
-
-
-| Value | Description | Applied 
-| ------------- |:-------------|:-------------|
-| True | Prefer expression-bodied members for methods.| **C#:** <br>`public int GetAge() => this.Age;`
-| False | Do not prefer expression-bodied members for methods.| **C#:** <br>`public int GetAge() { return this.Age; }`
-
-#### Example editorconfig file:
-```
-# CSharp code style settings:
-[*.cs]
-csharp_style_expression_bodied_methods = false:none
-``` 
-
-### <a name="expression_bodied_members_constructors">Constructors (IDE0021)</a>
-| **Option Name** | **Applicable Languages** | **Visual Studio Default** | **Supported Version** |
-| ----------- | -------------------- | ----------------------| ----------------  |
-|`csharp_style_expression_bodied_constructors`| C# 7.0+ | false:none | Visual Studio 2017 RTW |
-
-
-| Value | Description | Applied 
-| ------------- |:-------------|:-------------|
-| True | Prefer expression-bodied members for constructors.| **C#:** <br>`public Customer(int age) => Age = age;`
-| False | Do not prefer expression-bodied members for constructors.| **C#:** <br>`public Customer(int age) { Age = age; }`
-
-#### Example editorconfig file:
-```
-# CSharp code style settings:
-[*.cs]
-csharp_style_expression_bodied_constructors = false:none
-``` 
-
-### <a name="expression_bodied_members_operators">Operators (IDE0023, IDE0024)</a>
-| **Option Name** | **Applicable Languages** | **Visual Studio Default** | **Supported Version** |
-| ----------- | -------------------- | ----------------------| ----------------  |
-|`csharp_style_expression_bodied_operators` | C# 7.0+ | false:none | Visual Studio 2017 RTW |
-
-
-| Value | Description | Applied 
-| ------------- |:-------------|:-------------|
-| True | Prefer expression-bodied members for operators.| **C#:** <br>`public static ComplexNumber operator +(ComplexNumber c1, ComplexNumber c2)`<br>`=> new ComplexNumber(c1.Real + c2.Real, c1.Imaginary + c2.Imaginary);`
-| False | Do not prefer expression-bodied members for operators.| **C#:** <br>`public static ComplexNumber operator +(ComplexNumber c1, ComplexNumber c2)`<br>`{ return new ComplexNumber(c1.Real + c2.Real, c1.Imaginary + c2.Imaginary); }`
-
-#### Example editorconfig file:
-```
-# CSharp code style settings:
-[*.cs]
-csharp_style_expression_bodied_operators = false:none
-``` 
-
-### <a name="expression_bodied_members_properties">Properties (IDE0025)</a>
-| **Option Name** | **Applicable Languages** | **Visual Studio Default** | **Supported Version** |
-| ----------- | -------------------- | ----------------------| ----------------  |
-|`csharp_style_expression_bodied_properties` | C# 7.0+ | true:none | Visual Studio 2017 RTW |
-
-
-| Value | Description | Applied 
-| ------------- |:-------------|:-------------|
-| True | Prefer expression-bodied members for properties.| **C#:** <br>`public int Age => _age;`
-| False | Do not prefer expression-bodied members for properties.| **C#:** <br>`public int Age { get { return _age; }}`
-
-#### Example editorconfig file:
-```
-# CSharp code style settings:
-[*.cs]
-csharp_style_expression_bodied_properties = true:none
-``` 
-
-### <a name="expression_bodied_members_indexers">Indexers (IDE0026)</a>
-| **Option Name** | **Applicable Languages** | **Visual Studio Default** | **Supported Version** |
-| ----------- | -------------------- | ----------------------| ----------------  |
-|`csharp_style_expression_bodied_indexers` | C# 7.0+ | true:none | Visual Studio 2017 RTW |
-
-
-| Value | Description | Applied 
-| ------------- |:-------------|:-------------|
-| True | Prefer expression-bodied members for indexers.| **C#:** <br>`public T this[int i] => _value[i];`
-| False | Do not prefer expression-bodied members for indexers.| **C#:** <br>`public T this[int i] { get { return _values[i]; } }`
-
-#### Example editorconfig file:
-```
-# CSharp code style settings:
-[*.cs]
-csharp_style_expression_bodied_indexers = false:none
-``` 
-
-### <a name="expression_bodied_members_accessors">Accessors (IDE0027)</a>
-| **Option Name** | **Applicable Languages** | **Visual Studio Default** | **Supported Version** |
-| ----------- | -------------------- | ----------------------| ----------------  |
-|`csharp_style_expression_bodied_accessors` | C# 7.0+ | true:none | Visual Studio 2017 RTW |
-
-
-| Value | Description | Applied 
-| ------------- |:-------------|:-------------|
-| True | Prefer expression-bodied members for accessors.| **C#:** <br>`public int Age { get => _age; set => _age = value; }`
-| False | Do not prefer expression-bodied members for accessors.| **C#:** <br>`public int Age { get { return _age; } set { _age = value; } }`
-
-#### Example editorconfig file:
-```
-# CSharp code style settings:
-[*.cs]
-csharp_style_expression_bodied_accessors = false:none
-``` 
-
-## <a name="pattern_matching">Pattern matching</a>
-### <a name="pattern_matching_is_cast">"is" with "cast" checking (IDE0020)</a>
-| **Option Name** | **Applicable Languages** | **Visual Studio Default** | **Supported Version** |
-| ----------- | -------------------- | ----------------------| ----------------  |
-|`csharp_style_pattern_matching_over_is_with_cast_check` | C# 7.0+ | true:suggestion | Visual Studio 2017 RTW |
-
-
-| Value | Description | Applied 
-| ------------- |:-------------|:-------------|
-| True | Prefer pattern matching instead of `is` expressions with type casts.| **C#:** <br>`if (o is int i) {...}`
-| False | Prefer `is` expressions with type casts instead of pattern matching.| **C#:** <br>`if (o is int) {var i = (int)o; ... }`
-
-#### Example editorconfig file:
-```
-# CSharp code style settings:
-[*.cs]
-csharp_style_pattern_matching_over_is_with_cast_check = true:suggestion
-```
-
-### <a name="pattern_matching_as_null">"as" with "null" checking (IDE0019)</a>
-| **Option Name** | **Applicable Languages** | **Visual Studio Default** | **Supported Version** |
-| ----------- | -------------------- | ----------------------| ----------------  |
-|`csharp_style_pattern_matching_over_as_with_null_check` | C# 7.0+ | true:suggestion | Visual Studio 2017 RTW |
-
-
-| Value | Description | Applied 
-| ------------- |:-------------|:-------------|
-| True | Prefer pattern matching instead of `as` expressions with null checks to determine if something is of a particular type.| **C#:** <br>`if (o is string s) {...}`
-| False | Prefer `as` expressions with null checks instead of pattern matching to determine if something is of a particular type.| **C#:** <br>`var s = o as string; if (s != null) {...}`
-
-#### Example editorconfig file:
-```
-# CSharp code style settings:
-[*.cs]
-csharp_style_pattern_matching_over_as_with_null_check = true:suggestion
-```
-
-### <a name="inlined_variable_declarations">Inlined variable declarations (IDE0018)</a>
-| **Option Name** | **Applicable Languages** | **Visual Studio Default** | **Supported Version** |
-| ----------- | -------------------- | ----------------------| ----------------  |
-|`csharp_style_inlined_variable_declaration` | C# 7.0+ | true:suggestion | Visual Studio 2017 RTW |
-
-
-| Value | Description | Applied 
-| ------------- |:-------------|:-------------|
-| True | Prefer `out` variables to be declared inline when possible. | **C#:** <br>`if (int.TryParse(value, out int i) {...}`
-| False | Prefer `out` variables to be declared explicitly.| **C#:** <br>`int i; if (int.TryParse(value, out i) {...}`
-
-#### Example editorconfig file:
-```
-# CSharp code style settings:
-[*.cs]
-csharp_style_inlined_variable_declaration = true:suggestion
-```
-## <a name="expression_level_csharp">Expression-level Preferences</a>
-### <a name="expression_level_default">Simplify `default` expressions (IDE0034) </a>
-| **Option Name** | **Applicable Languages** | **Visual Studio Default** | **Supported Version** |
-| ----------- | -------------------- | ----------------------| ----------------  |
-|`csharp_prefer_simple_default_expression` | C# 7.1+ | true:suggestion | Visual Studio 2017 v. 15.3 |
-
-
-| Value | Description | Applied 
-| ------------- |:-------------|:-------------|
-| True | Prefer `default` over `default(T)` | **C#:** <br>`void DoWork(CancellationToken cancellationToken = default){ ... }`
-| False | Prefer. | **C#:** <br>`void DoWork(CancellationToken cancellationToken = default(CancellationToken)){ ... }`
-
-#### Example editorconfig file:
-```
-# CSharp code style settings:
-[*.cs]
-csharp_prefer_simple_default_expression = true:suggestion
-``` 
-
-## <a name="null_checking">"Null" Checking Preferences</a>
-### <a name="null_checking_throw_expressions">Throw-expressions (IDE0016)</a>
-| **Option Name** | **Applicable Languages** | **Visual Studio Default** | **Supported Version** |
-| ----------- | -------------------- | ----------------------| ----------------  |
-|`csharp_style_throw_expression`  | C# 7.0+ | true:suggestion | Visual Studio 2017 RTW |
-
-
-| Value | Description | Applied 
-| ------------- |:-------------|:-------------|
-| True | Prefer to use `throw` expressions instead of `throw` statements. | **C#:** <br>`this.s = ss ?? throw new ArgumentNullException(nameof(s));`
-| False | Prefer to use `throw` statements instead of `throw` expressions.| **C#:** <br>`if (s==null) {throw new ArgumentNullException(nameof(s));} this.s = s;`
-
-#### Example editorconfig file:
-```
-# CSharp code style settings:
-[*.cs]
-csharp_style_throw_expression = true:suggestion
-```
-
-### <a name="null_checking_conditional_delegate_calls">Prefer conditional delegate calls (IDE0041)</a>
-| **Option Name** | **Applicable Languages** | **Visual Studio Default** | **Supported Version** |
-| ----------- | -------------------- | ----------------------| ----------------  |
-|`csharp_style_conditional_delegate_call`  | C# 6.0+ | true:suggestion | Visual Studio 2017 RTW |
-
-
-| Value | Description | Applied 
-| ------------- |:-------------|:-------------|
-| True | Prefer to use conditional coalescing operation (`?.`) when invoking a lambda instead of performing a null check. | **C#:** <br>`func?.Invoke(args);`
-| False | Prefer to perform a null check before invoking a lambda instead of using the conditional coalescing operator (`?.`).| **C#:** <br>`if (func!=null) { func(args); }`
-
-#### Example editorconfig file:
-```
-# CSharp code style settings:
-[*.cs]
-csharp_style_conditional_delegate_call = false:suggestion
-```
-
-## <a name="code_block">"Code Block Preferences</a>
-### <a name="prefer_braces">Prefer braces (IDE0011)</a>
-| **Option Name** | **Applicable Languages** | **Visual Studio Default** | **Supported Version** |
-| ----------- | -------------------- | ----------------------| ----------------  |
-|`csharp_prefer_braces`  | C#  | true:none | Visual Studio 2017 v. 15.3 |
-
-
-| Value | Description | Applied 
-| ------------- |:-------------|:-------------|
-| True | Prefer braces | **C#:** <br>`if (test) { this.Display(); }`
-| False | Prefer no braces when possible | **C#:** <br>`if (test) this.Display();`
-
-#### Example editorconfig file:
-```
-# CSharp code style settings:
-[*.cs]
-csharp_prefer_braces = true:none
-```
-
-# <a name="formatting"> Formatting Rules </a>
-## Overview
-**Rule Format:**
-`options_name = false|true`
-
-For formatting options, you must specify **true** (prefer this option) or **false** (do not prefer this option) except in a couple cases where you must instead specify what conditions you want the rule applied to.
-
-## .NET Formatting Options
-
-- **[.NET Formatting Settings](#usings)**
-    - [Organize Usings](#usings)
-        - [Sort System Directives First](#usings_sort_system_first)
-- **[C# Formatting Settings](#newline)**
-    - [Newline Options](#newline)
-        - [Newline Before Open Brace (`{`)](#newline_before_brace)
-        - [Newline Before `else`](#newline_before_else)
-        - [Newline Before `catch`](#newline_before_catch)
-        - [Newline Before `finally`](#newline_before_finally)
-        - [Newline Before Members in Object Initializers](#newline_before_object)
-        - [Newline Before Members in Anonymous Types](#newline_before_anonymous)
-        - [Newline Before Members in Query Expression Clauses](#newline_before_query)
-    - [Indentation Options](#indent)
-        - [Indent `switch` Case Contents](#indent_switch)
-        - [Indent `switch` Labels](#indent_switch_labels)
-        - [Label Positioning](#label)
-    - [Spacing Options](#spacing)
-        - [Space After Cast](#space_after_cast)
-        - [Space After Keywords in Control Flow Statements](#space_control_flow)
-        - [Space Between Method Declaration Parameter-List Parentheses](#space_parameter_list)
-        - [Space Within Parentheses for Method Call Argument List](#space_method_call)
-        - [Space Within Parentheses for Other Options](#space_other)
-    - [Wrapping Options](#wrapping)
-        - [Leave Statements and Member Declarations on the Same Line](#wrapping_statement)
-        - [Leave Block on Single Line](#wrapping_block)
-
-## <a name="usings">Organize Usings</a>
-### <a name="usings_sort_system_first">Sort System Directives First</a>
-| **Option Name** | **Applicable Languages** | **Visual Studio Default** | **Supported Version** |
-| ----------- | -------------------- | ----------------------| ----------------  |
-|`dotnet_sort_system_directives_first`  |  C# and Visual Basic | true | Visual Studio 2017 v. 15.3  |
-
-
-| Value | Description | Applied 
-| ------------- |:-------------|:-------------|
-| True | Sort System.* usings alphabetically and place them before other usings.| **C#:** <br>`using System.Collections.Generic;`<br> `using System.Threading.Tasks;`<br> `using Octokit;`
-| False | Have no requirements on the ordering of usings | **C#:** <br>`using System.Collections.Generic;`<br> `using Octokit;` <br> `using System.Threading.Tasks;`
-
-#### Example editorconfig file:
-```
-# .NET formatting settings:
-[*.{cs,vb}]
-dotnet_sort_system_directives_first = true
-``` 
-
-# <a name="csharp_formatting">C# Formatting Settings</a>
-## <a name="newline">Newline Options</a>
-### <a name="newline_before_brace"> Newline Before Open Brace (`{`)</a>
-| **Option Name** | **Applicable Languages** | **Visual Studio Default** | **Supported Version** |
-| ----------- | -------------------- | ----------------------| ----------------  |
-|`csharp_new_line_before_open_brace`  |  C#  | all | Visual Studio 2017 v. 15.3  |
-
-
-| Value | Description 
-| ------------- |:-------------|
-| accessors, anonymous_methods, anonymous_types, control_blocks, events, indexers, lambdas, local_functions, methods, object_collection, properties, types. (For multiple, separate with ','). | Require braces to be on a new line for the given expressions (Allman style) |
-| all | Require braces to be on a new line for all expressions (Allman) |
-| none | Require braces to be on the same line for all expressions (K&R) |
-
-#### Applied:
-```csharp
-// csharp_new_line_before_open_brace = all
-void MyMethod() 
-{
-    if (...) 
-    {
-        ...
-    }
-}
-```
-
-```csharp
-// csharp_new_line_before_open_brace = none
-void MyMethod() {
-    if (...) {
-        ...
-    }
-}
-```
-
-#### Example editorconfig file:
-```
-# CSharp formatting settings:
-[*.cs]
-csharp_new_line_before_open_brace = methods, properties, control_blocks, types
-``` 
-
-### <a name="newline_before_else"> Newline Before `else`</a>
-| **Option Name** | **Applicable Languages** | **Visual Studio Default** | **Supported Version** |
-| ----------- | -------------------- | ----------------------| ----------------  |
-|`csharp_new_line_before_else` |  C#  | true | Visual Studio 2017 v. 15.3  |
-
-
-| Value | Description 
-| ------------- |:-------------|
-| True | Place `else` statements on a new line.  |
-| False | Place `else` statements on the same line.  |
-
-#### Applied:
-```csharp
-// csharp_new_line_before_else = true
-if (...) {
-    ...
-}
-else {
-    ...
-}
-```
-
-```csharp
-// csharp_new_line_before_else = false
-if (...) {
-    ...
-} else {
-    ...
-}
-```
-
-#### Example editorconfig file:
-```
-# CSharp formatting settings:
-[*.cs]
-csharp_new_line_before_else = true
-``` 
-
-### <a name="newline_before_catch"> Newline Before `catch`</a>
-| **Option Name** | **Applicable Languages** | **Visual Studio Default** | **Supported Version** |
-| ----------- | -------------------- | ----------------------| ----------------  |
-| `csharp_new_line_before_catch`|  C#  | true | Visual Studio 2017 v. 15.3  |
-
-
-| Value | Description 
-| ------------- |:-------------|
-| True | Place `catch` statements on a new line.  |
-| False | Place `catch` statements on the same line. |
-
-#### Applied:
-```csharp
-// csharp_new_line_before_catch = true
-try {
-    ...
-}
-catch (Exception e) {
-    ...
-}
-```
-
-```csharp
-// csharp_new_line_before_catch = false
-try {
-    ...
-} catch (Exception e) {
-    ...
-}
-```
-
-#### Example editorconfig file:
-```
-# CSharp formatting settings:
-[*.cs]
-csharp_new_line_before_catch = true
-``` 
-
-### <a name="newline_before_finally"> Newline Before `finally`</a>
-| **Option Name** | **Applicable Languages** | **Visual Studio Default** | **Supported Version** |
-| ----------- | -------------------- | ----------------------| ----------------  |
-| `csharp_new_line_before_finally`|  C#  | true | Visual Studio 2017 v. 15.3  |
-
-
-| Value | Description 
-| ------------- |:-------------|
-| True | Require `finally` statements to be on a new line after the closing brace.  |
-| False | Require `finally` statements to be on the same line as the closing brace.  |
-
-#### Applied:
-```csharp
-// csharp_new_line_before_finally = true
-try {
-    ...
-}
-catch (Exception e) {
-    ...
-}
-finally {
-    ...
-}
-```
-
-```csharp
-// csharp_new_line_before_finally = false
-try {
-    ...
-} catch (Exception e) {
-    ...
-} finally {
-    ...
-}
-```
-
-#### Example editorconfig file:
-```
-# CSharp formatting settings:
-[*.cs]
-csharp_new_line_before_finally = true
-``` 
-
-### <a name="newline_before_object"> Newline Before Members in Object Initializers</a>
-| **Option Name** | **Applicable Languages** | **Visual Studio Default** | **Supported Version** |
-| ----------- | -------------------- | ----------------------| ----------------  |
-| `csharp_new_line_before_members_in_object_initializers`|  C#  | true | Visual Studio 2017 v. 15.3  |
-
-
-| Value | Description 
-| ------------- |:-------------|
-| True | Require members of object intializers to be on separate lines.  |
-| False | Require members of object initializers to be on the same line.  |
-
-#### Applied:
-```csharp
-// csharp_new_line_before_members_in_object_initializers = true
-var z = new B()
-{
-    A = 3,
-    B = 4
-}
-```
-
-```csharp
-// csharp_new_line_before_members_in_object_initializers = false
-var z = new B()
-{
-    A = 3, B = 4
-}
-```
-
-#### Example editorconfig file:
-```
-# CSharp formatting settings:
-[*.cs]
-csharp_new_line_before_members_in_object_initializers = true
-``` 
-
-### <a name="newline_before_anonymous"> Newline Before Members in Anonymous Types</a>
-| **Option Name** | **Applicable Languages** | **Visual Studio Default** | **Supported Version** |
-| ----------- | -------------------- | ----------------------| ----------------  |
-| `csharp_new_line_before_members_in_anonymous_types` |  C#  | true | Visual Studio 2017 v. 15.3  |
-
-
-| Value | Description 
-| ------------- |:-------------|
-| True | Require members of anonymous types to be on separate lines.  |
-| False | Require members of anonymous types to be on the same line.  |
-
-#### Applied:
-```csharp
-// csharp_new_line_before_members_in_anonymous_types = true
-var z = new
-{
-    A = 3,
-    B = 4
-}
-```
-
-```csharp
-// csharp_new_line_before_members_in_anonymous_types = false
-var z = new
-{
-    A = 3, B = 4
-}
-```
-
-#### Example editorconfig file:
-```
-# CSharp formatting settings:
-[*.cs]
-csharp_new_line_before_members_in_anonymous_types = true
-``` 
-
-### <a name="newline_before_query"> Newline Before Members in Query Expression Clauses</a>
-| **Option Name** | **Applicable Languages** | **Visual Studio Default** | **Supported Version** |
-| ----------- | -------------------- | ----------------------| ----------------  |
-|`csharp_new_line_within_query_expression_clauses`  |  C#  | true | Visual Studio 2017 v. 15.3  |
-
-
-| Value | Description 
-| ------------- |:-------------|
-| True | Require elements of query expression clauses to be on separate lines.  |
-| False | Require elements of query expression clauses to be on the same line.  |
-
-#### Applied:
-```csharp
-// csharp_new_line_within_query_expression_clauses = true
-var q = from a in e
-        from b in e
-        select a * b;
-```
-
-```csharp
-// csharp_new_line_within_query_expression_clauses = false
-var q = from a in e from b in e
-        select a * b;
-```
-
-#### Example editorconfig file:
-```
-# CSharp formatting settings:
-[*.cs]
-csharp_new_line_within_query_expression_clauses = true
-``` 
-
-## <a name="indent">Indentation Options</a>
-### <a name="indent_switch"> Indent `switch` Case Contents </a>
-| **Option Name** | **Applicable Languages** | **Visual Studio Default** | **Supported Version** |
-| ----------- | -------------------- | ----------------------| ----------------  |
-| `csharp_indent_case_contents`  |  C#  | true | Visual Studio 2017 v. 15.3  |
-
-| Value | Description 
-| ------------- |:-------------|
-| True | Indent `switch` case contents  |
-| False | Do not indent `switch` case contents |
-
-#### Applied:
-```csharp
-// csharp_indent_case_contents = true
-switch(c) {
-    case Color.Red:
-        Console.WriteLine("The color is red");
-        break;
-    case Color.Blue:
-        Console.WriteLine("The color is blue");
-        break;
-    default:
-        Console.WriteLine("The color is unknown.");
-        break;
-}
-```
-
-```csharp
-// csharp_indent_case_contents = false
-switch(c) {
-    case Color.Red:
-    Console.WriteLine("The color is red");
-    break;
-    case Color.Blue:
-    Console.WriteLine("The color is blue");
-    break;
-    default:
-    Console.WriteLine("The color is unknown.");
-    break;
-}
-```
-
-#### Example editorconfig file:
-```
-# CSharp formatting settings:
-[*.cs]
-csharp_indent_case_contents = true
-``` 
-
-### <a name="indent_switch_labels"> Indent `switch` Labels </a>
-| **Option Name** | **Applicable Languages** | **Visual Studio Default** | **Supported Version** |
-| ----------- | -------------------- | ----------------------| ----------------  |
-| `csharp_indent_switch_labels`  |  C#  | true | Visual Studio 2017 v. 15.3  |
-
-| Value | Description 
-| ------------- |:-------------|
-| True | Indent `switch` labels  |
-| False | Do not indent `switch` labels |
-
-#### Applied:
-```csharp
-// csharp_indent_switch_labels = true
-switch(c) {
-    case Color.Red:
-        Console.WriteLine("The color is red");
-        break;
-    case Color.Blue:
-        Console.WriteLine("The color is blue");
-        break;
-    default:
-        Console.WriteLine("The color is unknown.");
-        break;
-}
-```
-
-```csharp
-// csharp_indent_switch_labels = false
-switch(c) {
-case Color.Red:
-    Console.WriteLine("The color is red");
-    break;
-case Color.Blue:
-    Console.WriteLine("The color is blue");
-    break;
-default:
-    Console.WriteLine("The color is unknown.");
-    break;
-}
-```
-
-#### Example editorconfig file:
-```
-# CSharp formatting settings:
-[*.cs]
-csharp_indent_switch_labels = true
-``` 
-
-### <a name="label">Label Positioning</a>
-| **Option Name** | **Applicable Languages** | **Visual Studio Default** | **Supported Version** |
-| ----------- | -------------------- | ----------------------| ----------------  |
-|`csharp_indent_labels`  |  C#  | one_less | Visual Studio 2017 v. 15.3  |
-
-
-| Value | Description 
-| ------------- |:-------------|
-| one_less | Labels are placed at one less indent to the current context |
-| no_change | Labels are placed at the same indent as the current context |
-
-#### Applied:
-```csharp
-// csharp_indent_labels = one_less
-private string MyMethod(...) 
-{
-    if (...) {
-        goto error;
-    }
-error:
-    throw new Exception(...);
-}
-
-```
-
-```csharp
-// csharp_indent_labels= no_change
-private string MyMethod(...) 
-{
-    if (...) {
-        goto error;
-    }
-    error:
-    throw new Exception(...);
-}
-```
-
-#### Example editorconfig file:
-```
-# CSharp formatting settings:
-[*.cs]
-csharp_indent_labels = one_less
-``` 
-
-## <a name="spacing">Spacing Options</a>
-### <a name="space_after_cast"> Space After Cast </a>
-| **Option Name** | **Applicable Languages** | **Visual Studio Default** | **Supported Version** |
-| ----------- | -------------------- | ----------------------| ----------------  |
-| `csharp_space_after_cast` |  C#  | false | Visual Studio 2017 v. 15.3  |
-
-
-| Value | Description | Applied |
-| ------------- |:-------------|:-------------|
-| True | Require a space between a cast and the value  | **C#:** <br>`int y = (int) x;`
-| False | Require no space between the cast and the value | **C#:** <br>`int y = (int)x;`
-
-#### Example editorconfig file:
-```
-# CSharp formatting settings:
-[*.cs]
-csharp_space_after_cast = true
-``` 
-
-### <a name="space_control_flow"> Space After Keywords in Control Flow Statements </a>
-| **Option Name** | **Applicable Languages** | **Visual Studio Default** | **Supported Version** |
-| ----------- | -------------------- | ----------------------| ----------------  |
-| `csharp_space_after_keywords_in_control_flow_statements` |  C#  | true | Visual Studio 2017 v. 15.3  |
-
-
-| Value | Description | Applied |
-| ------------- |:-------------|:-------------|
-| True | Require a space after a keyword | **C#:** <br>`for (int i;i<x;i++) { ... }`
-| False | Require no space after a keyword | **C#:** <br>`for(int i;i<x;i++) { ... }`
-
-#### Example editorconfig file:
-```
-# CSharp formatting settings:
-[*.cs]
-csharp_space_after_keywords_in_control_flow_statements = true
-``` 
-
-### <a name="space_parameter_list"> Space Between Method Declaration Argument-List Parentheses </a>
-| **Option Name** | **Applicable Languages** | **Visual Studio Default** | **Supported Version** |
-| ----------- | -------------------- | ----------------------| ----------------  |
-| `csharp_space_between_method_declaration_parameter_list_parentheses` |  C#  | false | Visual Studio 2017 v. 15.3  |
-
-
-| Value | Description | Applied |
-| ------------- |:-------------|:-------------|
-| True | Require a space after a keyword | **C#:** <br>`void Bark( int x ) { ... }`
-| False | Require no space after a keyword | **C#:** <br>`void Bark(int x) { ... }`
-
-#### Example editorconfig file:
-```
-# CSharp formatting settings:
-[*.cs]
-csharp_space_between_method_declaration_parameter_list_parentheses = true
-```
-
-### <a name="space_method_call"> Space Within Parentheses for Method Call Argument List</a>
-| **Option Name** | **Applicable Languages** | **Visual Studio Default** | **Supported Version** |
-| ----------- | -------------------- | ----------------------| ----------------  |
-|  `csharp_space_between_method_call_parameter_list_parentheses` |  C#  | false | Visual Studio 2017 v. 15.3  |
-
-
-| Value | Description | Applied |
-| ------------- |:-------------|:-------------|
-| true | Place space between parentheses of control flow statements | **C#:** <br>`MyMethod( argument );`
-| false | Place space between parentheses of expressions | **C#:** <br>`MyMethod(argument);`
-
-#### Example editorconfig file:
-```
-# CSharp formatting settings:
-[*.cs]
-csharp_space_between_method_call_parameter_list_parentheses = true
-```  
-
-### <a name="space_other"> Space Within Parentheses for Other Options </a>
-| **Option Name** | **Applicable Languages** | **Visual Studio Default** | **Supported Version** |
-| ----------- | -------------------- | ----------------------| ----------------  |
-|  `csharp_space_between_parentheses`  |  C#  | false | Visual Studio 2017 v. 15.3  |
-
-
-| Value | Description | Applied |
-| ------------- |:-------------|:-------------|
-| control_flow_statements | Place space between parentheses of control flow statements | **C#:** <br>`for( int i;i<x;i++ ) { ... }`
-| expressions | Place space between parentheses of expressions | **C#:** <br>`var z = ( x * y ) - ( ( y - x ) * 3);`
-| type_casts | Place space between parentheses in type casts | **C#:**<br>`int y = ( int )x;`
-
-#### Example editorconfig file:
-```
-# CSharp formatting settings:
-[*.cs]
-csharp_space_between_parentheses = control_flow_statements, type_casts
-``` 
-
-## <a name="wrapping">Wrapping Options</a>
-### <a name="wrapping_statement">Leave Statements and Member Declarations on the Same Line</a>
-| **Option Name** | **Applicable Languages** | **Visual Studio Default** | **Supported Version** |
-| ----------- | -------------------- | ----------------------| ----------------  |
-|  `csharp_preserve_single_line_statements`   |  C#  | true | Visual Studio 2017 v. 15.3  |
-
-
-| Value | Description |
-| ------------- |:-------------|
-| True | Leave statements and member declarations on the same line  | 
-| False | Leave statements and member declarations on different lines | 
-
-#### Applied
-```csharp
-//csharp_preserve_single_line_statements = true
-int i = 0; string name = "John";
-```
-
-```csharp
-//csharp_preserve_single_line_statements = false
-int i = 0; 
-string name = "John";
-```
-
-#### Example editorconfig file:
-```
-# CSharp formatting settings:
-[*.cs]
-csharp_preserve_single_line_statements = true
-``` 
-
-### <a name="wrapping_block">Leave Block on Single Line</a>
-| **Option Name** | **Applicable Languages** | **Visual Studio Default** | **Supported Version** |
-| ----------- | -------------------- | ----------------------| ----------------  |
-|   `csharp_preserve_single_line_blocks`    |  C#  | true | Visual Studio 2017 v. 15.3  |
-
-
-| Value | Description |
-| ------------- |:-------------|
-| True | Leave block on single line | 
-| False | Leave block on separate lines | 
-
-#### Applied
-```csharp
-//csharp_preserve_single_line_blocks = true
-public int Foo { get; set; }
-```
-
-```csharp
-//csharp_preserve_single_line_blocks = false
-public int MyProperty
-{ 
-    get; set;
-}
-```
-
-#### Example editorconfig file:
-```
-# CSharp formatting settings:
-[*.cs]
-csharp_preserve_single_line_blocks = true
-``` 
-
-# <a name="naming"> Naming Conventions </a>
-## Overview
-**Rule Format:**<br>
-namingRuleTitle:<br>
-`dotnet_naming_rule.<namingRuleTitle>.symbols = <symbolTitle>`<br>
-`dotnet_naming_rule.<namingRuleTitle>.style = <styleTitle>`<br>
-`dotnet_naming_rule.<namingRuleTitle>.severity = none|suggestion|warning|error`<br>
-<br>
-symbolTitle:<br>
-`dotnet_naming_symbols.<symbolTitle>.applicable_kinds = class, struct, interface, enum, property, method, field, event, namespace, delegate, type_parameter`<br>
-`dotnet_naming_symbols.<symbolTitle>.applicable_accessibilities = public, internal, private, protected, protected_internal`<br>
-`dotnet_naming_symbols.<symbolTitle>.required_modifiers = abstract, async, const, readonly, static`<br>
-<br>
-styleTitle:<br>
-`dotnet_naming_style.<styleTitle>.capitalization = pascal_case|camel_case|first_word_upper|all_upper|all_lower`<br>
-`dotnet_naming_style.<styleTitle>.required_prefix = string`<br>
-`dotnet_naming_style.<styleTitle>.required_suffix = string`<br>
-`dotnet_naming_style.<styleTitle>.word_separator = string`<br>
-
-## Writing a Naming Convention
-For naming conventions, you must specify **symbols**, **style**, and a **severity**. Naming conventions should be ordered from most-specific to least-specific. The first rule encountered that can be applied, is the only rule applied. 
-
-### Severity
-The following are valid options for the severity of a naming style rule
- `none`, `silent`, `suggestion`, `warning`, `error`.
-
- `none` and `silent` are synonymous and mean that no indication of any kind should be shown to the user. This has the effect of disabling this rule.
-
- `suggestion` means that the user is shown the following in the Error List: and the following in the IDE. The `suggestion` severity allows the naming rule to run, but it doesn't cause the build to break.
-
-Severity | effect
------------- | -------------
-none/silent | Do not show anything to the user when this style is not being followed, however code generation features generate in this style. 
-suggestion | When this style is not being followed, show it to the user as a suggestion (underlying dots on the first two characters).
-warning | When this style is not being followed, show a compiler warning.
-error | When this style is not being followed, show a compiler error.
-
-### Symbol Specification
-Identify _what_ symbols _with which_ modifiers and _at what_ accessibility level the naming rule should apply to.
-
-|  Option Name | `dotnet_naming_rule.<namingRuleTitle>.symbols` |
-| ------------- |:-------------:|
-|  | `dotnet_naming_symbols.<symbolTitle>.applicable_kinds`
-|  | `dotnet_naming_symbols.<symbolTitle>.applicable_accessibilities`
-|  | `dotnet_naming_symbols.<symbolTitle>.required_modifiers`
-
-| Symbol | Accessibility | Modifiers
-| ------------- |------------- |------------- |
-| `*` | `*` |  `abstract` | 
-| `class` | `public` |  `must_inherit` | `async` | 
-| `struct` | `internal` (C#) /  | `const` | 
-| `interface` | `friend` (Visual Basic) | `readonly` | 
-| `enum` | `private`  | `static` | 
-| `property` | `protected` | `shared` |
-| `method` |`protected_internal` (C#) | |
-| `field` | `protected_friend` (Visual Basic) | |
-| `event` | | |
-| `delegate` | | |
-
-
-### Style Specification
-Identify the naming style to apply to the symbols.
-
-|  Option Name | `dotnet_naming_rule.<namingRuleTitle>.style = <styleTitle>` |
-| ------------- |:-------------:|
-|  | `dotnet_naming_style.<styleTitle>.capitalization`|
-|  | `dotnet_naming_style.<styleTitle>.required_prefix`|
-|  | `dotnet_naming_style.<styleTitle>.required_suffix`|
-|  | `dotnet_naming_style.<styleTitle>.word_separator`|
-
-
-| Style | Description |
-| ------------- |:-------------:|
-| Prefix | Required characters that must appear before the identifier. |
-| Suffix | Required characters that must appear after the identifier. |
-| Word Separator | Required separator between words in the identifier. |
-| Capitalization |`pascal_case`, `camel_case`, `first_word_upper`, `all_upper`, `all_lower` | 
-
-
-### Example Naming Convention
-```
-# Dotnet Naming Conventions
-[*.{cs,vb}] 
-dotnet_naming_rule.async_methods_end_in_async.symbols  = any_async_methods
-dotnet_naming_rule.async_methods_end_in_async.style    = end_in_async
-dotnet_naming_rule.async_methods_end_in_async.severity = suggestion
-
-dotnet_naming_symbols.any_async_methods.applicable_kinds           = method
-dotnet_naming_symbols.any_async_methods.applicable_accessibilities = *
-dotnet_naming_symbols.any_async_methods.required_modifiers         = async
-
-dotnet_naming_style.end_in_async.required_suffix = Async
-dotnet_naming_style.end_in_async.capitalization  = pascal_case
-``` 
-=======
 ---
 title: ".NET Coding Convention Settings For EditorConfig | Microsoft Docs"
 ms.custom: ""
@@ -2587,7 +1281,7 @@
 csharp_space_after_cast = true
 csharp_space_after_keywords_in_control_flow_statements = true
 csharp_space_between_method_declaration_parameter_list_parentheses = true
-csharp_space_between_method_call_parameter_list_parentheses = control_flow_statements, type_casts
+csharp_space_between_method_call_parameter_list_parentheses = true
 csharp_space_between_parentheses = control_flow_statements, type_casts
 ``` 
 
@@ -2703,5 +1397,4 @@
 ## See also
 [Quick Actions](../ide/quick-actions.md)  
 [Create portable custom editor options](https://docs.microsoft.com/en-us/visualstudio/ide/create-portable-custom-editor-options)  
-[.NET Compiler Platform's .editorconfig file](https://github.com/dotnet/roslyn/blob/master/.editorconfig)  
->>>>>>> 3f935189
+[.NET Compiler Platform's .editorconfig file](https://github.com/dotnet/roslyn/blob/master/.editorconfig)  
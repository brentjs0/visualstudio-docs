--- conflicted
+++ resolved
@@ -76,15 +76,10 @@
         - dotnet\_style\_object_initializer
         - dotnet\_style\_collection_initializer
         - dotnet\_style\_explicit\_tuple_names
-<<<<<<< HEAD
-        - dotnet\_prefer\_inferred\_tuple_names
-        - dotnet\_prefer\_inferred\_anonymous\_type\_member_names
+        - dotnet\_style\_prefer\_inferred\_tuple_names
+        - dotnet\_style\_prefer\_inferred\_anonymous\_type\_member_names
         - dotnet\_style\_prefer\_auto\_properties
         - dotnet\_style\_prefer\_is\_null\_check\_over\_reference\_equality\_method
-=======
-        - dotnet\_style\_prefer\_inferred\_tuple_names
-        - dotnet\_style\_prefer\_inferred\_anonymous\_type\_member_names
->>>>>>> 6dcbec7a
     - ["Null" checking preferences](#null_checking)
         - dotnet\_style\_coalesce_expression
         - dotnet\_style\_null_propagation

---
<<<<<<< HEAD
title: "Step 2: Add a random object and a list of icons | Microsoft Docs"
=======
title: "Step 2: Add a Random Object and a List of Icons"
>>>>>>> 7367ca52
ms.custom: ""
ms.date: 11/04/2016
ms.technology: vs-acquisition
ms.prod: visual-studio-dev15
ms.topic: conceptual
ms.assetid: 95faea28-eddc-4cfa-95fb-3b34b5a976d7
author: TerryGLee
ms.author: tglee
manager: douge
ms.workload:
  - "multiple"
---
# Step 2: Add a random object and a list of icons
In this step, you create a set of matching symbols for the game. Each symbol is added to two random cells in the TableLayoutPanel on the form. To do this, you use two `new` statements to create two objects. The first is a `Random` object, like the one you used in the math quiz game. It is used in this code to randomly choose cells in the TableLayoutPanel. The second object, which may be new to you, is a `List` object which is used to store the randomly-chosen symbols.

### To add a random object and a list of icons

1.  In **Solution Explorer**, choose *Form1.cs* if you're using Visual C#, or *Form1.vb* if you're using Visual Basic, and then on the menu bar, choose **View** > **Code**. As an alternative, you can choose the **F7** key or double-click **Form1** in **Solution Explorer**.

     This displays the code module behind Form1.

2.  In the existing code, add the following code.

     [!code-csharp[VbExpressTutorial4Step2_3_4#1](../ide/codesnippet/CSharp/step-2-add-a-random-object-and-a-list-of-icons_1.cs)]
     [!code-vb[VbExpressTutorial4Step2_3_4#1](../ide/codesnippet/VisualBasic/step-2-add-a-random-object-and-a-list-of-icons_1.vb)]

     If you're using Visual C#, be sure you put the code after the opening curly brace and just after the class declaration (`public partial class Form1 : Form`). If you're using Visual Basic, put the code right after the class declaration (`Public Class Form1`).

3.  When adding the `List` object, notice the **IntelliSense** window that opens. The following is a Visual C# example, but similar text appears when you add a list in Visual Basic.

     ![Properties window showing Click event](../ide/media/express_listintellisense.png "Express_ListIntellisense")
IntelliSense window

    > [!NOTE]
    >  The IntelliSense window appears only when you enter code manually. If you copy and paste the code, it doesn't appear.

     If you look at the code (and remarks) in small sections, it's easier to understand. Your programs can use list objects to keep track of many different types of items. A list can hold numbers, true/false values, text, or other objects. You can even have a list object that holds other list objects. The items in a list are called elements, and each list only holds one type of element. So, a list of numbers can only hold numbers—you can't add text to that list. Similarly, you can't add numbers to a list of true/false values.

     When you create a `List` object using a `new` statement, you need to specify the kind of data you want to store in it. That's why the tooltip at the top of the **IntelliSense** window shows the types of elements in the list. Also, that's what `List<string>` (in Visual C#) and `List(Of String)` (in Visual Basic) means: It's a `List` object that holds elements of `string` data type. A string is what your program uses to store text, which is what the tooltip to the right of the **IntelliSense** window is telling you.

4.  Consider why in Visual Basic a temporary array must be created first, but in Visual C#, the list can be created with one statement. This is because the Visual C# language has *collection initializers*, which prepare the list to accept values. In Visual Basic, you can use a collection initializer. However, for compatibility with the previous version of Visual Basic, we recommend using the preceding code.

     When you use a collection initializer with a `new` statement, after the new `List` object is created, the program fills it with the data you provided inside the curly braces. In this case, you get a list of strings named icons, and that list will be initialized so that it contains sixteen strings. Each of those strings is a single letter, and they all correspond to the icons that will be in the labels. So, the game will have a pair of exclamation points, a pair of uppercase N letters, a pair of commas, and so on. (When these characters are set to the Webdings font, they will appear as symbols, such as a bus, a bike, a spider, and so forth.) Your list object will have sixteen strings in all, one for each cell in the TableLayoutPanel panel.

    > [!NOTE]
    >  In Visual Basic, you get the same result, but first the strings are put into a temporary array, which is then converted into a list object. An array is similar to a list, except, for example, arrays are created with a fixed size. Lists can shrink and grow as needed, which is important in this program.

### To continue or review

-   To go to the next tutorial step, see [Step 3: Assign a random icon to each label](../ide/step-3-assign-a-random-icon-to-each-label.md).

-   To return to the previous tutorial step, see [Step 1: Create a project and add a table to your form](../ide/step-1-create-a-project-and-add-a-table-to-your-form.md).<|MERGE_RESOLUTION|>--- conflicted
+++ resolved
@@ -1,9 +1,5 @@
 ---
-<<<<<<< HEAD
-title: "Step 2: Add a random object and a list of icons | Microsoft Docs"
-=======
-title: "Step 2: Add a Random Object and a List of Icons"
->>>>>>> 7367ca52
+title: "Step 2: Add a random object and a list of icons"
 ms.custom: ""
 ms.date: 11/04/2016
 ms.technology: vs-acquisition

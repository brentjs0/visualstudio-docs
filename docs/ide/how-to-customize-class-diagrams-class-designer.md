---
<<<<<<< HEAD
redirect_url: class-designer/how-to-customize-class-diagrams
---
=======
title: "How to: Customize Class Diagrams (Class Designer) | Microsoft Docs"
ms.custom: ""
ms.date: "11/04/2016"
ms.reviewer: ""
ms.suite: ""
ms.technology: 
  - "vs-ide-general"
ms.tgt_pltfrm: ""
ms.topic: "article"
helpviewer_keywords: 
  - "class diagrams, customizing"
  - "shapes, removing type from class diagrams"
  - "type shapes, removing from class diagrams"
  - "class diagrams, removing type shapes"
ms.assetid: e9030aea-c77d-4cc1-b8f6-b6ca469b692d
caps.latest.revision: 29
author: "gewarren"
ms.author: "gewarren"
manager: ghogen
---
# How to: Customize Class Diagrams (Class Designer)
You can change the way that class diagrams display information. You can customize the whole diagram or the individual types on the design surface.  
  
 For example, you can adjust the zoom level of an entire class diagram, change how individual type members are grouped and sorted, hide or show relationships, and move individual or sets of types anywhere on the diagram.  
  
> [!NOTE]
>  Customizing the way that shapes appear on the diagram doesn't change the underlying code for the types represented on the diagram.  
  
 The sections that contain type members, such as the Properties section in a class, are called compartments. You can hide or show individual compartments and type members.  
  
 **In this topic**  
  
-   [Zoom in and out of the class diagram](../ide/how-to-customize-class-diagrams-class-designer.md#ZoomInOut)  
  
-   [Customize grouping and sorting of type members](../ide/how-to-customize-class-diagrams-class-designer.md#CustomizeGroupingSorting)  
  
-   [Hide compartments on a type](../ide/how-to-customize-class-diagrams-class-designer.md#HideCompartments)  
  
-   [Hide individual members on a type](../ide/how-to-customize-class-diagrams-class-designer.md#HideMembers)  
  
-   [Show hidden compartments and members on a type](../ide/how-to-customize-class-diagrams-class-designer.md#DisplayHiddenCompartmentsAndMemberrs)  
  
-   [Hide relationships](../ide/how-to-customize-class-diagrams-class-designer.md#HideAssociationAndInheritance)  
  
-   [Show hidden relationships](../ide/how-to-customize-class-diagrams-class-designer.md#DisplayAssociationAndInheritance)  
  
-   [Remove a shape from a class diagram](../ide/how-to-customize-class-diagrams-class-designer.md#RemoveCodeAndShape)  
  
-   [Delete a type shape and its underlying code](../ide/how-to-customize-class-diagrams-class-designer.md#DeleteTypeShapeAndCode)  
  
##  <a name="ZoomInOut"></a> Zoom in and out of the class diagram  
  
1.  Open and select a class diagram file in Class Designer.  
  
2.  On the Class Designer toolbar, click the **Zoom In** or **Zoom Out** button to change the zoom level of the designer surface.  
  
     or  
  
     Specify a particular zoom value. You can use the **Zoom** drop down list or type a valid zoom level (valid range is between 10% and 400%).  
  
    > [!NOTE]
    >  Changing the zoom level does not affect the scale of your class diagram printout.  
  
##  <a name="CustomizeGroupingSorting"></a> Customize grouping and sorting of type members  
  
1.  Open and select a class diagram file in Class Designer.  
  
2.  Right-click an empty area on the design surface and point to **Group Members**.  
  
3.  Select one of the available options:  
  
    1.  **Group by Kind** separates individual type members into a grouped list of Properties, Methods, Events, and Fields. The individual groups depend on the entities definition: for example, a class will not display any events group if there are no events yet defined for that class.  
  
    2.  **Group by Access** separates individual type members into a grouped list based on the member's access modifiers. For example, Public and Private.  
  
    3.  **Sort Alphabetically** displays the items that make up an entity as a single alphabetized list. The list is sorted in ascending order.  
  
##  <a name="HideCompartments"></a> Hide compartments on a type  
  
1.  Open and select a class diagram file in the class designer.  
  
2.  Right click the member category in the type you want to customize (for example, select the **Methods** node in a class.  
  
3.  Click **Hide Compartment**.  
  
     The selected compartment disappears from the type container.  
  
##  <a name="HideMembers"></a> Hide individual members on a type  
  
1.  Open and select a class diagram file in Class Designer.  
  
2.  Right-click the member in the type you want to hide.  
  
3.  Click **Hide**.  
  
     The selected member disappears from the type container.  
  
##  <a name="DisplayHiddenCompartmentsAndMemberrs"></a> Show hidden compartments and members on a type  
  
1.  Open and select a class diagram file in Class Designer.  
  
2.  Right-click the name of the type with the hidden compartment.  
  
3.  Click **Show All Members**.  
  
     All hidden compartments and members appear in the type container.  
  
##  <a name="HideAssociationAndInheritance"></a> Hide relationships  
  
1.  Open and select a class diagram file in Class Designer.  
  
2.  Right-click the association or inheritance line that you want to hide.  
  
3.  Click **Hide** for association lines, and click **Hide Inheritance Line** for inheritance lines.  
  
4.  Click **Show All Members**.  
  
     All hidden compartments and members appear in the type container.  
  
##  <a name="DisplayAssociationAndInheritance"></a> Show hidden relationships  
  
1.  Open and select a class diagram file in Class Designer.  
  
2.  Right-click the type with the hidden association or inheritance.  
  
 Click **Show All Members** for association lines, and click **Show Base Class** or **Show Derived Classes** for inheritance lines.  
  
##  <a name="RemoveCodeAndShape"></a> Remove a shape from a class diagram  
 You can remove a type shape from the class diagram without affecting the type's underlying code. Removing type shapes from a class diagram affects only that diagram: the underlying code that defines the type and other diagrams that display the type are not affected.  
  
1.  On the class diagram, select the type shape you want to remove from the diagram.  
  
2.  On the **Edit** menu, choose **Remove from Diagram**.  
  
     The type shape and any lines of association or inheritance connected to the shape no longer appear on the diagram.  
  
##  <a name="DeleteTypeShapeAndCode"></a> Delete a type shape and its underlying code  
  
1.  Right-click the shape on the design surface.  
  
2.  Select **Delete Code** from the context menu.  
  
     The shape is removed from the diagram and its underlying code is deleted from the project.  
  
## See Also  
 [Working with Class Diagrams (Class Designer)](../ide/working-with-class-diagrams-class-designer.md)   
 [How to: Change Between Member Notation and Association Notation (Class Designer)](../ide/how-to-change-between-member-notation-and-association-notation-class-designer.md)   
 [How to: View Existing Types (Class Designer)](../ide/how-to-view-existing-types-class-designer.md)   
 [Viewing Types and Relationships (Class Designer)](../ide/viewing-types-and-relationships-class-designer.md)
>>>>>>> ad3d8314
<|MERGE_RESOLUTION|>--- conflicted
+++ resolved
@@ -1,155 +1,3 @@
 ---
-<<<<<<< HEAD
 redirect_url: class-designer/how-to-customize-class-diagrams
----
-=======
-title: "How to: Customize Class Diagrams (Class Designer) | Microsoft Docs"
-ms.custom: ""
-ms.date: "11/04/2016"
-ms.reviewer: ""
-ms.suite: ""
-ms.technology: 
-  - "vs-ide-general"
-ms.tgt_pltfrm: ""
-ms.topic: "article"
-helpviewer_keywords: 
-  - "class diagrams, customizing"
-  - "shapes, removing type from class diagrams"
-  - "type shapes, removing from class diagrams"
-  - "class diagrams, removing type shapes"
-ms.assetid: e9030aea-c77d-4cc1-b8f6-b6ca469b692d
-caps.latest.revision: 29
-author: "gewarren"
-ms.author: "gewarren"
-manager: ghogen
----
-# How to: Customize Class Diagrams (Class Designer)
-You can change the way that class diagrams display information. You can customize the whole diagram or the individual types on the design surface.  
-  
- For example, you can adjust the zoom level of an entire class diagram, change how individual type members are grouped and sorted, hide or show relationships, and move individual or sets of types anywhere on the diagram.  
-  
-> [!NOTE]
->  Customizing the way that shapes appear on the diagram doesn't change the underlying code for the types represented on the diagram.  
-  
- The sections that contain type members, such as the Properties section in a class, are called compartments. You can hide or show individual compartments and type members.  
-  
- **In this topic**  
-  
--   [Zoom in and out of the class diagram](../ide/how-to-customize-class-diagrams-class-designer.md#ZoomInOut)  
-  
--   [Customize grouping and sorting of type members](../ide/how-to-customize-class-diagrams-class-designer.md#CustomizeGroupingSorting)  
-  
--   [Hide compartments on a type](../ide/how-to-customize-class-diagrams-class-designer.md#HideCompartments)  
-  
--   [Hide individual members on a type](../ide/how-to-customize-class-diagrams-class-designer.md#HideMembers)  
-  
--   [Show hidden compartments and members on a type](../ide/how-to-customize-class-diagrams-class-designer.md#DisplayHiddenCompartmentsAndMemberrs)  
-  
--   [Hide relationships](../ide/how-to-customize-class-diagrams-class-designer.md#HideAssociationAndInheritance)  
-  
--   [Show hidden relationships](../ide/how-to-customize-class-diagrams-class-designer.md#DisplayAssociationAndInheritance)  
-  
--   [Remove a shape from a class diagram](../ide/how-to-customize-class-diagrams-class-designer.md#RemoveCodeAndShape)  
-  
--   [Delete a type shape and its underlying code](../ide/how-to-customize-class-diagrams-class-designer.md#DeleteTypeShapeAndCode)  
-  
-##  <a name="ZoomInOut"></a> Zoom in and out of the class diagram  
-  
-1.  Open and select a class diagram file in Class Designer.  
-  
-2.  On the Class Designer toolbar, click the **Zoom In** or **Zoom Out** button to change the zoom level of the designer surface.  
-  
-     or  
-  
-     Specify a particular zoom value. You can use the **Zoom** drop down list or type a valid zoom level (valid range is between 10% and 400%).  
-  
-    > [!NOTE]
-    >  Changing the zoom level does not affect the scale of your class diagram printout.  
-  
-##  <a name="CustomizeGroupingSorting"></a> Customize grouping and sorting of type members  
-  
-1.  Open and select a class diagram file in Class Designer.  
-  
-2.  Right-click an empty area on the design surface and point to **Group Members**.  
-  
-3.  Select one of the available options:  
-  
-    1.  **Group by Kind** separates individual type members into a grouped list of Properties, Methods, Events, and Fields. The individual groups depend on the entities definition: for example, a class will not display any events group if there are no events yet defined for that class.  
-  
-    2.  **Group by Access** separates individual type members into a grouped list based on the member's access modifiers. For example, Public and Private.  
-  
-    3.  **Sort Alphabetically** displays the items that make up an entity as a single alphabetized list. The list is sorted in ascending order.  
-  
-##  <a name="HideCompartments"></a> Hide compartments on a type  
-  
-1.  Open and select a class diagram file in the class designer.  
-  
-2.  Right click the member category in the type you want to customize (for example, select the **Methods** node in a class.  
-  
-3.  Click **Hide Compartment**.  
-  
-     The selected compartment disappears from the type container.  
-  
-##  <a name="HideMembers"></a> Hide individual members on a type  
-  
-1.  Open and select a class diagram file in Class Designer.  
-  
-2.  Right-click the member in the type you want to hide.  
-  
-3.  Click **Hide**.  
-  
-     The selected member disappears from the type container.  
-  
-##  <a name="DisplayHiddenCompartmentsAndMemberrs"></a> Show hidden compartments and members on a type  
-  
-1.  Open and select a class diagram file in Class Designer.  
-  
-2.  Right-click the name of the type with the hidden compartment.  
-  
-3.  Click **Show All Members**.  
-  
-     All hidden compartments and members appear in the type container.  
-  
-##  <a name="HideAssociationAndInheritance"></a> Hide relationships  
-  
-1.  Open and select a class diagram file in Class Designer.  
-  
-2.  Right-click the association or inheritance line that you want to hide.  
-  
-3.  Click **Hide** for association lines, and click **Hide Inheritance Line** for inheritance lines.  
-  
-4.  Click **Show All Members**.  
-  
-     All hidden compartments and members appear in the type container.  
-  
-##  <a name="DisplayAssociationAndInheritance"></a> Show hidden relationships  
-  
-1.  Open and select a class diagram file in Class Designer.  
-  
-2.  Right-click the type with the hidden association or inheritance.  
-  
- Click **Show All Members** for association lines, and click **Show Base Class** or **Show Derived Classes** for inheritance lines.  
-  
-##  <a name="RemoveCodeAndShape"></a> Remove a shape from a class diagram  
- You can remove a type shape from the class diagram without affecting the type's underlying code. Removing type shapes from a class diagram affects only that diagram: the underlying code that defines the type and other diagrams that display the type are not affected.  
-  
-1.  On the class diagram, select the type shape you want to remove from the diagram.  
-  
-2.  On the **Edit** menu, choose **Remove from Diagram**.  
-  
-     The type shape and any lines of association or inheritance connected to the shape no longer appear on the diagram.  
-  
-##  <a name="DeleteTypeShapeAndCode"></a> Delete a type shape and its underlying code  
-  
-1.  Right-click the shape on the design surface.  
-  
-2.  Select **Delete Code** from the context menu.  
-  
-     The shape is removed from the diagram and its underlying code is deleted from the project.  
-  
-## See Also  
- [Working with Class Diagrams (Class Designer)](../ide/working-with-class-diagrams-class-designer.md)   
- [How to: Change Between Member Notation and Association Notation (Class Designer)](../ide/how-to-change-between-member-notation-and-association-notation-class-designer.md)   
- [How to: View Existing Types (Class Designer)](../ide/how-to-view-existing-types-class-designer.md)   
- [Viewing Types and Relationships (Class Designer)](../ide/viewing-types-and-relationships-class-designer.md)
->>>>>>> ad3d8314
+---
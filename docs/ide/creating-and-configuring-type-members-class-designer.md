---
<<<<<<< HEAD
redirect_url: class-designer/creating-and-configuring-type-members
---
=======
title: "Creating and Configuring Type Members (Class Designer) | Microsoft Docs"
ms.custom: ""
ms.date: "11/04/2016"
ms.reviewer: ""
ms.suite: ""
ms.technology: 
  - "vs-ide-general"
ms.tgt_pltfrm: ""
ms.topic: "article"
f1_keywords: 
  - "vs.classdetails.method"
  - "vs.classdetails.property"
  - "vs.classdetails.parameter"
  - "vs.classdetails.event"
  - "vs.classdetails.field"
helpviewer_keywords: 
  - "Class Designer [Visual Studio], member creation"
  - "type members, modifying in Class Designer"
  - "parameters [ASP.NET Web Services], adding to methods"
  - "type members, configuring"
  - "type members"
  - "members"
  - "type members, creating"
  - "members, creating"
  - "Class Designer [Visual Studio], type members"
  - "read-only information, displaying"
  - "members, configuring"
  - "methods [Visual Studio], adding parameters"
  - "Class Details window"
  - "Class Details window, member creation"
ms.assetid: 42af8738-3738-4ca7-82ff-edf573a68f96
caps.latest.revision: 24
author: "gewarren"
ms.author: "gewarren"
manager: ghogen
---
# Creating and Configuring Type Members (Class Designer)
You can add these members to types on a class diagram and configure those members in the **Class Details** window:  
  
|**Type**|**Members it can contain**|  
|--------------|--------------------------------|  
|Class|method, property (for C# and Visual Basic), field, event (for C# and Visual Basic), constructor (method), destructor (method), constant|  
|Enum|member|  
|Interface|method, property, event (for C# and Visual Basic)|  
|Abstract Class|method, property (for C# and Visual Basic), field, event (for C# and Visual Basic), constructor (method), destructor (method), constant|  
|Structure (Struct in C#)|method, property (for C# and Visual Basic) field, event (for C# and Visual Basic), constructor (method), constant|  
|Delegate|Parameter|  
|Module (VB Only)|method, property, field, event, constructor, constant|  
  
> [!NOTE]
>  Make property declaration more concise when a property's get and set accessors don't need additional logic by using auto-implemented properties (C# only). To show the full signature, from the **Class Diagram** menu, choose **Change Members Format**, **Display Full Signature**. For more information about auto-implemented properties, see [Auto-Implemented Properties](/dotnet/csharp/programming-guide/classes-and-structs/auto-implemented-properties).  
  
## Common Tasks  
  
|Task|Supporting Content|  
|----------|------------------------|  
|**Get started:** Before you create and configure type members, you must open the Class Details window.|-   [Opening the Class Details Window](../ide/creating-and-configuring-type-members-class-designer.md#OpenClassDetails)<br />-   [Class Details Usage Notes](../ide/creating-and-configuring-type-members-class-designer.md#ClassDetailsUsageNotes)<br />-   [Display of Read-Only Information](../ide/creating-and-configuring-type-members-class-designer.md#ReadOnlyInfo)<br />-   [Keyboard and Mouse Shortcuts in the Class Diagram and Class Details Window (Class Designer)](../ide/keyboard-and-mouse-shortcuts-in-the-class-diagram-and-class-details-window-class-designer.md)|  
|**Create and modify type members:** You can create new members, modify members, and add parameters to a method by using the Class Details window.|-   [Creating Members](../ide/creating-and-configuring-type-members-class-designer.md#CreateMembers)<br />-   [Modifying Type Members](../ide/creating-and-configuring-type-members-class-designer.md#ModifyTypeMembers)<br />-   [Adding Parameters to Methods](../ide/creating-and-configuring-type-members-class-designer.md#AddMethodParams)|  
  
##  <a name="OpenClassDetails"></a> Opening the Class Details Window  
 By default, the Class Details Window appears automatically when you open a new class diagram (see [How to: Add Class Diagrams to Projects (Class Designer)](../ide/how-to-add-class-diagrams-to-projects-class-designer.md)). You can also open the Class Details window explicitly, in the following ways.  
  
#### To open the Class Details window  
  
1.  Right-click on any class in the diagram to display a context menu.  
  
2.  In the context menu, click **Class Details Window**.  
  
 - or -  
  
-   Point to **Other Windows** on the View menu and then click **Class Details**.  
  
##  <a name="CreateMembers"></a> Creating Members  
 You can create a member using any of the following tools:  
  
-   Class Designer  
  
-   Class Details window toolbar  
  
-   Class Details window  
  
> [!NOTE]
>  You can also create constructors and destructors using the procedures in this section. Please bear in mind that constructors and destructors are special kinds of methods, and as such, they appear in the **Methods** compartment in class diagram shapes and in the **Methods** section of the Class Details window grid.  
  
> [!NOTE]
>  The only entity you can add to a delegate is parameter. Note that the procedure entitled 'To Create a member using the Class Details Window toolbar' is not valid for this action.  
  
#### To create a member using Class Designer  
  
1.  Right-click the type to which you want to add a member, point to **Add**, and then choose the type of member you want to add.  
  
     A new member signature is created and added to the type. It is given a default name that you can change in **Class Designer**, the **Class Details** window, or in the **Properties** window.  
  
2.  Optionally, specify other details about the member, such as its type.  
  
#### To create a member using the Class Details Window toolbar  
  
1.  On the diagram surface, select the type to which you want to add a member.  
  
     The type obtains focus and its contents are displayed in the Class Details window.  
  
2.  In the Class Details window toolbar, click the top icon and select **New \<member>** from the drop-list.  
  
     The cursor moves to the **Name** field in a row for the kind of member you want to add. For example, if you clicked **New Property**, the cursor moves to a new row in the **Properties** section of the Class Details window.  
  
3.  Type the name of the member you want to create and press Enter (or otherwise move focus, such as by pressing Tab).  
  
     A new member signature is created and added to the type. The member now exists in code and is displayed in **Class Designer**, the Class Details window, and the Properties window.  
  
4.  Optionally, specify other details about the member, such as its type.  
  
#### To create a member using the Class Details Window  
  
1.  On the diagram surface, select the type to which you want to add a member.  
  
     The type obtains focus and its contents are displayed in the Class Details window.  
  
2.  In the Class Details window, in the section that contains the kind of member you want to add, click **\<add member>**. For example, if you want to add a field, click **\<add field>**.  
  
3.  Type the name of the member you want to create and press Enter.  
  
     A new member signature is created and added to the type. The member now exists in code and is displayed in the **Class Designer**, the Class Details window, and the Properties window.  
  
4.  Optionally, specify other details about the member, such as its type.  
  
     **Note:** You can also use keyboard shortcuts to create members. For more information, see [Keyboard and Mouse Shortcuts in the Class Diagram and Class Details Window (Class Designer)](../ide/keyboard-and-mouse-shortcuts-in-the-class-diagram-and-class-details-window-class-designer.md).  
  
##  <a name="ModifyTypeMembers"></a> Modifying Type Members  
 Class Designer enables you to modify the members of types that are displayed on the diagram. You can modify the members of any type displayed on a class diagram that are not read-only. (See [Display of Read-Only Information (Class Designer)](http://msdn.microsoft.com/en-us/33e2d3a9-1668-4d10-ae56-fa09b3156e0a).) You modify type members by using in-place editing on the design surface, Properties window, and the Class Details window.  
  
 All the members displayed in the Class Details window represent the members of the types on the class diagram. There are four kinds of members: methods, properties, fields, and events.  
  
 All member rows appear under headings that group the members by kind. For example, all properties appear under the heading **Properties**, which, as a node in the grid, can be collapsed or expanded.  
  
 Each member row displays the following elements:  
  
-   **Member Icon**  
  
     Each kind of member is represented by its own icon. Point the mouse at the member icon to display the member's signature. Click the member icon or the whitespace to the left of the member icon to select the row.  
  
-   **Member Name**  
  
     The **Name** column in a member row displays the name of the member. This name is also displayed in the **Name** property in the Properties window. Use this cell to change the name of any member that has read-write permissions.  
  
     If the **Name** column is too narrow to show the whole name, pointing the mouse on the member name displays the entire name.  
  
-   **Member Type**  
  
     The **MemberType** cell uses IntelliSense, which lets you select from a list of all the types available in the current project or referenced projects.  
  
-   **Member Modifier**  
  
     Change the visibility modifier of a member to either `Public` (`public`), `Private` (`private`), `Friend` (`internal`) `Protected` (`protected`), `Protected``Friend` (`protected``internal`), or `Default`.  
  
-   **\<add member>**  
  
     The last row in the Class Details window contains the text **\<add member>** in the **Name** cell. If you click this cell, you can create a new member. For more information, see [Creating Members](../ide/creating-and-configuring-type-members-class-designer.md#CreateMembers).  
  
-   **Member properties in the Properties window**  
  
     The Class Details window displays a subset of the member properties that are displayed in the Properties window. Changing a property in one location will update the value of the property globally. This includes the display of its value in the other location.  
  
-   **Summary**  
  
     The **Summary** cell exposes a summary of information about the member. Click the ellipsis in the **Summary** cell to view or edit information about the **Summary**, **Return Type**, and **Remarks** for the member.  
  
-   **Hide**  
  
     When the **Hide** check box is selected, the member is not displayed in the type.  
  
#### To modify a type member  
  
1.  Using Class Designer, select a type.  
  
2.  If the Class Details window is not displayed, click the **Class Details Window** button on the Class Designer toolbar.  
  
3.  Edit the values in the fields of the Class Details window grid. After each edit, press ENTER, or otherwise move focus away from the edited field, for example, by pressing TAB. Your edits reflect immediately in code.  
  
    > [!NOTE]
    >  If you want to modify only the name of a member, you can do so by using in-place editing.  
  
##  <a name="AddMethodParams"></a> Adding Parameters to Methods  
 Add parameters to methods using the Class Details window. Parameters can be configured to be required or optional. Providing a value for the **Optional Default** property of a parameter instructs the designer to generate code as an optional parameter.  
  
 Parameter rows contain the following items:  
  
-   **Name**  
  
     The **Name** column in a parameter row displays the name of the parameter. This name is also displayed in the **Name** property in the Properties window. You can use this cell to change the name of any parameter with read-write permissions.  
  
     Pointing at the parameter name displays the name of the parameter if the **Name** column is too narrow to show the entire name.  
  
-   **Type**  
  
     The **Parameter Type** cell uses Intellisense, which lets you choose from a list of all the types available in the current project or referenced projects.  
  
-   **Modifier**  
  
     The **Modifier** cell in a parameter row accepts and displays the new modifier of the parameter. To enter a new parameter modifier, use the drop-down list box to select from **None**, **ref**, **out**, or **params** in C#, and **ByVal**, **ByRef**, or **ParamArray** in VB.  
  
-   **Summary**  
  
     The **Summary** cell in a parameter row allows entering of code comments that appear in IntelliSense when entering the parameter into the code editor.  
  
-   **\<add parameter>**  
  
     The last parameter row of a member contains the text **<add parameter>** in the **Name** cell. Clicking this cell lets you create a new parameter. For more information, see [To add a parameter to a method](../ide/creating-and-configuring-type-members-class-designer.md#HowToAddParameterToMethod).  
  
 **Parameter properties in the Properties window**  
  
 The Properties window displays the same parameter properties displayed in the Class Details window: **Name**, **Type**, **Modifier**, **Summary**, as well as the **Optional Default** property. Changing a property in one location updates the value of the property globally, including the display of its value in the other location.  
  
> [!NOTE]
>  To add a parameter to a delegate, see [Creating Members](../ide/creating-and-configuring-type-members-class-designer.md#CreateMembers).  
  
> [!NOTE]
>  Although a destructor is a method, it cannot have parameters.  
  
###  <a name="HowToAddParameterToMethod"></a> To add a parameter to a method  
  
1.  On the diagram surface, click the type containing the method to which you want to add a parameter.  
  
     The type obtains focus and its contents display in the Class Details window.  
  
2.  In the Class Details window, expand the row of the method to which you want to add a parameter.  
  
     An indented parameter row appears, containing only a pair of parentheses and the words **\<add parameter>.**  
  
3.  Click **\<add parameter>**, type the name of the new parameter, and press **Enter**.  
  
     The new parameter is added to the method and the method's code. It displays in the Class Details window and the Properties window.  
  
4.  Optionally, specify other details about the parameter, such as its type.  
  
### To add an optional parameter to a method  
  
1.  On the diagram surface, click the type containing the method to which you want to add an optional parameter.  
  
     The type obtains focus and its contents display in the Class Details window.  
  
2.  In the Class Details window, expand the row of the method to which you want to add an optional parameter.  
  
     An indented parameter row appears, containing only a pair of parentheses and the words **\<add parameter>.**  
  
3.  Click **\<add parameter>**, type the name of the new parameter, and press **Enter**.  
  
     The new parameter is added to the method and the method's code. It displays in the Class Details window and the Properties window.  
  
4.  In the Properties window, type a value for the **Optional Default** property. Setting a parameter's Optional Default property makes that parameter optional.  
  
    > [!NOTE]
    >  Optional parameters must be the last parameters in the parameter list.  
  
##  <a name="ClassDetailsUsageNotes"></a> Class Details Usage Notes  
 Please note the following tips for using the Class Details window.  
  
 **Editable and non-editable cells**  
  
 All cells in the Class Details window are editable with a few exceptions:  
  
-   The entire type is read-only, when, for example, it resides in a referenced assembly (see [Display of Read-Only Information (Class Designer)](http://msdn.microsoft.com/en-us/33e2d3a9-1668-4d10-ae56-fa09b3156e0a).) When you select the shape in the Class Designer, the Class Details window displays its details in a read-only state.  
  
-   For indexers, the name is read-only and the rest (type, modifier, summary) are editable.  
  
-   All generics have read-only parameters in the Class Details window. To change a generic parameter, edit its source code.  
  
-   The name of the type parameter that is defined on a generic type is read-only.  
  
-   When a type's code is broken (unparsable), Class Details window displays the type's contents as read-only.  
  
 **The Class Details Window and source code**  
  
-   You can view source code by right-clicking a shape in the Class Details window (or the Class Designer) and then clicking View Code. The source code file opens and scrolls to the selected element.  
  
-   Changing source code is immediately reflected in the display of signature information in the Class Designer and the Class Details window. If the Class Details window is closed at the time, the new information is visible the next time you open it.  
  
-   When a type's code is broken (unparsable), Class Details window displays the type's contents as read only.  
  
 **Clipboard functionality in the Class Details Window**  
  
 You can copy or cut fields or rows from the Class Details window and paste them into another type. You can cut a row only if it is not read-only. When you paste the row, Class Details window assigns a new name (derived from the name of the copied row) to avoid a conflict.  
  
##  <a name="ReadOnlyInfo"></a> Display of Read-Only Information  
 Class Designer and the Class Details window can display the types (and members of types) for the following:  
  
-   a project that contains a class diagram  
  
-   a project referenced from a project that contains a class diagram  
  
-   an assembly referenced from a project that contains a class diagram  
  
 In the latter two cases, the referenced entity (a type or member) is read-only in the class diagram that represents it.  
  
 An entire project or portions of it, such as individual files, may be read-only. The most common cases in which a project or one of its files is read-only are when it is under source-code control (and not checked out), it exists in an external assembly, or when the operating system considers the files to be read-only.  
  
 **Source-Code Control**  
  
 Because a class diagram is saved as a file in a project, you need to check out the project in order to save any changes you make in Class Designer or the Class Details window.  
  
 **Read-Only Projects**  
  
 The project may be read-only for a reason other than source-code control. Closing the project displays a dialog box asking whether to overwrite the project file, discard changes (don't save) or cancel the close operation. If you choose to overwrite, project files are overwritten and made read-write. The new class diagram file is added.  
  
 **Read-Only Types**  
  
 If you try to save a project containing a type whose source-code file is read-only, the **Save of Read-Only File** dialog box appears, which gives you choices to save the file under a new name or new location, or to overwrite the read-only file. If you overwrite the file, the new copy is no longer read-only.  
  
 If a code file contains a syntax error, shapes displaying code in that file will be temporarily read-only until the syntax error is fixed. Shapes in this state display red text and a red icon which displays a tooltip reading "The source code file contains a parse error".  
  
 A referenced type (such as a .NET Framework type), which exists under another project node or under a referenced-assembly node, is indicated on the Class Designer design surface as read-only. A local type, which exists in the project you have open, is read-write, and its shape on the Class Designer design surface is indicated as such.  
  
 Indexers are read-write in code and the Class Details window, but the indexer name is read-only.  
  
 You cannot edit partial methods by using the Class Designer or the Class Details window; you must use the Code Editor to edit them.  
  
 You cannot edit native C++ code by using the Class Designer or the Class Details window; you must use the Code Editor to edit native C++ code.  
  
## Related Topics  
  
|Title|Description|  
|-----------|-----------------|  
|[Viewing Types and Relationships (Class Designer)](../ide/viewing-types-and-relationships-class-designer.md)|You can view your existing types, members, and relationships in a class diagram.|  
|[Refactoring Classes and Types (Class Designer)](../ide/refactoring-classes-and-types-class-designer.md)|By using refactoring, you can easily rename type and type members. You can also move members between classes, split a class into partial classes, and implement interfaces.|
>>>>>>> ad3d8314
<|MERGE_RESOLUTION|>--- conflicted
+++ resolved
@@ -1,329 +1,3 @@
 ---
-<<<<<<< HEAD
 redirect_url: class-designer/creating-and-configuring-type-members
----
-=======
-title: "Creating and Configuring Type Members (Class Designer) | Microsoft Docs"
-ms.custom: ""
-ms.date: "11/04/2016"
-ms.reviewer: ""
-ms.suite: ""
-ms.technology: 
-  - "vs-ide-general"
-ms.tgt_pltfrm: ""
-ms.topic: "article"
-f1_keywords: 
-  - "vs.classdetails.method"
-  - "vs.classdetails.property"
-  - "vs.classdetails.parameter"
-  - "vs.classdetails.event"
-  - "vs.classdetails.field"
-helpviewer_keywords: 
-  - "Class Designer [Visual Studio], member creation"
-  - "type members, modifying in Class Designer"
-  - "parameters [ASP.NET Web Services], adding to methods"
-  - "type members, configuring"
-  - "type members"
-  - "members"
-  - "type members, creating"
-  - "members, creating"
-  - "Class Designer [Visual Studio], type members"
-  - "read-only information, displaying"
-  - "members, configuring"
-  - "methods [Visual Studio], adding parameters"
-  - "Class Details window"
-  - "Class Details window, member creation"
-ms.assetid: 42af8738-3738-4ca7-82ff-edf573a68f96
-caps.latest.revision: 24
-author: "gewarren"
-ms.author: "gewarren"
-manager: ghogen
----
-# Creating and Configuring Type Members (Class Designer)
-You can add these members to types on a class diagram and configure those members in the **Class Details** window:  
-  
-|**Type**|**Members it can contain**|  
-|--------------|--------------------------------|  
-|Class|method, property (for C# and Visual Basic), field, event (for C# and Visual Basic), constructor (method), destructor (method), constant|  
-|Enum|member|  
-|Interface|method, property, event (for C# and Visual Basic)|  
-|Abstract Class|method, property (for C# and Visual Basic), field, event (for C# and Visual Basic), constructor (method), destructor (method), constant|  
-|Structure (Struct in C#)|method, property (for C# and Visual Basic) field, event (for C# and Visual Basic), constructor (method), constant|  
-|Delegate|Parameter|  
-|Module (VB Only)|method, property, field, event, constructor, constant|  
-  
-> [!NOTE]
->  Make property declaration more concise when a property's get and set accessors don't need additional logic by using auto-implemented properties (C# only). To show the full signature, from the **Class Diagram** menu, choose **Change Members Format**, **Display Full Signature**. For more information about auto-implemented properties, see [Auto-Implemented Properties](/dotnet/csharp/programming-guide/classes-and-structs/auto-implemented-properties).  
-  
-## Common Tasks  
-  
-|Task|Supporting Content|  
-|----------|------------------------|  
-|**Get started:** Before you create and configure type members, you must open the Class Details window.|-   [Opening the Class Details Window](../ide/creating-and-configuring-type-members-class-designer.md#OpenClassDetails)<br />-   [Class Details Usage Notes](../ide/creating-and-configuring-type-members-class-designer.md#ClassDetailsUsageNotes)<br />-   [Display of Read-Only Information](../ide/creating-and-configuring-type-members-class-designer.md#ReadOnlyInfo)<br />-   [Keyboard and Mouse Shortcuts in the Class Diagram and Class Details Window (Class Designer)](../ide/keyboard-and-mouse-shortcuts-in-the-class-diagram-and-class-details-window-class-designer.md)|  
-|**Create and modify type members:** You can create new members, modify members, and add parameters to a method by using the Class Details window.|-   [Creating Members](../ide/creating-and-configuring-type-members-class-designer.md#CreateMembers)<br />-   [Modifying Type Members](../ide/creating-and-configuring-type-members-class-designer.md#ModifyTypeMembers)<br />-   [Adding Parameters to Methods](../ide/creating-and-configuring-type-members-class-designer.md#AddMethodParams)|  
-  
-##  <a name="OpenClassDetails"></a> Opening the Class Details Window  
- By default, the Class Details Window appears automatically when you open a new class diagram (see [How to: Add Class Diagrams to Projects (Class Designer)](../ide/how-to-add-class-diagrams-to-projects-class-designer.md)). You can also open the Class Details window explicitly, in the following ways.  
-  
-#### To open the Class Details window  
-  
-1.  Right-click on any class in the diagram to display a context menu.  
-  
-2.  In the context menu, click **Class Details Window**.  
-  
- - or -  
-  
--   Point to **Other Windows** on the View menu and then click **Class Details**.  
-  
-##  <a name="CreateMembers"></a> Creating Members  
- You can create a member using any of the following tools:  
-  
--   Class Designer  
-  
--   Class Details window toolbar  
-  
--   Class Details window  
-  
-> [!NOTE]
->  You can also create constructors and destructors using the procedures in this section. Please bear in mind that constructors and destructors are special kinds of methods, and as such, they appear in the **Methods** compartment in class diagram shapes and in the **Methods** section of the Class Details window grid.  
-  
-> [!NOTE]
->  The only entity you can add to a delegate is parameter. Note that the procedure entitled 'To Create a member using the Class Details Window toolbar' is not valid for this action.  
-  
-#### To create a member using Class Designer  
-  
-1.  Right-click the type to which you want to add a member, point to **Add**, and then choose the type of member you want to add.  
-  
-     A new member signature is created and added to the type. It is given a default name that you can change in **Class Designer**, the **Class Details** window, or in the **Properties** window.  
-  
-2.  Optionally, specify other details about the member, such as its type.  
-  
-#### To create a member using the Class Details Window toolbar  
-  
-1.  On the diagram surface, select the type to which you want to add a member.  
-  
-     The type obtains focus and its contents are displayed in the Class Details window.  
-  
-2.  In the Class Details window toolbar, click the top icon and select **New \<member>** from the drop-list.  
-  
-     The cursor moves to the **Name** field in a row for the kind of member you want to add. For example, if you clicked **New Property**, the cursor moves to a new row in the **Properties** section of the Class Details window.  
-  
-3.  Type the name of the member you want to create and press Enter (or otherwise move focus, such as by pressing Tab).  
-  
-     A new member signature is created and added to the type. The member now exists in code and is displayed in **Class Designer**, the Class Details window, and the Properties window.  
-  
-4.  Optionally, specify other details about the member, such as its type.  
-  
-#### To create a member using the Class Details Window  
-  
-1.  On the diagram surface, select the type to which you want to add a member.  
-  
-     The type obtains focus and its contents are displayed in the Class Details window.  
-  
-2.  In the Class Details window, in the section that contains the kind of member you want to add, click **\<add member>**. For example, if you want to add a field, click **\<add field>**.  
-  
-3.  Type the name of the member you want to create and press Enter.  
-  
-     A new member signature is created and added to the type. The member now exists in code and is displayed in the **Class Designer**, the Class Details window, and the Properties window.  
-  
-4.  Optionally, specify other details about the member, such as its type.  
-  
-     **Note:** You can also use keyboard shortcuts to create members. For more information, see [Keyboard and Mouse Shortcuts in the Class Diagram and Class Details Window (Class Designer)](../ide/keyboard-and-mouse-shortcuts-in-the-class-diagram-and-class-details-window-class-designer.md).  
-  
-##  <a name="ModifyTypeMembers"></a> Modifying Type Members  
- Class Designer enables you to modify the members of types that are displayed on the diagram. You can modify the members of any type displayed on a class diagram that are not read-only. (See [Display of Read-Only Information (Class Designer)](http://msdn.microsoft.com/en-us/33e2d3a9-1668-4d10-ae56-fa09b3156e0a).) You modify type members by using in-place editing on the design surface, Properties window, and the Class Details window.  
-  
- All the members displayed in the Class Details window represent the members of the types on the class diagram. There are four kinds of members: methods, properties, fields, and events.  
-  
- All member rows appear under headings that group the members by kind. For example, all properties appear under the heading **Properties**, which, as a node in the grid, can be collapsed or expanded.  
-  
- Each member row displays the following elements:  
-  
--   **Member Icon**  
-  
-     Each kind of member is represented by its own icon. Point the mouse at the member icon to display the member's signature. Click the member icon or the whitespace to the left of the member icon to select the row.  
-  
--   **Member Name**  
-  
-     The **Name** column in a member row displays the name of the member. This name is also displayed in the **Name** property in the Properties window. Use this cell to change the name of any member that has read-write permissions.  
-  
-     If the **Name** column is too narrow to show the whole name, pointing the mouse on the member name displays the entire name.  
-  
--   **Member Type**  
-  
-     The **MemberType** cell uses IntelliSense, which lets you select from a list of all the types available in the current project or referenced projects.  
-  
--   **Member Modifier**  
-  
-     Change the visibility modifier of a member to either `Public` (`public`), `Private` (`private`), `Friend` (`internal`) `Protected` (`protected`), `Protected``Friend` (`protected``internal`), or `Default`.  
-  
--   **\<add member>**  
-  
-     The last row in the Class Details window contains the text **\<add member>** in the **Name** cell. If you click this cell, you can create a new member. For more information, see [Creating Members](../ide/creating-and-configuring-type-members-class-designer.md#CreateMembers).  
-  
--   **Member properties in the Properties window**  
-  
-     The Class Details window displays a subset of the member properties that are displayed in the Properties window. Changing a property in one location will update the value of the property globally. This includes the display of its value in the other location.  
-  
--   **Summary**  
-  
-     The **Summary** cell exposes a summary of information about the member. Click the ellipsis in the **Summary** cell to view or edit information about the **Summary**, **Return Type**, and **Remarks** for the member.  
-  
--   **Hide**  
-  
-     When the **Hide** check box is selected, the member is not displayed in the type.  
-  
-#### To modify a type member  
-  
-1.  Using Class Designer, select a type.  
-  
-2.  If the Class Details window is not displayed, click the **Class Details Window** button on the Class Designer toolbar.  
-  
-3.  Edit the values in the fields of the Class Details window grid. After each edit, press ENTER, or otherwise move focus away from the edited field, for example, by pressing TAB. Your edits reflect immediately in code.  
-  
-    > [!NOTE]
-    >  If you want to modify only the name of a member, you can do so by using in-place editing.  
-  
-##  <a name="AddMethodParams"></a> Adding Parameters to Methods  
- Add parameters to methods using the Class Details window. Parameters can be configured to be required or optional. Providing a value for the **Optional Default** property of a parameter instructs the designer to generate code as an optional parameter.  
-  
- Parameter rows contain the following items:  
-  
--   **Name**  
-  
-     The **Name** column in a parameter row displays the name of the parameter. This name is also displayed in the **Name** property in the Properties window. You can use this cell to change the name of any parameter with read-write permissions.  
-  
-     Pointing at the parameter name displays the name of the parameter if the **Name** column is too narrow to show the entire name.  
-  
--   **Type**  
-  
-     The **Parameter Type** cell uses Intellisense, which lets you choose from a list of all the types available in the current project or referenced projects.  
-  
--   **Modifier**  
-  
-     The **Modifier** cell in a parameter row accepts and displays the new modifier of the parameter. To enter a new parameter modifier, use the drop-down list box to select from **None**, **ref**, **out**, or **params** in C#, and **ByVal**, **ByRef**, or **ParamArray** in VB.  
-  
--   **Summary**  
-  
-     The **Summary** cell in a parameter row allows entering of code comments that appear in IntelliSense when entering the parameter into the code editor.  
-  
--   **\<add parameter>**  
-  
-     The last parameter row of a member contains the text **<add parameter>** in the **Name** cell. Clicking this cell lets you create a new parameter. For more information, see [To add a parameter to a method](../ide/creating-and-configuring-type-members-class-designer.md#HowToAddParameterToMethod).  
-  
- **Parameter properties in the Properties window**  
-  
- The Properties window displays the same parameter properties displayed in the Class Details window: **Name**, **Type**, **Modifier**, **Summary**, as well as the **Optional Default** property. Changing a property in one location updates the value of the property globally, including the display of its value in the other location.  
-  
-> [!NOTE]
->  To add a parameter to a delegate, see [Creating Members](../ide/creating-and-configuring-type-members-class-designer.md#CreateMembers).  
-  
-> [!NOTE]
->  Although a destructor is a method, it cannot have parameters.  
-  
-###  <a name="HowToAddParameterToMethod"></a> To add a parameter to a method  
-  
-1.  On the diagram surface, click the type containing the method to which you want to add a parameter.  
-  
-     The type obtains focus and its contents display in the Class Details window.  
-  
-2.  In the Class Details window, expand the row of the method to which you want to add a parameter.  
-  
-     An indented parameter row appears, containing only a pair of parentheses and the words **\<add parameter>.**  
-  
-3.  Click **\<add parameter>**, type the name of the new parameter, and press **Enter**.  
-  
-     The new parameter is added to the method and the method's code. It displays in the Class Details window and the Properties window.  
-  
-4.  Optionally, specify other details about the parameter, such as its type.  
-  
-### To add an optional parameter to a method  
-  
-1.  On the diagram surface, click the type containing the method to which you want to add an optional parameter.  
-  
-     The type obtains focus and its contents display in the Class Details window.  
-  
-2.  In the Class Details window, expand the row of the method to which you want to add an optional parameter.  
-  
-     An indented parameter row appears, containing only a pair of parentheses and the words **\<add parameter>.**  
-  
-3.  Click **\<add parameter>**, type the name of the new parameter, and press **Enter**.  
-  
-     The new parameter is added to the method and the method's code. It displays in the Class Details window and the Properties window.  
-  
-4.  In the Properties window, type a value for the **Optional Default** property. Setting a parameter's Optional Default property makes that parameter optional.  
-  
-    > [!NOTE]
-    >  Optional parameters must be the last parameters in the parameter list.  
-  
-##  <a name="ClassDetailsUsageNotes"></a> Class Details Usage Notes  
- Please note the following tips for using the Class Details window.  
-  
- **Editable and non-editable cells**  
-  
- All cells in the Class Details window are editable with a few exceptions:  
-  
--   The entire type is read-only, when, for example, it resides in a referenced assembly (see [Display of Read-Only Information (Class Designer)](http://msdn.microsoft.com/en-us/33e2d3a9-1668-4d10-ae56-fa09b3156e0a).) When you select the shape in the Class Designer, the Class Details window displays its details in a read-only state.  
-  
--   For indexers, the name is read-only and the rest (type, modifier, summary) are editable.  
-  
--   All generics have read-only parameters in the Class Details window. To change a generic parameter, edit its source code.  
-  
--   The name of the type parameter that is defined on a generic type is read-only.  
-  
--   When a type's code is broken (unparsable), Class Details window displays the type's contents as read-only.  
-  
- **The Class Details Window and source code**  
-  
--   You can view source code by right-clicking a shape in the Class Details window (or the Class Designer) and then clicking View Code. The source code file opens and scrolls to the selected element.  
-  
--   Changing source code is immediately reflected in the display of signature information in the Class Designer and the Class Details window. If the Class Details window is closed at the time, the new information is visible the next time you open it.  
-  
--   When a type's code is broken (unparsable), Class Details window displays the type's contents as read only.  
-  
- **Clipboard functionality in the Class Details Window**  
-  
- You can copy or cut fields or rows from the Class Details window and paste them into another type. You can cut a row only if it is not read-only. When you paste the row, Class Details window assigns a new name (derived from the name of the copied row) to avoid a conflict.  
-  
-##  <a name="ReadOnlyInfo"></a> Display of Read-Only Information  
- Class Designer and the Class Details window can display the types (and members of types) for the following:  
-  
--   a project that contains a class diagram  
-  
--   a project referenced from a project that contains a class diagram  
-  
--   an assembly referenced from a project that contains a class diagram  
-  
- In the latter two cases, the referenced entity (a type or member) is read-only in the class diagram that represents it.  
-  
- An entire project or portions of it, such as individual files, may be read-only. The most common cases in which a project or one of its files is read-only are when it is under source-code control (and not checked out), it exists in an external assembly, or when the operating system considers the files to be read-only.  
-  
- **Source-Code Control**  
-  
- Because a class diagram is saved as a file in a project, you need to check out the project in order to save any changes you make in Class Designer or the Class Details window.  
-  
- **Read-Only Projects**  
-  
- The project may be read-only for a reason other than source-code control. Closing the project displays a dialog box asking whether to overwrite the project file, discard changes (don't save) or cancel the close operation. If you choose to overwrite, project files are overwritten and made read-write. The new class diagram file is added.  
-  
- **Read-Only Types**  
-  
- If you try to save a project containing a type whose source-code file is read-only, the **Save of Read-Only File** dialog box appears, which gives you choices to save the file under a new name or new location, or to overwrite the read-only file. If you overwrite the file, the new copy is no longer read-only.  
-  
- If a code file contains a syntax error, shapes displaying code in that file will be temporarily read-only until the syntax error is fixed. Shapes in this state display red text and a red icon which displays a tooltip reading "The source code file contains a parse error".  
-  
- A referenced type (such as a .NET Framework type), which exists under another project node or under a referenced-assembly node, is indicated on the Class Designer design surface as read-only. A local type, which exists in the project you have open, is read-write, and its shape on the Class Designer design surface is indicated as such.  
-  
- Indexers are read-write in code and the Class Details window, but the indexer name is read-only.  
-  
- You cannot edit partial methods by using the Class Designer or the Class Details window; you must use the Code Editor to edit them.  
-  
- You cannot edit native C++ code by using the Class Designer or the Class Details window; you must use the Code Editor to edit native C++ code.  
-  
-## Related Topics  
-  
-|Title|Description|  
-|-----------|-----------------|  
-|[Viewing Types and Relationships (Class Designer)](../ide/viewing-types-and-relationships-class-designer.md)|You can view your existing types, members, and relationships in a class diagram.|  
-|[Refactoring Classes and Types (Class Designer)](../ide/refactoring-classes-and-types-class-designer.md)|By using refactoring, you can easily rename type and type members. You can also move members between classes, split a class into partial classes, and implement interfaces.|
->>>>>>> ad3d8314
+---
---
<<<<<<< HEAD
title: "Get started with C# and ASP.NET Core in Visual Studio | Microsoft Docs"
=======
title: "Getting started with C# and ASP.NET Core in Visual Studio"
>>>>>>> a7b4dbe4
ms.custom: ""
ms.date: 12/11/2017
ms.technology: vs-acquisition
ms.prod: visual-studio-dev15
ms.topic: tutorial
ms.devlang: CSharp
author: TerryGLee
ms.author: tglee
manager: douge
dev_langs:
  - CSharp
ms.workload:
  - "aspnet"
  - "dotnetcore"
---

# Get started with C# and ASP.NET in Visual Studio
In this tutorial for C# development with ASP.NET Core using Visual Studio, you'll create a C# ASP.NET Core web app, add code to it, explore some features of the IDE, and run the app.

If you haven't already installed Visual Studio, go to the [Visual Studio downloads](https://aka.ms/vsdownload?utm_source=mscom&utm_campaign=msdocs) page to install it for free.

## Before you begin
Here's a quick FAQ to introduce you to some key concepts.
### What is C#?
[C#](/dotnet/csharp/getting-started/introduction-to-the-csharp-language-and-the-net-framework) is a type-safe and object-oriented programming language that's designed to be both robust and easy to learn.
### What is ASP.NET Core?
ASP.NET Core is an open-source and cross-platform framework for building internet-connected applications, such as web apps and services. ASP.NET Core apps can run on either .NET Core or the .NET Framework. You can develop and run your ASP.NET Core apps cross-platform on Windows, Mac, and Linux. ASP.NET Core is open source at [GitHub](https://github.com/aspnet/home).
### What is Visual Studio?
Visual Studio is an integrated development suite of productivity tools for developers. Think of it as a program you can use to create programs and applications.  

## Start developing
Ready to start developing? Let's go!

### Create a project
First, you'll create a ASP.NET Core project. The project type comes with all the template files you'll need, before you've even added anything.

1. Open Visual Studio 2017.

2. From the top menu bar, choose **File** > **New** > **Project**.

3. In the **New Project** dialog box in the left pane, expand **Visual C#**, expand **Web**, and then choose **.NET Core**. In the middle pane, choose **ASP.NET Core Web Application**, name the file *MyCoreApp*, and then choose **OK**.   

   ![ASP.NET Core Web Application project template in the New Project dialog box in the Visual Studio IDE](../ide/media/new-project-csharp-aspnet-mycoreapp.png)

#### Add a workload (optional)
If you don't see the **ASP.NET Core Web Application** project template, you can get it by adding the **ASP.NET and web development** workload. You can add this workload in one of the two following ways, depending on which Visual Studio 2017 updates are installed on your machine.

##### Option 1: Use the New Project dialog box
1. Click the **Open Visual Studio Installer** link in the left pane of the **New Project** dialog box.

  ![Click the Open Visual Studio Installer link from the New Project dialog box](../ide/media/vs-open-visual-studio-installer-generic.png)

2. The Visual Studio Installer launches. Choose the **ASP.NET and web development** workload, and then choose **Modify**.

   ![.NET Core cross-platform development workload in the Visual Studio Installer](../ide/media/asp-dot-net-web-dev-workload.png)

##### Option 2: Use the Tools menu bar
1. Cancel out of the **New Project** dialog box and from the top menu bar, choose **Tools** > **Get Tools and Features**.

2. The Visual Studio Installer launches. Choose the **ASP.NET and web development** workload, and then choose **Modify**.   

#### Add a project template
1. In the **New ASP.NET Core Web Application** dialog box, choose the **Web Application (Model-View-Controller)** project template.  

2. Select **ASP.NET Core 2.0** from the top drop-down menu. (If you don't see **ASP.NET Core 2.0** in the list, install it by following the **Download** link that should appear in a yellow bar near the top of the dialog box.) Choose **OK**.

   ![New ASP.NET Core Web Application dialog box](../ide/media/new-project-csharp-aspnet-web-app-mvc.png)

### About your solution
This solution follows the Model-View-Controller (MVC) architectural pattern that separates an app into three main components:

* **Models** include classes that represent the data of the app. The model classes use validation logic to enforce business rules for that data. Typically, model objects retrieve and store model state in a database.
* **Views** are the components that display the app's user interface (UI). Generally, this UI displays the model data.
* **Controllers** include classes that handle browser requests. They retrieve model data and call view templates that return a response. In an MVC app, the view displays only the information; the controller handles and responds to user input and interaction.

The MVC pattern helps you create apps that are easier to test and update than traditional monolithic apps.

### Tour your solution
1. The project template creates a solution with a single ASP.NET Core project that is named **MyCoreApp**. Expand the project node to expose its contents.

    ![ASP.NET Solution Explorer in Visual Studio](../ide/media/csharp-aspnet-solution-explorer-mycoreapp.png)

1. Open the *HomeController.cs* file from the **Controllers** folder.

      ![HomeController.cs file in the Solution Explorer in Visual Studio](../ide/media/csharp-aspnet-solution-explorer-home-controller.png)

2. View the *HomeController.cs*

  ![HomeController.cs in the Visual Studio code window](../ide/media/csharp-aspnet-home-controller-code.png)

4. The project also has a **Views** folder that contains other folders that map to each controller (as well as one for **Shared** views). For example, the view CSHTML file (an extension of HTML) for the */Home/About* path would be at *Views/Home/About.cshtml*. Open that file.

  ![About.cshtml file in the Solution Explorer in Visual Studio](../ide/media/csharp-aspnet-solution-explorer-view-about.png)

5. This CSHTML file uses the Razor syntax to render HTML based on a combination of standard tags and inline C#.

  ![About.cshtml in the Visual Studio code window](../ide/media/csharp-aspnet-about-cshtml-code.png)

 >[!NOTE]
 > To learn more about this, see the [Get started with C# and ASP.NET using the Razor syntax](/aspnet/web-pages/overview/getting-started/introducing-razor-syntax-c) page.

6. The solution also contains a *wwwroot* folder that is the root for your web site. You can put static site content, such as CSS, images, and JavaScript libraries, directly at the paths you'd want them to be at when the site is deployed.

 ![wwwroot folder in the Solution Explorer in Visual Studio](../ide/media/csharp-aspnet-solution-wwwroot.png)

7. There are also a variety of configuration files that serve to manage the project, its packages, and the application at runtime. For example, the default application [configuration](/aspnet/core/fundamentals/configuration) is stored in *appsettings.json*. However, you can override some/all of these settings on a per-environment basis, such as by providing an *appsettings.Development.json* file for the **Development** environment.

 ![Configuration files in the Solution Explorer in Visual Studio](../ide/media/csharp-aspnet-solution-explorer-config-files.png)

## Run and debug the application

1. Choose the **IIS Express** button in the IDE to build and run the app in Debug mode. (Alternatively, press **F5**, or choose **Debug > Start Debugging** from the menu bar.)

  ![Click the IIS Express button in Visual Studio](../ide/media/csharp-aspnet-iis-express-button.png)

  > [!NOTE]
  > If you get an error message that says **Unable to connect to web server 'IIS Express'**, close Visual Studio and then open it by using the **Run as administrator** option from the right-click or context menu. Then, run the application again.

1. Visual Studio launches a browser window. Select **About**.

 ![Select About in the browser window for your app](../ide/media/csharp-aspnet-browser-page.png)

 Among other things, the **About** page in the browser renders the text that is set in the *HomeController.cs* file.

   ![View the text on the About page](../ide/media/csharp-aspnet-browser-page-about.png)

1. Keep the browser window open and return to Visual Studio. Open *Controllers/HomeController.cs* if it's not already open.

 ![Open the HomeController.cs file from the Solution Explorer in Visual Studio](../ide/media/csharp-aspnet-solution-explorer-home-controller.png)

1. Set a breakpoint in the first line of the **About** method. To do this, click in the margin or set the cursor on the line and press **F9**.

  This line sets some data in the **ViewData** collection that is rendered in the CSHTML page at *Views/Home/About.cshtml*.

 ![Set a breakpoint in the first line of the About method in About.cshtml.  ](../ide/media/csharp-aspnet-home-controller-code-set-breakpoint.png)

1. Return to the browser and refresh the **About** page. This will trigger the breakpoint in Visual Studio.

1. In Visual Studio, mouse over the **ViewData** member to view its data.

 ![View the ViewData member of the About method to see more info](../ide/media/csharp-aspnet-home-controller-view-breakpoint-info.png)

1. Remove the application breakpoint using the same method you used to add it.

1. Open *Views/Home/About.cshtml*.

 ![Select About.cshtml in the Solution Explorer](../ide/media/csharp-aspnet-solution-explorer-view-about.png)

1. Change the text **"additional"** to **"changed"** and save the file.

 ![Change the text that reads "additional" to text that reads "changed"](../ide/media/csharp-aspnet-about-cshtml-code-change.png)

1. Return to the browser window to see the updated text. (Refresh the browser if you don't see the text that you changed.)

  ![Refresh the browser window to see your changed text](../ide/media/csharp-aspnet-browser-page-about-changed.png)

1. Choose the **Stop Debugging** button from the toolbar to stop debugging. (Alternatively, press **Shift**+**F5**, or choose **Debug** > **Stop Debugging** from the menu bar.)

 ![Click the Stop Debugging button on the toolbar](../ide/media/csharp-aspnet-stop-debugging.png)

## Next steps

Congratulations on completing this tutorial! We hope you learned a little bit about C#, ASP.NET Core, and the Visual Studio IDE. To learn even more, continue with the following tutorial.

 > [!div class="nextstepaction"]
 > [Get started with ASP.NET Core MVC and Visual Studio](/aspnet/core/tutorials/first-mvc-app/start-mvc?tabs=aspnetcore2x)<|MERGE_RESOLUTION|>--- conflicted
+++ resolved
@@ -1,9 +1,5 @@
 ---
-<<<<<<< HEAD
-title: "Get started with C# and ASP.NET Core in Visual Studio | Microsoft Docs"
-=======
-title: "Getting started with C# and ASP.NET Core in Visual Studio"
->>>>>>> a7b4dbe4
+title: "Get started with C# and ASP.NET Core in Visual Studio"
 ms.custom: ""
 ms.date: 12/11/2017
 ms.technology: vs-acquisition

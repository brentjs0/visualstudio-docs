--- conflicted
+++ resolved
@@ -15,12 +15,7 @@
 caps.latest.revision: 3
 author: "gewarren"
 ms.author: "gewarren"
-<<<<<<< HEAD
-manager: "ghogen"
-
-=======
 manager: ghogen
->>>>>>> ad3d8314
 ---
 # Adding and Removing Project Items
 You can add or remove projects and project items by right-clicking on the project or solution node in **Solution Explorer**, and choosing **Add** or **Remove**. Removing a project from a solution, or an item from a project, does not delete it from disk or source control unless you select the option to delete it permanently.  

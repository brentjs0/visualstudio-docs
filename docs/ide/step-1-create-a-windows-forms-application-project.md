--- conflicted
+++ resolved
@@ -1,9 +1,5 @@
 ---
-<<<<<<< HEAD
-title: "Step 1: Create a Windows Forms Application project | Microsoft Docs"
-=======
-title: "Step 1: Create a Windows Forms Application Project"
->>>>>>> 7367ca52
+title: "Step 1: Create a Windows Forms Application project"
 ms.custom: ""
 ms.date: 11/04/2016
 ms.technology: vs-acquisition
@@ -16,9 +12,8 @@
 ms.workload:
   - "multiple"
 ---
-# Step 1: Create a Windows Forms Aplication project
+# Step 1: Create a Windows Forms Application project
 When you create a picture viewer, the first step is to create a Windows Forms Application project.  
-<<<<<<< HEAD
   
  ![link to video](../data-tools/media/playvideo.gif "PlayVideo")For a video version of this topic, see [Tutorial 1: Create a picture viewer in Visual Basic - Video 1](http://go.microsoft.com/fwlink/?LinkId=205209) or [Tutorial 1: Create a picture viewer in C# - Video 1](http://go.microsoft.com/fwlink/?LinkId=205199). These videos use an earlier version of Visual Studio, so there are slight differences in some menu commands and other user interface elements. However, the concepts and procedures work similarly in the current version of Visual Studio.  
   
@@ -29,18 +24,6 @@
      ![New project dialog](../ide/media/newprojectdialogcallouts.png "NewProjectDialogCallouts")  
 **New project** dialog box  
   
-=======
-
- ![link to video](../data-tools/media/playvideo.gif "PlayVideo")For a video version of this topic, see [Tutorial 1: Create a Picture Viewer in Visual Basic - Video 1](http://go.microsoft.com/fwlink/?LinkId=205209) or [Tutorial 1: Create a Picture Viewer in C# - Video 1](http://go.microsoft.com/fwlink/?LinkId=205199). These videos use an earlier version of Visual Studio, so there are slight differences in some menu commands and other user interface elements. However, the concepts and procedures work similarly in the current version of Visual Studio.  
-
-### To create a Windows Forms Application project  
-
-1.  On the menu bar, choose **File**, **New**, **Project**. The dialog box should look like this.  
-
-     ![New project dialog](../ide/media/newprojectdialogcallouts.png "NewProjectDialogCallouts")  
-New project dialog box  
-
->>>>>>> 7367ca52
 2.  Choose either **Visual C#** or **Visual Basic** in the **Installed Templates** list.  
 
 3.  In the templates list, choose the **Windows Forms Application** icon. Name the new form **PictureViewer**, and then choose the **OK** button.  
@@ -53,7 +36,6 @@
     >  Your window layout may not look exactly like this illustration. The precise window layout depends on the version of Visual Studio, the programming language you are using, and other factors. However, you should verify that all three windows appear.  
 
      ![IDE window](../ide/media/express_ideoverview_visio.png "Express_IDEOverview_Visio")  
-<<<<<<< HEAD
 **IDE** window  
   
      The interface contains three windows: a main window, **Solution Explorer**, and the **Properties** window.  
@@ -73,48 +55,15 @@
   
 6.  On the menu bar, choose **File** > **Save All**.  
   
-=======
-IDE window  
-
-     The interface contains three windows: a main window, **Solution Explorer**, and the **Properties** window.  
-
-     If any of these windows are missing, restore the default window layout by, on the menu bar, choosing **Window**, **Reset Window Layout**. You can also display windows by using menu commands. On the menu bar, choose **View**, **Properties Window** or **Solution Explorer**. If any other windows are open, close them by choosing the **Close** (x) button in their upper-right corners.  
-
-5.  The illustration shows the following windows (going clockwise from the upper-left corner):  
-
-    -   **Main window** In this window, you'll do most of your work, such as working with forms and editing code. In the illustration, the window shows a form in the Form Editor. At the top of the window, the **Start Page** tab and the **Form1.cs [Design]** tab appear. (In Visual Basic, the tab name ends with .vb instead of .cs.)  
-
-    -   **Solution Explorer  window** In this window, you can view and navigate to all items in your solution. If you choose a file, the contents of the **Properties** window changes. If you open a code file (which ends in .cs in Visual C# and .vb in Visual Basic), the code file or a designer for the code file appears. A designer is a visual surface onto which you can add controls such as buttons and lists. For Visual Studio forms, the designer is called the Windows Forms Designer.  
-
-    -   **Properties  window** In this window, you can change the properties of items that you choose in the other windows. For example, if you choose Form1, you can change its title by setting the **Text** property, and you can change the background color by setting the **Backcolor** property.  
-
-    > [!NOTE]
-    >  The top line in **Solution Explorer** shows **Solution 'PictureViewer' (1 project)**, which means that Visual Studio created a solution for you. A solution can contain more than one project, but for now, you'll work with solutions that contain only one project.  
-
-6.  On the menu bar, choose **File**, **Save All**.  
-
->>>>>>> 7367ca52
      As an alternative, choose the **Save All** button on the toolbar, which the following illustration shows.  
 
      ![Save All toolbar button](../ide/media/express_iconsaveall.png "Express_IconSaveAll")  
-<<<<<<< HEAD
 **Save All** toolbar button  
   
-=======
-Save All toolbar button  
-
->>>>>>> 7367ca52
      Visual Studio automatically fills in the folder name and the project name and then saves the project in your projects folder.  
 
 ### To continue or review  
-<<<<<<< HEAD
   
 -   To go to the next tutorial step, see [Step 2: Run your program](../ide/step-2-run-your-program.md).  
   
--   To return to the overview topic, see [Tutorial 1: Create a picture viewer](../ide/tutorial-1-create-a-picture-viewer.md).
-=======
-
--   To go to the next tutorial step, see [Step 2: Run Your Program](../ide/step-2-run-your-program.md).  
-
--   To return to the overview topic, see [Tutorial 1: Create a Picture Viewer](../ide/tutorial-1-create-a-picture-viewer.md).
->>>>>>> 7367ca52
+-   To return to the overview topic, see [Tutorial 1: Create a picture viewer](../ide/tutorial-1-create-a-picture-viewer.md).
---
title: Solutions and projects
ms.date: 10/05/2017
ms.prod: visual-studio-dev15
ms.technology: vs-ide-general
ms.topic: conceptual
f1_keywords:
  - "vs.addnewsolutionitem"
  - "vs.environment.projects"
  - "vs.addnewitem"
  - "vs.addexistingitem"
  - "vs.openproject"
  - "VS.SolutionExplorer"
  - "vs.addexistingsolutionitem"
  - "vs.environment.solutions"
  - "VS.SolutionExplorer.Solutions"
helpviewer_keywords:
  - "solution items [Visual Studio]"
  - "solutions [Visual Studio]"
  - "project items [Visual Studio]"
  - "solutions [Visual Studio], designing"
  - "projects [Visual Studio]"
author: gewarren
ms.author: gewarren
manager: douge
ms.workload:
  - "multiple"
---
# Solutions and projects in Visual Studio

This article describes the concept of a *project* and a *solution* in Visual Studio. It also briefly covers how to create a new project, and the **Solution Explorer** tool window.

> [!NOTE]
> This topic applies to Visual Studio on Windows. For Visual Studio for Mac, see [Projects and solutions in Visual Studio for Mac](/visualstudio/mac/projects-and-solutions).

## Projects

When you create an app, website, plug-in, etc. in Visual Studio, you start with a *project*. In a logical sense, a project contains all the source code files, icons, images, data files, etc. that are compiled into an executable, library, or website. A project also contains compiler settings and other configuration files that might be needed by various services or components that your program communicates with.

> [!NOTE]
> You don't have to use solutions or projects in Visual Studio to edit, build and debug code. You can simply open the folder that contains your source files in Visual Studio and start editing. For more information, see [Develop code in Visual Studio without projects or solutions](../ide/develop-code-in-visual-studio-without-projects-or-solutions.md).

A project is defined in an XML file with an extension such as *.vbproj*, *.csproj*, or *.vcxproj*. This file contains a virtual folder hierarchy, and paths to all the items in the project. It also contains the build settings.

> [!TIP]
> To look at the contents of a project file in Visual Studio, first unload the project by selecting the project name in **Solution Explorer** and choosing **Unload Project** from the context or right-click menu. Then, open the context menu again and choose **Edit \<projectname\>**.

In Visual Studio, the project file is used by **Solution Explorer** to display the project contents and settings. When you compile your project, the MSBuild engine consumes the project file to create the executable. You can also customize projects to produce other kinds of output.

## Solutions

<<<<<<< HEAD
A *solution* in Visual Studio is simply a collection of one or more related projects. A solution can also contain build information, Visual Studio window settings, and any miscellaneous files that aren't associated with a particular project. A solution is described by a text file (extension *.sln*) with its own unique format; it is not intended to be edited by hand.
=======
A project is contained within a *solution*. Despite its name, a solution is not an "answer". It's simply a container for one or more related projects, along with build information, Visual Studio window settings, and any miscellaneous files that aren't associated with a particular project. A solution is described by a text file (extension *.sln*) with its own unique format; it's not intended to be edited by hand.
>>>>>>> 114a8a34

Visual Studio uses two file types (*.sln* and *.suo*) to store settings for solutions:

|Extension|Name|Description|
|---------------|----------|-----------------|
|.sln|Visual Studio Solution|Organizes projects, project items, and solution items in the solution.|
|.suo|Solution User Options|Stores user-level settings and customizations, such as breakpoints.|

## Create new projects

The easiest way to create a new project is to start from a project template for a particular type of application or website. A project template consists of a basic set of pre-generated code files, config files, assets, and settings. These templates are what you see in the **New Project** dialog box when you choose **File** > **New** > **Project**. For more information, see [Create solutions and projects](../ide/creating-solutions-and-projects.md).

You can also create custom project and item templates. For more information, see [Create project and item templates](../ide/creating-project-and-item-templates.md).

## Manage projects in Solution Explorer

After you create a new project, you can use **Solution Explorer** to view and manage the project and solution, and their associated items. The following illustration shows **Solution Explorer** with a C# solution that contains two projects:

![Solution Explorer](../ide/media/vs2015_solution_explorer.png)

## See also

- [Visual Studio IDE](../get-started/visual-studio-ide.md)
- [Projects and solutions (Visual Studio for Mac)](/visualstudio/mac/projects-and-solutions)
- [Add and remove project items (Visual Studio for Mac)](/visualstudio/mac/add-and-remove-project-items)<|MERGE_RESOLUTION|>--- conflicted
+++ resolved
@@ -7,9 +7,9 @@
 f1_keywords:
   - "vs.addnewsolutionitem"
   - "vs.environment.projects"
+  - "vs.openproject"
   - "vs.addnewitem"
   - "vs.addexistingitem"
-  - "vs.openproject"
   - "VS.SolutionExplorer"
   - "vs.addexistingsolutionitem"
   - "vs.environment.solutions"
@@ -49,11 +49,7 @@
 
 ## Solutions
 
-<<<<<<< HEAD
-A *solution* in Visual Studio is simply a collection of one or more related projects. A solution can also contain build information, Visual Studio window settings, and any miscellaneous files that aren't associated with a particular project. A solution is described by a text file (extension *.sln*) with its own unique format; it is not intended to be edited by hand.
-=======
 A project is contained within a *solution*. Despite its name, a solution is not an "answer". It's simply a container for one or more related projects, along with build information, Visual Studio window settings, and any miscellaneous files that aren't associated with a particular project. A solution is described by a text file (extension *.sln*) with its own unique format; it's not intended to be edited by hand.
->>>>>>> 114a8a34
 
 Visual Studio uses two file types (*.sln* and *.suo*) to store settings for solutions:
 

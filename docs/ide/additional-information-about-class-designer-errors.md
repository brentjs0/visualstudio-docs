--- conflicted
+++ resolved
@@ -1,54 +1,3 @@
 ---
-<<<<<<< HEAD
 redirect_url: class-designer/additional-information-about-errors
----
-=======
-title: "Additional Information About Class Designer Errors | Microsoft Docs"
-ms.custom: ""
-ms.date: "11/04/2016"
-ms.reviewer: ""
-ms.suite: ""
-ms.technology: 
-  - "vs-ide-general"
-ms.tgt_pltfrm: ""
-ms.topic: "article"
-f1_keywords: 
-  - "vs.classdesigner.CPlusPlusViewInDiagramNoTypeFound"
-  - "vs.classdesigner.CPlusPlusNoTypeFound"
-  - "vs.classdesigner.CannotShowBaseType"
-  - "vs.classdesigner.MatchOrphanTypesAtLoad"
-  - "vs.classdesigner.CannotShowType"
-  - "vs.classdesigner.AssociationTypeNotFoundError"
-  - "vs.classdesigner.ViewInDiagramNoTypesFound"
-  - "vs.classdesigner.CannotImplementInterface"
-  - "vs.classdesigner.CannotShowImplementedInterface"
-  - "vs.classdesigner.ViewInDiagramUnparsableTypeFound"
-  - "vs.classdesigner.AssociationTypeNotFound"
-  - "vs.classdesigner.CPlusPlusTypeCannotBeAdded"
-helpviewer_keywords: 
-  - "errors, class diagrams"
-  - "errors, Class Designer"
-  - "error messages, Class Designer"
-  - "Class Designer [Visual Studio], errors"
-  - "error messages, class diagrams"
-  - "class diagrams, errors"
-ms.assetid: 79d70e70-704c-4255-ab68-c10d6949470e
-caps.latest.revision: 10
-author: "gewarren"
-ms.author: "gewarren"
-manager: ghogen
----
-# Additional Information About Class Designer Errors
-Class Designer does not track the location of your source files, so modifying your project structure or moving source files in the project can cause Class Designer to lose track of the type (especially the source type of a typedef, base classes, or association types). You might receive an error such as **Class Designer is unable to display this type**. If you do, drag the modified or relocated source code to the class diagram again to redisplay it.  
-  
- You can find assistance with other errors and warnings in the following resources:  
-  
- [Working with Visual C++ Code (Class Designer)](../ide/working-with-visual-cpp-code-class-designer.md)  
- Includes troubleshooting information about displaying C++ in a class diagram.  
-  
- [Visual Studio Class Designer Forum](http://go.microsoft.com/fwlink/?LinkId=160754)  
- Provides a forum for questions about the Class Designer.  
-  
-## See Also  
- [Designing and Viewing Classes and Types](../ide/designing-and-viewing-classes-and-types.md)
->>>>>>> ad3d8314
+---
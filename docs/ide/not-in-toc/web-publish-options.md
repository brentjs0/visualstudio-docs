---
title: "What publishing options are right for me? | Microsoft Docs"
ms.custom: ""
ms.date: "03/09/2017"
ms.reviewer: "riande"
ms.suite: ""
ms.technology: 
  - "vs-ide-deployment"
ms.tgt_pltfrm: ""
ms.topic: "article"
helpviewer_keywords: 
  - "ASP.NET, web applications, deployment, publishing"
ms.assetid: 3A13F685-531C-457D-A98E-631888011E4B
caps.latest.revision: 1
author: "Mikejo5000"
ms.author: "mikejo"
manager: ghogen
ms.workload: 
  - "multiple"
---

# What publishing options are right for me?

From within Visual Studio, Web applications can be published directly to the following targets:

- [Azure App Service](#azure-app-service)
- [Azure Virtual Machines](#azure-virtual-machines)
- [File system](#file-system)
- [Custom targets (IIS, FTP, etc.)](#custom-targets), which includes all arbitrary web servers.

On the **Publish** tab, you can select an existing publish profile, import an existing one, or create a new one using the options described here.

## Azure App Service Web Apps

[Azure App Service Web Apps](/azure/app-service/app-service-web-overview) (or just Web Apps) helps developers quickly create a variety of scalable web applications and services without maintaining infrastructure.

You determine how much computing power a Web App has by choosing a [pricing tier or plan](/azure/app-service/azure-web-sites-web-hosting-plans-in-depth-overview) for the containing App Service. You can have multiple Web Apps (and other app types) share the same App Service without changing the pricing tier. For example, you can host development, staging, and production Web Apps together on the same App Service.

An App Service runs on cloud-hosted virtual machines in Azure, but those virtual machines are managed for you. Each Web App in an App Service will be assigned a unique \*.azurewebsites.net URL; all pricing tiers other than Free allow assigning custom domain names to the site.

### When to choose Azure App Service Web Apps

- You want to deploy a web application that's accessible through the Internet.
- You want to automatically scale your web application according to demand without needing to redeploy.
- You don't want to maintain server infrastructure (including software updates).
- You don't need any machine-level customizations on the servers that host your web application.

> If you want to use Azure App Service in your own datacenter or other on-premises computers, you can do so using the [Azure Stack](https://azure.microsoft.com/overview/azure-stack/).

<<<<<<< HEAD
For more information on publishing ASP.NET Core apps, see [Publish an ASP.NET Core web app to Azure App Service using Visual Studio](/aspnet/core/tutorials/publish-to-azure-webapp-using-vs).

=======
>>>>>>> 01be3f2c
## Azure Virtual Machines

[Azure Virtual Machines (VMs)](https://azure.microsoft.com/documentation/services/virtual-machines/) let you create and manage any number of computing resources in the cloud. By assuming responsibility for all software and updates on the VMs, you can customize them as much as desired as required by your web application. You can access the virtual machines directly through Remote Desktop, and each one will maintain its assigned IP address as long as desired.

Scaling a web application that's hosted on virtual machines involves spinning up additional VMs according to demand and then deploying the necessary software. This additional level of control lets you scale differently in different global regions. For example, if your application is serving employees in a variety of regional offices, you can scale your VMs according to the number of employees in those regions, potentially reducing costs.

For additional information, refer to the [detailed comparison](https://azure.microsoft.com/documentation/articles/choose-web-site-cloud-service-vm/) between Azure App Service, Azure Virtual Machines, and other Azure services that you can use as a deployment target using the Custom option in Visual Studio.

### When to choose Azure App Virtual Machines

- You want to deploy a web application that's accessible through the Internet, with full control over the lifetime of assigned IP addresses.
- You need machine-level customizations on your servers, which includes additional software such as a specialized database system, specific networking configurations, disk partitions, and so forth.
- You want a fine level of control over scaling of your web application.
- You need direct access to the servers hosting your application for any other reason.

> If you want to use Azure Virtual Machines in your own datacenter or other on-premises computers, you can do so using the [Azure Stack](https://azure.microsoft.com/overview/azure-stack/).


## File system

Deploying to the file system means to simply copy your web application's files to a specific folder on your own computer. This is most often used for testing purposes, or to deploy the application for use by a limited number of people if the computer is also running a web server. If the target folder is shared on a network, then deploying to the file system can make the web application files available to others who might then deploy it to specific servers.

Any local machines that are running a web server can make your application available through the Internet or an Intranet depending on how it's configured and the networks to which it's connected. (If you do connect a computer directly to the Internet, be especially careful to protect it from external security threats.) Because you manage these machines, you're in complete control of the software and hardware configurations.

Note that if for any reason (such as machine access) you are not able to use cloud services like Azure App Service or Azure Virtual Machines, you can use the [Azure Stack](https://azure.microsoft.com/overview/azure-stack/) in your own datacenter. The Azure Stack allows you to manage and use computing resources through Azure App Service and Azure Virtual Machines while yet keeping everything on-premises.

### When to choose file system deployment

- You need only deploy the application to a file share from which others will deploy it to different servers.
- You need only a local test deployment.
- You want to examine and potentially modify the application files independently before sending them onto another deployment target.

For more information on deploying .NET Core apps, see [Deploying .NET Core apps with Visual Studio](/dotnet/core/deploying/deploy-with-vs).

## Custom targets

A custom target lets you deploy your web application to a target other than Azure App Service, Azure Virtual Machines, or the local file system. It can deploy to a file system or any other server (Internet or Intranet) to which you have access, including those on other cloud services. It can work with web deploy (files or .ZIP) and FTP.

When choosing a custom target, Visual Studio prompts you for a profile name, and then collect additional **Connection** information including the target server or location, a site name, and credentials. You can control the following behaviors on the **Settings** tab:

- The configuration you want to deploy.
- Whether to remove existing files from the destination.
- Whether to precompile during publishing.
- Whether to exclude files in the App_Data folder from deployment.

You can create any number of Custom deployment profiles in Visual Studio, making it possible to manage profiles with different settings.

### When to choose custom deployment

- You're using cloud services on a provide other than Azure that can be accessed through URLs.
- You want to deploy using credentials other than the ones that you use within Visual Studio, or those tied directly to your Azure accounts.
- You want to delete files from the target each time you deploy.

For more information on publishing to IIS, see [IIS 8.0 Using ASP.NET 3.5 and ASP.NET 4.5](/iis/get-started/whats-new-in-iis-8/iis-80-using-aspnet-35-and-aspnet-45) and [Remote Debug ASP.NET on a Remote IIS Computer](../debugger/remote-debugging-aspnet-on-a-remote-iis-7-5-computer.md).<|MERGE_RESOLUTION|>--- conflicted
+++ resolved
@@ -47,11 +47,8 @@
 
 > If you want to use Azure App Service in your own datacenter or other on-premises computers, you can do so using the [Azure Stack](https://azure.microsoft.com/overview/azure-stack/).
 
-<<<<<<< HEAD
 For more information on publishing ASP.NET Core apps, see [Publish an ASP.NET Core web app to Azure App Service using Visual Studio](/aspnet/core/tutorials/publish-to-azure-webapp-using-vs).
 
-=======
->>>>>>> 01be3f2c
 ## Azure Virtual Machines
 
 [Azure Virtual Machines (VMs)](https://azure.microsoft.com/documentation/services/virtual-machines/) let you create and manage any number of computing resources in the cloud. By assuming responsibility for all software and updates on the VMs, you can customize them as much as desired as required by your web application. You can access the virtual machines directly through Remote Desktop, and each one will maintain its assigned IP address as long as desired.

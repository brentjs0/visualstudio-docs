--- conflicted
+++ resolved
@@ -2,10 +2,6 @@
 title: "Visual Studio IDE | Microsoft Docs"
 ms.custom: ""
 ms.date: "11/16/2016"
-<<<<<<< HEAD
-=======
-ms.prod: "visual-studio-dev15"
->>>>>>> b86e34a3
 ms.reviewer: ""
 ms.suite: ""
 ms.tgt_pltfrm: ""

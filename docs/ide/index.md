--- conflicted
+++ resolved
@@ -153,7 +153,7 @@
                 <div class="card">
                     <div class="cardImageOuter">
                         <div class="cardImage">
-                            <img src="https://docs.microsoft.com/en-us/media/common/i_git-mark.svg" alt="" />
+                            <img src="https://docs.microsoft.com/en-us/media/common/i_code-blocks.svg" alt="" />
                         </div>
                     </div>
                     <div class="cardText">
@@ -171,7 +171,7 @@
                 <div class="card">
                     <div class="cardImageOuter">
                         <div class="cardImage">
-                            <img src="../data-tools/media/logo_azure-sql-database.svg" alt="" />
+                            <img src="https://docs.microsoft.com/en-us/media/common/i_common-data-service.svg" alt="" />
                         </div>
                     </div>
                     <div class="cardText">
@@ -243,11 +243,7 @@
                 <div class="card">
                     <div class="cardImageOuter">
                         <div class="cardImage">
-<<<<<<< HEAD
                             <img src="https://docs.microsoft.com/en-us/media/common/i_unit-testing.svg" alt="" />
-=======
-                            <img src="https://docs.microsoft.com/en-us/media/common/i_code-quality.svg" alt="" />
->>>>>>> e1114553
                         </div>
                     </div>
                     <div class="cardText">
@@ -360,11 +356,7 @@
 <div class="ico48Case halfStack">
 <div class="container intro"><p>Develop apps and games using Visual Studio to reach every device running Windows.</p></div>
 <div class="ico48Link"><a href="https://go.microsoft.com/fwlink/?linkid=833082"><img width="48" height="48" alt=""
-<<<<<<< HEAD
-src="https://docs.microsoft.com/en-us/media/logos/logo_UWP.svg"><span>Universal Windows Platform development</span></a></div>
-=======
 src="https://docs.microsoft.com/en-us/media/logos/logo_Windows.svg"><span>Universal Windows Platform development</span></a></div>
->>>>>>> e1114553
 <div class="ico48Link"><a href="https://go.microsoft.com/fwlink/?linkid=833083"><img width="48" height="48" alt=""
 src="https://docs.microsoft.com/en-us/media/logos/logo_NET.svg"><span>.NET Desktop development</span></a></div>
 <div class="ico48Link"><a href="https://go.microsoft.com/fwlink/?linkid=833084"><img width="48" height="48" alt=""
@@ -376,11 +368,7 @@
 <div class="ico48Link"><a href="https://go.microsoft.com/fwlink/?linkid=833085"><img width="48" height="48" alt=""
 src="https://docs.microsoft.com/en-us/media/common/i_web.svg"><span>Web development</span></a></div>
 <div class="ico48Link"><a href="https://go.microsoft.com/fwlink/?linkid=833086"><img width="48" height="48" alt=""
-<<<<<<< HEAD
 src="../images/logo_azure.svg"><span>Azure development and management</span></a></div>
-=======
-src="../ide/media/Azure_logo_icon.svg"><span>Azure development and management</span></a></div>
->>>>>>> e1114553
 <div class="ico48Link"><a href="https://go.microsoft.com/fwlink/?linkid=833068"><img width="48" height="48" alt=""
 src="https://docs.microsoft.com/en-us/media/logos/logo_Python.svg"><span>Python</span></a></div>
 <div class="ico48Link"><a href="https://go.microsoft.com/fwlink/?linkid=834351"><img width="48" height="48" alt=""
@@ -409,11 +397,7 @@
 <h3>Other Toolsets</h3>
 <div class="ico48Case halfStack">
 <div class="ico48Link"><a href="https://go.microsoft.com/fwlink/?linkid=834750"><img width="48" height="48" alt=""
-<<<<<<< HEAD
 src="https://docs.microsoft.com/en-us/media/logos/logo_vs-ide.svg"><span>Visual Studio extension development</span></a></div>
-=======
-src="https://docs.microsoft.com/en-us/media/common/i_extensions.svg"><span>Visual Studio extension development</span></a></div>
->>>>>>> e1114553
 <div class="ico48Link"><a href="https://go.microsoft.com/fwlink/?linkid=833099"><img width="48" height="48" alt=""
 src="https://docs.microsoft.com/en-us/media/logos/logo_linux.svg"><span>Linux development with C++</span></a></div>
 <div class="ico48Link"><a href="https://go.microsoft.com/fwlink/?linkid=856606"><img width="48" height="48" alt=""

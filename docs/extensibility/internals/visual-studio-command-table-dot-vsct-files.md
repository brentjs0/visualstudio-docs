---
title: "Visual Studio Command Table (.Vsct) Files | Microsoft Docs"
ms.date: "11/04/2016"
ms.topic: "conceptual"
helpviewer_keywords:
  - "VSCT files, overview"
  - "Visual Studio command table configuration files (VSCT), overview"
ms.assetid: 1313adb4-add4-4e74-90e2-f4be522f5259
author: "gregvanl"
ms.author: "gregvanl"
manager: jillfra
ms.workload:
  - "vssdk"
---
# Visual Studio Command Table (.Vsct) Files
A command table configuration file is a text file that describes the set of commands that a VSPackage contains. The [!INCLUDE[vsprvs](../../code-quality/includes/vsprvs_md.md)] command table (VSCT) compiler compiles XML-based configuration files (.vsct files) into binary command table output (.cto) files. The resultant .cto files are the same as those that are created by using the command table (CTC) compiler to compile .ctc configuration files. However, XML-based .vsct files has some advantages, such as an XML editor and XML IntelliSense.

 To learn more about the syntax and semantics of .vsct files, see [Designing XML Command Table (.Vsct) Files](../../extensibility/internals/designing-xml-command-table-dot-vsct-files.md)

## In This Section
<<<<<<< HEAD
- [Designing XML Command Table (.Vsct) Files](../../extensibility/internals/designing-xml-command-table-dot-vsct-files.md)
 Describes how to design .vsct files.

- [How to: Create a .Vsct File](../../extensibility/internals/how-to-create-a-dot-vsct-file.md)
 Compares the methods for creating a .vsct file. Describes the process for manually creating a new .vsct file.

## Related Sections
- [VSCT XML Schema Reference](../../extensibility/vsct-xml-schema-reference.md)
 Provides details about each section of the command table XML configuration file.

- [Command Table Configuration (.Ctc) Files](https://msdn.microsoft.com/library/3413dda1-f372-4669-bcf0-c64d3463842c)
 Presents an overview of the deprecated .ctc file format.

- [How VSPackages Add User Interface Elements](../../extensibility/internals/how-vspackages-add-user-interface-elements.md)
 Describes the command table format specification.

- [Resources in VSPackages](../../extensibility/internals/resources-in-vspackages.md)
 Describes how to use managed and unmanaged resources in managed VSPackages.

- [Commands, Menus, and Toolbars](../../extensibility/internals/commands-menus-and-toolbars.md)
=======
 [Designing XML Command Table (.Vsct) Files](../../extensibility/internals/designing-xml-command-table-dot-vsct-files.md)

 Describes how to design .vsct files.

 [How to: Create a .Vsct File](../../extensibility/internals/how-to-create-a-dot-vsct-file.md)

 Compares the methods for creating a .vsct file. Describes the process for manually creating a new .vsct file.

## Related Sections
 [VSCT XML Schema Reference](../../extensibility/vsct-xml-schema-reference.md)

 Provides details about each section of the command table XML configuration file.

 [Command Table Configuration (.Ctc) Files](https://msdn.microsoft.com/library/3413dda1-f372-4669-bcf0-c64d3463842c)
 Presents an overview of the deprecated .ctc file format.

 [How VSPackages Add User Interface Elements](../../extensibility/internals/how-vspackages-add-user-interface-elements.md)

 Describes the command table format specification.

 [Resources in VSPackages](../../extensibility/internals/resources-in-vspackages.md)

 Describes how to use managed and unmanaged resources in managed VSPackages.

 [Commands, Menus, and Toolbars](../../extensibility/internals/commands-menus-and-toolbars.md)

>>>>>>> 3deb57d9
 Explains how to create a UI that includes menus, toolbars, and command combo boxes.<|MERGE_RESOLUTION|>--- conflicted
+++ resolved
@@ -18,28 +18,6 @@
  To learn more about the syntax and semantics of .vsct files, see [Designing XML Command Table (.Vsct) Files](../../extensibility/internals/designing-xml-command-table-dot-vsct-files.md)
 
 ## In This Section
-<<<<<<< HEAD
-- [Designing XML Command Table (.Vsct) Files](../../extensibility/internals/designing-xml-command-table-dot-vsct-files.md)
- Describes how to design .vsct files.
-
-- [How to: Create a .Vsct File](../../extensibility/internals/how-to-create-a-dot-vsct-file.md)
- Compares the methods for creating a .vsct file. Describes the process for manually creating a new .vsct file.
-
-## Related Sections
-- [VSCT XML Schema Reference](../../extensibility/vsct-xml-schema-reference.md)
- Provides details about each section of the command table XML configuration file.
-
-- [Command Table Configuration (.Ctc) Files](https://msdn.microsoft.com/library/3413dda1-f372-4669-bcf0-c64d3463842c)
- Presents an overview of the deprecated .ctc file format.
-
-- [How VSPackages Add User Interface Elements](../../extensibility/internals/how-vspackages-add-user-interface-elements.md)
- Describes the command table format specification.
-
-- [Resources in VSPackages](../../extensibility/internals/resources-in-vspackages.md)
- Describes how to use managed and unmanaged resources in managed VSPackages.
-
-- [Commands, Menus, and Toolbars](../../extensibility/internals/commands-menus-and-toolbars.md)
-=======
  [Designing XML Command Table (.Vsct) Files](../../extensibility/internals/designing-xml-command-table-dot-vsct-files.md)
 
  Describes how to design .vsct files.
@@ -66,5 +44,4 @@
 
  [Commands, Menus, and Toolbars](../../extensibility/internals/commands-menus-and-toolbars.md)
 
->>>>>>> 3deb57d9
  Explains how to create a UI that includes menus, toolbars, and command combo boxes.
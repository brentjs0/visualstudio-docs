---
title: "Contributing to the Automation Model | Microsoft Docs"
ms.date: "11/04/2016"
ms.topic: "conceptual"
helpviewer_keywords:
  - "automation [Visual Studio SDK]"
ms.assetid: 44de482d-93c8-41a4-843c-cefda995a03e
author: "gregvanl"
ms.author: "gregvanl"
manager: jillfra
ms.workload:
  - "vssdk"
---
# Contribute to the automation model
Visual Studio provides a set of automation interfaces for customizing the environment. The automation model is the object model that enables end users to create Visual Studio add-ins and extensions.

 In addition, it is appropriate for you, as a VSPackage developer, to contribute to the automation model; by doing this, you enable end users of your VSPackage to create add-ins and generally provide a consistent user model experience when they use your VSPackage in [!INCLUDE[vsprvs](../../code-quality/includes/vsprvs_md.md)].

 To make the end-user experience consistent, you can follow a set of guidelines as you design your VSPackage so that the automation model for your VSPackage follows the ideas in [!INCLUDE[vsprvs](../../code-quality/includes/vsprvs_md.md)].

## In this section
- [Automation model overview](../../extensibility/internals/automation-model-overview.md)
<<<<<<< HEAD
 Defines the automation model as a related groups of objects that control major facets of the common environment. This set of objects is pictured in a diagram of the automation model.

- [Provide automation for VSPackages](../../extensibility/internals/providing-automation-for-vspackages.md)
 Discusses the two main ways to provide automation for your VSPackage.

- [Expose project objects](../../extensibility/internals/exposing-project-objects.md)
 Provides step-by-step instructions for creating VSPackage-specific objects.

- [Project modeling](../../extensibility/internals/project-modeling.md)
 Explains the standard project objects that are required to create automation for your new project type and illustrates the path that project automation follows. This topic also provides listings of declarations and implementation for classes.

- [Expose events](../../extensibility/internals/exposing-events-in-the-visual-studio-sdk.md)
 Provides step-by-step instructions for creating events for your automation model.

- [Automation support for options pages](../../extensibility/internals/automation-support-for-options-pages.md)
 Describes how to return an automation object for supporting properties of a VSPackage's custom **Options** dialog box on the **Tool** menu by extending the `DTE.Properties` object.

- [Provide automation for code](../../extensibility/internals/providing-automation-for-code.md)
 Explains that creating an automation model for your code is not required. However, a link is provided in this topic that provides insightful information into code models.

- [How to: Provide automation for Windows](../../extensibility/internals/how-to-provide-automation-for-windows.md)
 Explains that providing automation is a good idea whenever you want to make automation objects available on a window, and the environment does not already provide a ready-made automation object. Discusses automation for tool windows and document windows.

- [Use the automation model](../../extensibility/internals/using-the-automation-model.md)
 Provides two code examples that show how an automation consumer obtains the initial project automation objects.

- [Automation for Configuration and SelectedItem objects](../../extensibility/internals/automation-for-configuration-and-selecteditem-objects.md)
 Provides information about automation for Configuration and SelectedItems objects.

## Reference
 <xref:Microsoft.VisualStudio.Shell.Interop.IVsPackage.GetAutomationObject%2A>
=======

 Defines the automation model as a related groups of objects that control major facets of the common environment. This set of objects is pictured in a diagram of the automation model.

- [Provide automation for VSPackages](../../extensibility/internals/providing-automation-for-vspackages.md)

 Discusses the two main ways to provide automation for your VSPackage.

- [Expose project objects](../../extensibility/internals/exposing-project-objects.md)

 Provides step-by-step instructions for creating VSPackage-specific objects.

- [Project modeling](../../extensibility/internals/project-modeling.md)

 Explains the standard project objects that are required to create automation for your new project type and illustrates the path that project automation follows. This topic also provides listings of declarations and implementation for classes.

- [Expose events](../../extensibility/internals/exposing-events-in-the-visual-studio-sdk.md)

 Provides step-by-step instructions for creating events for your automation model.

- [Automation support for options pages](../../extensibility/internals/automation-support-for-options-pages.md)

 Describes how to return an automation object for supporting properties of a VSPackage's custom **Options** dialog box on the **Tool** menu by extending the `DTE.Properties` object.

- [Provide automation for code](../../extensibility/internals/providing-automation-for-code.md)

 Explains that creating an automation model for your code is not required. However, a link is provided in this topic that provides insightful information into code models.

- [How to: Provide automation for Windows](../../extensibility/internals/how-to-provide-automation-for-windows.md)

 Explains that providing automation is a good idea whenever you want to make automation objects available on a window, and the environment does not already provide a ready-made automation object. Discusses automation for tool windows and document windows.

- [Use the automation model](../../extensibility/internals/using-the-automation-model.md)

 Provides two code examples that show how an automation consumer obtains the initial project automation objects.

- [Automation for Configuration and SelectedItem objects](../../extensibility/internals/automation-for-configuration-and-selecteditem-objects.md)

 Provides information about automation for Configuration and SelectedItems objects.

## Reference
- <xref:Microsoft.VisualStudio.Shell.Interop.IVsPackage.GetAutomationObject%2A>
>>>>>>> 3deb57d9
 Provides a code sample that shows how a VSPackage participates in the DTE automation object model. Lists parameters, return values, and selected remarks.<|MERGE_RESOLUTION|>--- conflicted
+++ resolved
@@ -20,39 +20,6 @@
 
 ## In this section
 - [Automation model overview](../../extensibility/internals/automation-model-overview.md)
-<<<<<<< HEAD
- Defines the automation model as a related groups of objects that control major facets of the common environment. This set of objects is pictured in a diagram of the automation model.
-
-- [Provide automation for VSPackages](../../extensibility/internals/providing-automation-for-vspackages.md)
- Discusses the two main ways to provide automation for your VSPackage.
-
-- [Expose project objects](../../extensibility/internals/exposing-project-objects.md)
- Provides step-by-step instructions for creating VSPackage-specific objects.
-
-- [Project modeling](../../extensibility/internals/project-modeling.md)
- Explains the standard project objects that are required to create automation for your new project type and illustrates the path that project automation follows. This topic also provides listings of declarations and implementation for classes.
-
-- [Expose events](../../extensibility/internals/exposing-events-in-the-visual-studio-sdk.md)
- Provides step-by-step instructions for creating events for your automation model.
-
-- [Automation support for options pages](../../extensibility/internals/automation-support-for-options-pages.md)
- Describes how to return an automation object for supporting properties of a VSPackage's custom **Options** dialog box on the **Tool** menu by extending the `DTE.Properties` object.
-
-- [Provide automation for code](../../extensibility/internals/providing-automation-for-code.md)
- Explains that creating an automation model for your code is not required. However, a link is provided in this topic that provides insightful information into code models.
-
-- [How to: Provide automation for Windows](../../extensibility/internals/how-to-provide-automation-for-windows.md)
- Explains that providing automation is a good idea whenever you want to make automation objects available on a window, and the environment does not already provide a ready-made automation object. Discusses automation for tool windows and document windows.
-
-- [Use the automation model](../../extensibility/internals/using-the-automation-model.md)
- Provides two code examples that show how an automation consumer obtains the initial project automation objects.
-
-- [Automation for Configuration and SelectedItem objects](../../extensibility/internals/automation-for-configuration-and-selecteditem-objects.md)
- Provides information about automation for Configuration and SelectedItems objects.
-
-## Reference
- <xref:Microsoft.VisualStudio.Shell.Interop.IVsPackage.GetAutomationObject%2A>
-=======
 
  Defines the automation model as a related groups of objects that control major facets of the common environment. This set of objects is pictured in a diagram of the automation model.
 
@@ -94,5 +61,4 @@
 
 ## Reference
 - <xref:Microsoft.VisualStudio.Shell.Interop.IVsPackage.GetAutomationObject%2A>
->>>>>>> 3deb57d9
  Provides a code sample that shows how a VSPackage participates in the DTE automation object model. Lists parameters, return values, and selected remarks.
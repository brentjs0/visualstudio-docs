--- conflicted
+++ resolved
@@ -17,23 +17,14 @@
 
 ## In this section
 - [Determine whether to implement a source control VSPackage](../../extensibility/internals/determining-whether-to-implement-a-source-control-vspackage.md)
-<<<<<<< HEAD
-=======
 
->>>>>>> 3deb57d9
  Explains the choices for source control solutions and provides broad guidelines for choosing an appropriate integration path.
 
 ## Related sections
 - [What's new in source control](../../extensibility/internals/what-s-new-in-source-control.md)
-<<<<<<< HEAD
- Describes new features using VSPackages with source control.
-
-- [Create a source control VSPackage](../../extensibility/internals/creating-a-source-control-vspackage.md)
-=======
 
  Describes new features using VSPackages with source control.
 
 - [Create a source control VSPackage](../../extensibility/internals/creating-a-source-control-vspackage.md)
 
->>>>>>> 3deb57d9
  Discusses how to create a source control VSPackage that not only supplies source control functionality but can be used to customize the [!INCLUDE[vsprvs](../../code-quality/includes/vsprvs_md.md)] source control UI.
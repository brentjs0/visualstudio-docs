--- conflicted
+++ resolved
@@ -16,47 +16,6 @@
 
 ## In This Section
 - [Brace Matching in a Legacy Language Service](../../extensibility/internals/brace-matching-in-a-legacy-language-service.md)
-<<<<<<< HEAD
- Describes what is required to support language pair matching, also known as brace matching.
-
-- [Commenting Code in a Legacy Language Service](../../extensibility/internals/commenting-code-in-a-legacy-language-service.md)
- Describes what is required to support commenting and uncommenting of selected code.
-
-- [Custom Document Properties in a Legacy Language Service](../../extensibility/internals/custom-document-properties-in-a-legacy-language-service.md)
- Describes what is required to support document properties that are embedded in a source file.
-
-- [Outlining in a Legacy Language Service](../../extensibility/internals/outlining-in-a-legacy-language-service.md)
- Describes what is required to support outlining through the implementation of hidden regions.
-
-- [Reformatting Code in a Legacy Language Service](../../extensibility/internals/reformatting-code-in-a-legacy-language-service.md)
- Describes what is required to support reformatting code.
-
-- [Support for Code Snippets in a Legacy Language Service](../../extensibility/internals/support-for-code-snippets-in-a-legacy-language-service.md)
- Describes what is required to support code snippets, which are segments of code that are inserted and can be edited.
-
-- [Parameter Info in a Legacy Language Service](../../extensibility/internals/parameter-info-in-a-legacy-language-service2.md)
- Describes what is required to support the IntelliSense Parameter Info operation for displaying a method signature as the method is typed.
-
-- [Quick Info in a Legacy Language Service](../../extensibility/internals/quick-info-in-a-legacy-language-service.md)
- Describes what is required to support the IntelliSense Quick Info operation for displaying information about an identifier.
-
-- [Member Completion in a Legacy Language Service](../../extensibility/internals/member-completion-in-a-legacy-language-service.md)
- Describes what is required to support the IntelliSense Member Completion operation for selecting a member of a namespace from a list.
-
-- [Word Completion in a Legacy Language Service](../../extensibility/internals/word-completion-in-a-legacy-language-service.md)
- Describes what is required to support the IntelliSense Complete Word operation for completing partially typed words.
-
-- [Support for the Autos Window in a Legacy Language Service](../../extensibility/internals/support-for-the-autos-window-in-a-legacy-language-service.md)
- Describes what a language service can do to support the **Autos** window while you are debugging.
-
-- [Support for the Navigation Bar in a Legacy Language Service](../../extensibility/internals/support-for-the-navigation-bar-in-a-legacy-language-service.md)
- Describes how to use the **Navigation bar** across the top of the editor view to provide quick navigation to any type or member in the file shown in that view..
-
-- [Syntax Colorizing in a Legacy Language Service](../../extensibility/internals/syntax-colorizing-in-a-legacy-language-service.md)
- Describes what is required to support syntax highlighting of source code.
-
-- [Validating Breakpoints in a Legacy Language Service](../../extensibility/internals/validating-breakpoints-in-a-legacy-language-service.md)
-=======
 
  Describes what is required to support language pair matching, also known as brace matching.
 
@@ -110,25 +69,10 @@
 
 - [Validating Breakpoints in a Legacy Language Service](../../extensibility/internals/validating-breakpoints-in-a-legacy-language-service.md)
 
->>>>>>> 3deb57d9
  Describes what a language service can do to support validating breakpoints outside a debugger.
 
 ## Related Sections
 - [Legacy Language Service Parser and Scanner](../../extensibility/internals/legacy-language-service-parser-and-scanner.md)
-<<<<<<< HEAD
- Describes the parser and scanner that are required to implement all the features of a language service that uses the managed package framework.
-
-- [Implementing a Legacy Language Service](../../extensibility/internals/implementing-a-legacy-language-service2.md)
- Describes what is required to implement a language service by using the MPF.
-
-- [Registering a Legacy Language Service](../../extensibility/internals/registering-a-legacy-language-service1.md)
- Describes the steps that are required to register an MPF-based language service with [!INCLUDE[vsprvs](../../code-quality/includes/vsprvs_md.md)].
-
-- [Using IntelliSense](../../ide/using-intellisense.md)
- Explains how IntelliSense makes language references easy to access.
-
-- [Implementing a Legacy Language Service](../../extensibility/internals/implementing-a-legacy-language-service1.md)
-=======
 
  Describes the parser and scanner that are required to implement all the features of a language service that uses the managed package framework.
 
@@ -146,5 +90,4 @@
 
 - [Implementing a Legacy Language Service](../../extensibility/internals/implementing-a-legacy-language-service1.md)
 
->>>>>>> 3deb57d9
  Provides information about how to use the managed package framework (MPF) to implement a full-featured language service in managed code.
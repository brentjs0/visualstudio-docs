--- conflicted
+++ resolved
@@ -17,19 +17,11 @@
 
  Each symbol in the hierarchy can be identified by the navigation information passed by the symbol library to the [!INCLUDE[vsprvs](../../code-quality/includes/vsprvs_md.md)] object manager through the following interfaces:
 
-<<<<<<< HEAD
- <xref:Microsoft.VisualStudio.Shell.Interop.IVsNavInfo>
-
- <xref:Microsoft.VisualStudio.Shell.Interop.IVsNavInfoNode>
-
- <xref:Microsoft.VisualStudio.Shell.Interop.IVsEnumNavInfoNodes>.
-=======
 - <xref:Microsoft.VisualStudio.Shell.Interop.IVsNavInfo>
 
 - <xref:Microsoft.VisualStudio.Shell.Interop.IVsNavInfoNode>
 
 - <xref:Microsoft.VisualStudio.Shell.Interop.IVsEnumNavInfoNodes>.
->>>>>>> 3deb57d9
 
  The location of the symbol in the hierarchy distinguishes a symbol. It allows symbol-browsing tools to navigate to a specific symbol. The unique, fully qualified path to the symbol determines the location. Each element in the path is a node. The path starts with the top-level node and ends with the specific symbol. For example, if the M1 method is a member of the C1 class and C1 is in N1 namespace, the full path of the M1 method is N1.C1.M1. This path contains three nodes: N1, C1, and M1.
 

--- conflicted
+++ resolved
@@ -31,11 +31,7 @@
   
 - Integrate the VSPackage in [!INCLUDE[vsprvs](../../code-quality/includes/vsprvs_md.md)] by calling **devenv.exe /setup** (using the CustomAction table).  
   
-<<<<<<< HEAD
- For more information, see [Windows Installer](/windows/desktop/Msi/windows-installer-portal).  
-=======
-   For more information, see [Windows Installer](http://msdn.microsoft.com/library/cc185688\(VS.85\).aspx).  
->>>>>>> dfe7daf6
+For more information, see [Windows Installer](/windows/desktop/Msi/windows-installer-portal).
   
 ## Setup tools  
 A variety of third-party setup tools provide a development environment for Windows Installer packages. The following free tools are available:  

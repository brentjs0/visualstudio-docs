---
title: "Wizards | Microsoft Docs"
ms.date: "11/04/2016"
ms.topic: "conceptual"
helpviewer_keywords:
  - "projects [Visual Studio SDK], providing wizard support"
ms.assetid: 59d9a77f-ee80-474b-a14f-90f477ab717b
author: "gregvanl"
ms.author: "gregvanl"
manager: jillfra
ms.workload:
  - "vssdk"
---
# Wizards
After you create a wizard, you typically want to add it to the [!INCLUDE[vsprvs](../../code-quality/includes/vsprvs_md.md)] integrated development environment (IDE) so that others can use it. The added wizard then appears in the **Add New Project** or **Add New Item** dialog boxes. To see the **Add New Project** or **Add New Item** dialog boxes, right-click an open solution in **Solution Explorer**, point to **Add**, and then click **New Project** or **New Item**.

 Wizards can be implemented in [!INCLUDE[vsprvs](../../code-quality/includes/vsprvs_md.md)] to let users select from a tree view of available values when they open the **Add New Project** dialog box or the **Add New Item** dialog box, or when they right-click an item in **Solution Explorer**.

 In your wizard, you can provide the option of localizing the name of a new project or ites, and you can determine the icon that users will see when they select the wizard. You can also control the order in which new items appear relative to other available items; items do not have to be organized alphabetically.

 You can also supply a wizard that starts differently, based on custom parameters that are passed to the wizard when it is opened.

 The topics in this section discuss the files that you implement to cause the [!INCLUDE[vsprvs](../../code-quality/includes/vsprvs_md.md)] **Add New Project** and **Add New Item** dialog boxes to list your wizard among the available wizards and templates, and the requirements that your wizard must meet to operate correctly in the IDE.

## In This Section
- [Template Directory Description (.Vsdir) Files](../../extensibility/internals/template-directory-description-dot-vsdir-files.md)
<<<<<<< HEAD
 Provides an overview of what template directory description files and explains how they function in the IDE to display folders, wizard .vsz files, and template files that are associated with a project in the dialog boxes.

- [Wizard (.Vsz) File](../../extensibility/internals/wizard-dot-vsz-file.md)
 Explains how the IDE starts wizards and lists the three parts of the .vsz file.

- [Wizard Interface (IDTWizard)](../../extensibility/internals/wizard-interface-idtwizard.md)
 Describes the `IDTWizard` interface that wizards must implement to work in the IDE.

- [Context Parameters](../../extensibility/internals/context-parameters.md)
 Explains how wizards are implemented and what occurs when the IDE passes Context Parameters to the implementation.

- [Custom Parameters](../../extensibility/internals/custom-parameters.md)
=======

 Provides an overview of what template directory description files and explains how they function in the IDE to display folders, wizard .vsz files, and template files that are associated with a project in the dialog boxes.

- [Wizard (.Vsz) File](../../extensibility/internals/wizard-dot-vsz-file.md)

 Explains how the IDE starts wizards and lists the three parts of the .vsz file.

- [Wizard Interface (IDTWizard)](../../extensibility/internals/wizard-interface-idtwizard.md)

 Describes the `IDTWizard` interface that wizards must implement to work in the IDE.

- [Context Parameters](../../extensibility/internals/context-parameters.md)

 Explains how wizards are implemented and what occurs when the IDE passes Context Parameters to the implementation.

- [Custom Parameters](../../extensibility/internals/custom-parameters.md)

>>>>>>> 3deb57d9
 Explains how to use Custom Parameters to control the operation of the wizard after the wizard is started.

## Related Sections
- [Project Types](../../extensibility/internals/project-types.md)
<<<<<<< HEAD
 Provides links to additional topics that offer information about how to design new project types.

- [Extending Projects](../../extensibility/extending-projects.md)
=======

 Provides links to additional topics that offer information about how to design new project types.

- [Extending Projects](../../extensibility/extending-projects.md)

>>>>>>> 3deb57d9
 Describes how to use [!INCLUDE[vsprvs](../../code-quality/includes/vsprvs_md.md)] projects and solutions to organize code files and resource files, and how to implement source control.<|MERGE_RESOLUTION|>--- conflicted
+++ resolved
@@ -24,20 +24,6 @@
 
 ## In This Section
 - [Template Directory Description (.Vsdir) Files](../../extensibility/internals/template-directory-description-dot-vsdir-files.md)
-<<<<<<< HEAD
- Provides an overview of what template directory description files and explains how they function in the IDE to display folders, wizard .vsz files, and template files that are associated with a project in the dialog boxes.
-
-- [Wizard (.Vsz) File](../../extensibility/internals/wizard-dot-vsz-file.md)
- Explains how the IDE starts wizards and lists the three parts of the .vsz file.
-
-- [Wizard Interface (IDTWizard)](../../extensibility/internals/wizard-interface-idtwizard.md)
- Describes the `IDTWizard` interface that wizards must implement to work in the IDE.
-
-- [Context Parameters](../../extensibility/internals/context-parameters.md)
- Explains how wizards are implemented and what occurs when the IDE passes Context Parameters to the implementation.
-
-- [Custom Parameters](../../extensibility/internals/custom-parameters.md)
-=======
 
  Provides an overview of what template directory description files and explains how they function in the IDE to display folders, wizard .vsz files, and template files that are associated with a project in the dialog boxes.
 
@@ -55,20 +41,13 @@
 
 - [Custom Parameters](../../extensibility/internals/custom-parameters.md)
 
->>>>>>> 3deb57d9
  Explains how to use Custom Parameters to control the operation of the wizard after the wizard is started.
 
 ## Related Sections
 - [Project Types](../../extensibility/internals/project-types.md)
-<<<<<<< HEAD
- Provides links to additional topics that offer information about how to design new project types.
-
-- [Extending Projects](../../extensibility/extending-projects.md)
-=======
 
  Provides links to additional topics that offer information about how to design new project types.
 
 - [Extending Projects](../../extensibility/extending-projects.md)
 
->>>>>>> 3deb57d9
  Describes how to use [!INCLUDE[vsprvs](../../code-quality/includes/vsprvs_md.md)] projects and solutions to organize code files and resource files, and how to implement source control.
--- conflicted
+++ resolved
@@ -31,14 +31,6 @@
 
 ## In This Section
 - [GUIDs and IDs of Visual Studio Menus](../../extensibility/internals/guids-and-ids-of-visual-studio-menus.md)
-<<<<<<< HEAD
- Gives the GUID and ID values of menus on the Visual Studio menu bar, and of the groups they contain.
-
-- [GUIDs and IDs of Visual Studio Toolbars](../../extensibility/internals/guids-and-ids-of-visual-studio-toolbars.md)
- Gives the GUID and ID values of toolbars in the Visual Studio IDE, and of the groups they contain.
-
-- [GUIDs and IDs of Visual Studio Commands](../../extensibility/internals/guids-and-ids-of-visual-studio-commands.md)
-=======
 
  Gives the GUID and ID values of menus on the Visual Studio menu bar, and of the groups they contain.
 
@@ -48,7 +40,6 @@
 
 - [GUIDs and IDs of Visual Studio Commands](../../extensibility/internals/guids-and-ids-of-visual-studio-commands.md)
 
->>>>>>> 3deb57d9
  Gives the GUID and ID values of commands defined by the Visual Studio IDE.
 
 ## See Also

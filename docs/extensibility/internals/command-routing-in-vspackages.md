---
title: "Command Routing in VSPackages | Microsoft Docs"
ms.date: "11/04/2016"
ms.topic: "conceptual"
helpviewer_keywords:
  - "commands, routing"
  - "command routing, Visual Studio SDK"
ms.assetid: a9c7f9ae-3594-4557-a314-8cf76f5f8772
author: "gregvanl"
ms.author: "gregvanl"
manager: jillfra
ms.workload:
  - "vssdk"
---
# Command routing in VSPackages
A command is routed in [!INCLUDE[vsprvs](../../code-quality/includes/vsprvs_md.md)] based on the context in which it is executed. It is routed from the initial context outward to the global context.

## In this section
- [Command routing algorithm](../../extensibility/internals/command-routing-algorithm.md)
<<<<<<< HEAD
 Describes the order of command routing resolution.

- [Command availability](../../extensibility/internals/command-availability.md)
 Discusses command routing.

- [Commands and menus that use interop assemblies](../../extensibility/internals/commands-and-menus-that-use-interop-assemblies.md)
=======

 Describes the order of command routing resolution.

- [Command availability](../../extensibility/internals/command-availability.md)

 Discusses command routing.

- [Commands and menus that use interop assemblies](../../extensibility/internals/commands-and-menus-that-use-interop-assemblies.md)

>>>>>>> 3deb57d9
 Discusses considerations in routing commands between managed code and COM.

## Related sections
- [Selection context objects](../../extensibility/internals/selection-context-objects.md)
<<<<<<< HEAD
 Discusses the model for how you can determine the user's selection context focus on a window.

- [Commands, menus, and toolbars](../../extensibility/internals/commands-menus-and-toolbars.md)
=======

 Discusses the model for how you can determine the user's selection context focus on a window.

- [Commands, menus, and toolbars](../../extensibility/internals/commands-menus-and-toolbars.md)

>>>>>>> 3deb57d9
 Explains how to create a UI that includes menus, toolbars, and command combo boxes.<|MERGE_RESOLUTION|>--- conflicted
+++ resolved
@@ -17,14 +17,6 @@
 
 ## In this section
 - [Command routing algorithm](../../extensibility/internals/command-routing-algorithm.md)
-<<<<<<< HEAD
- Describes the order of command routing resolution.
-
-- [Command availability](../../extensibility/internals/command-availability.md)
- Discusses command routing.
-
-- [Commands and menus that use interop assemblies](../../extensibility/internals/commands-and-menus-that-use-interop-assemblies.md)
-=======
 
  Describes the order of command routing resolution.
 
@@ -34,20 +26,13 @@
 
 - [Commands and menus that use interop assemblies](../../extensibility/internals/commands-and-menus-that-use-interop-assemblies.md)
 
->>>>>>> 3deb57d9
  Discusses considerations in routing commands between managed code and COM.
 
 ## Related sections
 - [Selection context objects](../../extensibility/internals/selection-context-objects.md)
-<<<<<<< HEAD
- Discusses the model for how you can determine the user's selection context focus on a window.
-
-- [Commands, menus, and toolbars](../../extensibility/internals/commands-menus-and-toolbars.md)
-=======
 
  Discusses the model for how you can determine the user's selection context focus on a window.
 
 - [Commands, menus, and toolbars](../../extensibility/internals/commands-menus-and-toolbars.md)
 
->>>>>>> 3deb57d9
  Explains how to create a UI that includes menus, toolbars, and command combo boxes.
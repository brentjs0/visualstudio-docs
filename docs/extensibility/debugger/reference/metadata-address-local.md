---
title: "METADATA_ADDRESS_LOCAL | Microsoft Docs"
ms.date: "11/04/2016"
<<<<<<< HEAD
ms.topic: "conceptual"
=======
ms.topic: reference
>>>>>>> 0f1d7e33
f1_keywords:
  - "METADATA_ADDRESS_LOCAL"
helpviewer_keywords:
  - "METADATA_ADDRESS_LOCAL structure"
ms.assetid: 635f6bc5-c486-4e0e-83db-36f15e543843
author: "gregvanl"
ms.author: "gregvanl"
manager: jillfra
ms.workload:
  - "vssdk"
---
# METADATA_ADDRESS_LOCAL
This structure represents the address of a local variable within a scope (usually a function or method).

## Syntax

```cpp
typedef struct _tagMETADATA_ADDRESS_LOCAL {
<<<<<<< HEAD
    _mdToken  tokMethod;
    IUnknown* pLocal;
    DWORD     dwIndex;
=======
   _mdToken  tokMethod;
   IUnknown* pLocal;
   DWORD     dwIndex;
>>>>>>> 0f1d7e33
} METADATA_ADDRESS_LOCAL;
```

```csharp
public struct METADATA_ADDRESS_LOCAL {
<<<<<<< HEAD
    public int    tokMethod;
    public object pLocal;
    public uint   dwIndex;
=======
   public int    tokMethod;
   public object pLocal;
   public uint   dwIndex;
>>>>>>> 0f1d7e33
}
```

## Terms
<<<<<<< HEAD
tokMethod  
The ID of the method or function the local variable is part of.

[C++] `_mdToken` is a `typedef` for a 32-bit `int`.

pLocal  
The token whose address this structure represents.

dwIndex  
Can be the index of this local variable in the method or function, or some other value (language-specific).

## Remarks
This structure is part of the union in the [DEBUG_ADDRESS_UNION](../../../extensibility/debugger/reference/debug-address-union.md) structure when the `dwKind` field of the `DEBUG_ADDRESS_UNION` structure is set to `ADDRESS_KIND_LOCAL` (a value from the [ADDRESS_KIND](../../../extensibility/debugger/reference/address-kind.md) enumeration).

`Warning:` [C++ only] If `pLocal` is not null, then you must call `Release` on the token pointer (`addr` is a field in the [DEBUG_ADDRESS](../../../extensibility/debugger/reference/debug-address.md) structure):

```
if (addr.dwKind == ADDRESS_KIND_METADATA_LOCAL && addr.addr.addrLocal.pLocal != NULL)
=======
 tokMethod

 The ID of the method or function the local variable is part of.

 [C++] `_mdToken` is a `typedef` for a 32-bit `int`.

 pLocal

 The token whose address this structure represents.

 dwIndex

 Can be the index of this local variable in the method or function, or some other value (language-specific).

## Remarks
 This structure is part of the union in the [DEBUG_ADDRESS_UNION](../../../extensibility/debugger/reference/debug-address-union.md) structure when the `dwKind` field of the `DEBUG_ADDRESS_UNION` structure is set to `ADDRESS_KIND_LOCAL` (a value from the [ADDRESS_KIND](../../../extensibility/debugger/reference/address-kind.md) enumeration).

 `Warning:` [C++ only]  If `pLocal` is not null, then you must call `Release` on the token pointer (`addr` is a field in the [DEBUG_ADDRESS](../../../extensibility/debugger/reference/debug-address.md) structure):

```
if (addr.dwKind == ADDRESS_KIND_METADATA_LOCAL &&  addr.addr.addrLocal.pLocal != NULL)
>>>>>>> 0f1d7e33
{
    addr.addr.addrLocal.pLocal->Release();
}
```

## Requirements
<<<<<<< HEAD
Header: sh.h

Namespace: Microsoft.VisualStudio.Debugger.Interop

Assembly: Microsoft.VisualStudio.Debugger.Interop.dll

## See Also
[Structures and Unions](../../../extensibility/debugger/reference/structures-and-unions.md)  
[DEBUG_ADDRESS_UNION](../../../extensibility/debugger/reference/debug-address-union.md)  
[DEBUG_ADDRESS](../../../extensibility/debugger/reference/debug-address.md)  
[ADDRESS_KIND](../../../extensibility/debugger/reference/address-kind.md)
=======
 Header: sh.h

 Namespace: Microsoft.VisualStudio.Debugger.Interop

 Assembly: Microsoft.VisualStudio.Debugger.Interop.dll

## See Also
- [Structures and Unions](../../../extensibility/debugger/reference/structures-and-unions.md)
- [DEBUG_ADDRESS_UNION](../../../extensibility/debugger/reference/debug-address-union.md)
- [DEBUG_ADDRESS](../../../extensibility/debugger/reference/debug-address.md)
- [ADDRESS_KIND](../../../extensibility/debugger/reference/address-kind.md)
>>>>>>> 0f1d7e33
<|MERGE_RESOLUTION|>--- conflicted
+++ resolved
@@ -1,11 +1,7 @@
 ---
 title: "METADATA_ADDRESS_LOCAL | Microsoft Docs"
 ms.date: "11/04/2016"
-<<<<<<< HEAD
-ms.topic: "conceptual"
-=======
 ms.topic: reference
->>>>>>> 0f1d7e33
 f1_keywords:
   - "METADATA_ADDRESS_LOCAL"
 helpviewer_keywords:
@@ -18,109 +14,68 @@
   - "vssdk"
 ---
 # METADATA_ADDRESS_LOCAL
+
 This structure represents the address of a local variable within a scope (usually a function or method).
 
 ## Syntax
 
 ```cpp
 typedef struct _tagMETADATA_ADDRESS_LOCAL {
-<<<<<<< HEAD
     _mdToken  tokMethod;
     IUnknown* pLocal;
     DWORD     dwIndex;
-=======
-   _mdToken  tokMethod;
-   IUnknown* pLocal;
-   DWORD     dwIndex;
->>>>>>> 0f1d7e33
 } METADATA_ADDRESS_LOCAL;
 ```
 
 ```csharp
 public struct METADATA_ADDRESS_LOCAL {
-<<<<<<< HEAD
     public int    tokMethod;
     public object pLocal;
     public uint   dwIndex;
-=======
-   public int    tokMethod;
-   public object pLocal;
-   public uint   dwIndex;
->>>>>>> 0f1d7e33
 }
 ```
 
 ## Terms
-<<<<<<< HEAD
-tokMethod  
+
+`tokMethod`
+
 The ID of the method or function the local variable is part of.
 
 [C++] `_mdToken` is a `typedef` for a 32-bit `int`.
 
-pLocal  
+`pLocal`
+
 The token whose address this structure represents.
 
-dwIndex  
+`dwIndex`
+
 Can be the index of this local variable in the method or function, or some other value (language-specific).
 
 ## Remarks
+
 This structure is part of the union in the [DEBUG_ADDRESS_UNION](../../../extensibility/debugger/reference/debug-address-union.md) structure when the `dwKind` field of the `DEBUG_ADDRESS_UNION` structure is set to `ADDRESS_KIND_LOCAL` (a value from the [ADDRESS_KIND](../../../extensibility/debugger/reference/address-kind.md) enumeration).
 
-`Warning:` [C++ only] If `pLocal` is not null, then you must call `Release` on the token pointer (`addr` is a field in the [DEBUG_ADDRESS](../../../extensibility/debugger/reference/debug-address.md) structure):
-
-```
-if (addr.dwKind == ADDRESS_KIND_METADATA_LOCAL && addr.addr.addrLocal.pLocal != NULL)
-=======
- tokMethod
-
- The ID of the method or function the local variable is part of.
-
- [C++] `_mdToken` is a `typedef` for a 32-bit `int`.
-
- pLocal
-
- The token whose address this structure represents.
-
- dwIndex
-
- Can be the index of this local variable in the method or function, or some other value (language-specific).
-
-## Remarks
- This structure is part of the union in the [DEBUG_ADDRESS_UNION](../../../extensibility/debugger/reference/debug-address-union.md) structure when the `dwKind` field of the `DEBUG_ADDRESS_UNION` structure is set to `ADDRESS_KIND_LOCAL` (a value from the [ADDRESS_KIND](../../../extensibility/debugger/reference/address-kind.md) enumeration).
-
- `Warning:` [C++ only]  If `pLocal` is not null, then you must call `Release` on the token pointer (`addr` is a field in the [DEBUG_ADDRESS](../../../extensibility/debugger/reference/debug-address.md) structure):
-
-```
-if (addr.dwKind == ADDRESS_KIND_METADATA_LOCAL &&  addr.addr.addrLocal.pLocal != NULL)
->>>>>>> 0f1d7e33
-{
-    addr.addr.addrLocal.pLocal->Release();
-}
-```
+> [!WARNING]
+> [C++ only] If `pLocal` is not null, then you must call `Release` on the token pointer (`addr` is a field in the [DEBUG_ADDRESS](../../../extensibility/debugger/reference/debug-address.md) structure):
+>
+> ```cpp
+> if (addr.dwKind == ADDRESS_KIND_METADATA_LOCAL && addr.addr.addrLocal.pLocal != NULL)
+> {
+     addr.addr.addrLocal.pLocal->Release();
+> }
+> ```
 
 ## Requirements
-<<<<<<< HEAD
+
 Header: sh.h
 
 Namespace: Microsoft.VisualStudio.Debugger.Interop
 
 Assembly: Microsoft.VisualStudio.Debugger.Interop.dll
 
-## See Also
-[Structures and Unions](../../../extensibility/debugger/reference/structures-and-unions.md)  
-[DEBUG_ADDRESS_UNION](../../../extensibility/debugger/reference/debug-address-union.md)  
-[DEBUG_ADDRESS](../../../extensibility/debugger/reference/debug-address.md)  
-[ADDRESS_KIND](../../../extensibility/debugger/reference/address-kind.md)
-=======
- Header: sh.h
+## See also
 
- Namespace: Microsoft.VisualStudio.Debugger.Interop
-
- Assembly: Microsoft.VisualStudio.Debugger.Interop.dll
-
-## See Also
 - [Structures and Unions](../../../extensibility/debugger/reference/structures-and-unions.md)
 - [DEBUG_ADDRESS_UNION](../../../extensibility/debugger/reference/debug-address-union.md)
 - [DEBUG_ADDRESS](../../../extensibility/debugger/reference/debug-address.md)
-- [ADDRESS_KIND](../../../extensibility/debugger/reference/address-kind.md)
->>>>>>> 0f1d7e33
+- [ADDRESS_KIND](../../../extensibility/debugger/reference/address-kind.md)
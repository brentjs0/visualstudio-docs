---
title: "NATIVE_ADDRESS | Microsoft Docs"
ms.date: "11/04/2016"
<<<<<<< HEAD
ms.topic: "conceptual"
=======
ms.topic: reference
>>>>>>> 0f1d7e33
f1_keywords:
  - "NATIVE_ADDRESS"
helpviewer_keywords:
  - "NATIVE_ADDRESS structure"
ms.assetid: 7a0cd085-bfc8-45cc-a3d4-4459070e207a
author: "gregvanl"
ms.author: "gregvanl"
manager: jillfra
ms.workload:
  - "vssdk"
---
# NATIVE_ADDRESS
This structure represents a native address.

## Syntax

```cpp
typedef struct _tagNATIVE_ADDRESS {
<<<<<<< HEAD
    DWORD unknown;
=======
   DWORD unknown;
>>>>>>> 0f1d7e33
} NATIVE_ADDRESS;
```

```csharp
public struct NATIVE_ADDRESS {
<<<<<<< HEAD
    public uint unknown;
=======
   public uint unknown;
>>>>>>> 0f1d7e33
}
```

## Terms
<<<<<<< HEAD
unknown  
The native address (the meaning of this depends on the runtime and operating system).

## Remarks
This structure is part of the union in the [DEBUG_ADDRESS_UNION](../../../extensibility/debugger/reference/debug-address-union.md) structure when the `dwKind` field of the `DEBUG_ADDRESS_UNION` structure is set to `ADDRESS_KIND_NATIVE` (a value from the [ADDRESS_KIND](../../../extensibility/debugger/reference/address-kind.md) enumeration).

## Requirements
Header: sh.h

Namespace: Microsoft.VisualStudio.Debugger.Interop

Assembly: Microsoft.VisualStudio.Debugger.Interop.dll

## See Also
[Structures and Unions](../../../extensibility/debugger/reference/structures-and-unions.md)  
[DEBUG_ADDRESS_UNION](../../../extensibility/debugger/reference/debug-address-union.md)
=======
 unknown
 The native address (the meaning of this depends on the runtime and operating system).

## Remarks
 This structure is part of the union in the [DEBUG_ADDRESS_UNION](../../../extensibility/debugger/reference/debug-address-union.md) structure when the `dwKind` field of the `DEBUG_ADDRESS_UNION` structure is set to `ADDRESS_KIND_NATIVE` (a value from the [ADDRESS_KIND](../../../extensibility/debugger/reference/address-kind.md) enumeration).

## Requirements
 Header: sh.h

 Namespace: Microsoft.VisualStudio.Debugger.Interop

 Assembly: Microsoft.VisualStudio.Debugger.Interop.dll

## See Also
- [Structures and Unions](../../../extensibility/debugger/reference/structures-and-unions.md)
- [DEBUG_ADDRESS_UNION](../../../extensibility/debugger/reference/debug-address-union.md)
>>>>>>> 0f1d7e33
<|MERGE_RESOLUTION|>--- conflicted
+++ resolved
@@ -1,11 +1,7 @@
 ---
 title: "NATIVE_ADDRESS | Microsoft Docs"
 ms.date: "11/04/2016"
-<<<<<<< HEAD
-ms.topic: "conceptual"
-=======
 ms.topic: reference
->>>>>>> 0f1d7e33
 f1_keywords:
   - "NATIVE_ADDRESS"
 helpviewer_keywords:
@@ -18,63 +14,42 @@
   - "vssdk"
 ---
 # NATIVE_ADDRESS
+
 This structure represents a native address.
 
 ## Syntax
 
 ```cpp
 typedef struct _tagNATIVE_ADDRESS {
-<<<<<<< HEAD
     DWORD unknown;
-=======
-   DWORD unknown;
->>>>>>> 0f1d7e33
 } NATIVE_ADDRESS;
 ```
 
 ```csharp
 public struct NATIVE_ADDRESS {
-<<<<<<< HEAD
     public uint unknown;
-=======
-   public uint unknown;
->>>>>>> 0f1d7e33
 }
 ```
 
 ## Terms
-<<<<<<< HEAD
-unknown  
+
+`unknown`
+
 The native address (the meaning of this depends on the runtime and operating system).
 
 ## Remarks
+
 This structure is part of the union in the [DEBUG_ADDRESS_UNION](../../../extensibility/debugger/reference/debug-address-union.md) structure when the `dwKind` field of the `DEBUG_ADDRESS_UNION` structure is set to `ADDRESS_KIND_NATIVE` (a value from the [ADDRESS_KIND](../../../extensibility/debugger/reference/address-kind.md) enumeration).
 
 ## Requirements
+
 Header: sh.h
 
 Namespace: Microsoft.VisualStudio.Debugger.Interop
 
 Assembly: Microsoft.VisualStudio.Debugger.Interop.dll
 
-## See Also
-[Structures and Unions](../../../extensibility/debugger/reference/structures-and-unions.md)  
-[DEBUG_ADDRESS_UNION](../../../extensibility/debugger/reference/debug-address-union.md)
-=======
- unknown
- The native address (the meaning of this depends on the runtime and operating system).
+## See also
 
-## Remarks
- This structure is part of the union in the [DEBUG_ADDRESS_UNION](../../../extensibility/debugger/reference/debug-address-union.md) structure when the `dwKind` field of the `DEBUG_ADDRESS_UNION` structure is set to `ADDRESS_KIND_NATIVE` (a value from the [ADDRESS_KIND](../../../extensibility/debugger/reference/address-kind.md) enumeration).
-
-## Requirements
- Header: sh.h
-
- Namespace: Microsoft.VisualStudio.Debugger.Interop
-
- Assembly: Microsoft.VisualStudio.Debugger.Interop.dll
-
-## See Also
 - [Structures and Unions](../../../extensibility/debugger/reference/structures-and-unions.md)
-- [DEBUG_ADDRESS_UNION](../../../extensibility/debugger/reference/debug-address-union.md)
->>>>>>> 0f1d7e33
+- [DEBUG_ADDRESS_UNION](../../../extensibility/debugger/reference/debug-address-union.md)
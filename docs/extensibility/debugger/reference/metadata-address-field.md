--- conflicted
+++ resolved
@@ -1,11 +1,7 @@
 ---
 title: "METADATA_ADDRESS_FIELD | Microsoft Docs"
 ms.date: "11/04/2016"
-<<<<<<< HEAD
-ms.topic: "conceptual"
-=======
 ms.topic: reference
->>>>>>> 0f1d7e33
 f1_keywords:
   - "METADATA_ADDRESS_FIELD"
 helpviewer_keywords:
@@ -18,69 +14,45 @@
   - "vssdk"
 ---
 # METADATA_ADDRESS_FIELD
+
 This structure represents the address of a field of a class or structure.
 
 ## Syntax
 
 ```cpp
 typedef struct _tagMETADATA_ADDRESS_FIELD {
-<<<<<<< HEAD
     _mdToken tokField;
-=======
-   _mdToken tokField;
->>>>>>> 0f1d7e33
 } METADATA_ADDRESS_FIELD
 ```
 
 ```csharp
 public struct METADATA_ADDRESS_FIELD {
-<<<<<<< HEAD
     public int tokField;
-=======
-   public int tokField;
->>>>>>> 0f1d7e33
 }
 ```
 
 ## Terms
-<<<<<<< HEAD
-tokField  
+
+`tokField`
+
 The ID of the field token.
-=======
- tokField
-
- The ID of the field token.
->>>>>>> 0f1d7e33
 
 [C++] `_mdToken` is a `typedef` for a 32-bit `int`.
 
 ## Remarks
-<<<<<<< HEAD
+
 This structure is part of the union in the [DEBUG_ADDRESS_UNION](../../../extensibility/debugger/reference/debug-address-union.md) structure when the `dwKind` field of the `DEBUG_ADDRESS_UNION` structure is set to `ADDRESS_KIND_FIELD` (a value from the [ADDRESS_KIND](../../../extensibility/debugger/reference/address-kind.md) enumeration).
 
 ## Requirements
+
 Header: sh.h
 
 Namespace: Microsoft.VisualStudio.Debugger.Interop
 
 Assembly: Microsoft.VisualStudio.Debugger.Interop.dll
 
-## See Also
-[Structures and Unions](../../../extensibility/debugger/reference/structures-and-unions.md)  
-[DEBUG_ADDRESS_UNION](../../../extensibility/debugger/reference/debug-address-union.md)  
-[ADDRESS_KIND](../../../extensibility/debugger/reference/address-kind.md)
-=======
- This structure is part of the union in the [DEBUG_ADDRESS_UNION](../../../extensibility/debugger/reference/debug-address-union.md) structure when the `dwKind` field of the `DEBUG_ADDRESS_UNION` structure is set to `ADDRESS_KIND_FIELD` (a value from the [ADDRESS_KIND](../../../extensibility/debugger/reference/address-kind.md) enumeration).
+## See also
 
-## Requirements
- Header: sh.h
-
- Namespace: Microsoft.VisualStudio.Debugger.Interop
-
- Assembly: Microsoft.VisualStudio.Debugger.Interop.dll
-
-## See Also
 - [Structures and Unions](../../../extensibility/debugger/reference/structures-and-unions.md)
 - [DEBUG_ADDRESS_UNION](../../../extensibility/debugger/reference/debug-address-union.md)
-- [ADDRESS_KIND](../../../extensibility/debugger/reference/address-kind.md)
->>>>>>> 0f1d7e33
+- [ADDRESS_KIND](../../../extensibility/debugger/reference/address-kind.md)
---
title: "m_parent Field | Microsoft Docs"
ms.date: "11/04/2016"
ms.topic: reference
helpviewer_keywords:
  - "m_parent field, Task class [.NET Framework debug engines]"
ms.assetid: da9e3dc7-8e9b-4c3a-a9e0-12921b5300c6
author: "gregvanl"
ms.author: "gregvanl"
<<<<<<< HEAD
manager: douge
ms.workload:
=======
manager: jillfra
ms.workload: 
>>>>>>> 604e2025
  - "vssdk"
---
# m_parent field

The backing field for the task's parent <xref:System.Threading.Tasks.Task>.

**Namespace:** <xref:System.Threading.Tasks?displayProperty=fullName>

**Assembly:** mscorlib (in *mscorlib.dll*)

Because you can't access this internal member from the .NET Framework, the following syntax is provided in Common Intermediate Language (CIL).

## Syntax

```csharp
.field private initonly class System.Threading.Tasks.Task m_parent
```

## See also

- [Task class](../../extensibility/debugger/task-class-internal-members.md)<|MERGE_RESOLUTION|>--- conflicted
+++ resolved
@@ -7,13 +7,8 @@
 ms.assetid: da9e3dc7-8e9b-4c3a-a9e0-12921b5300c6
 author: "gregvanl"
 ms.author: "gregvanl"
-<<<<<<< HEAD
-manager: douge
-ms.workload:
-=======
 manager: jillfra
 ms.workload: 
->>>>>>> 604e2025
   - "vssdk"
 ---
 # m_parent field

--- conflicted
+++ resolved
@@ -93,19 +93,11 @@
 ```xaml
 xmlns:vsui="clr-namespace:Microsoft.VisualStudio.Shell;assembly=Microsoft.VisualStudio.Shell.14.0"
 ```
-<<<<<<< HEAD
 
 #### 375% Environment font + Light
  **Appears as:** 34 pt Segoe UI Light
  **Use for:** (rare) unique branded UI, like in the Visual Studio 2017 Start Page
 
-=======
-
-#### 375% Environment font + Light
- **Appears as:** 34 pt Segoe UI Light
- **Use for:** (rare) unique branded UI, like in the Start Page
-
->>>>>>> 459540b8
  **Procedural code:** Where `textBlock` is a previously defined TextBlock and `label` is a previously defined Label:
 
 ```csharp
@@ -411,11 +403,7 @@
 
 |||
 |-|-|
-<<<<<<< HEAD
 |**Usage:** Rare. Unique branded UI only.<br /><br /> **Do:**<br /><br /> -   Use sentence case<br />-   Always use Light weight<br /><br /> **Don't:**<br /><br /> -   Use for UI other than signature UI such as Start Page<br />-   Bold, italic, or bold italic<br />-   Use for body text<br />-   Use in tool windows|**Appears as:** 34 pt Segoe UI Light<br /><br /> **Visual example:**<br /><br /> *Currently not used. May be used in the Visual Studio 2017 Start Page.*|
-=======
-|**Usage:** Rare. Unique branded UI only.<br /><br /> **Do:**<br /><br /> -   Use sentence case<br />-   Always use Light weight<br /><br /> **Don't:**<br /><br /> -   Use for UI other than signature UI such as Start Page<br />-   Bold, italic, or bold italic<br />-   Use for body text<br />-   Use in tool windows|**Appears as:** 34 pt Segoe UI Light<br /><br /> **Visual example:**<br /><br /> *Currently not used. May be used in the Start Page.*|
->>>>>>> 459540b8
 
 #### 310% Environment font + Light
 
@@ -468,11 +456,7 @@
 
 -   Bolded environment font text should follow default line height spacing and padding.
 
-## See Also
-<<<<<<< HEAD
- [MSDN: Fonts (Windows)](/windows/desktop/uxguide/vis-fonts)
- [MSDN: User Interface Text (Windows)](/windows/desktop/uxguide/text-ui)
-=======
+## See also
+
 - [MSDN: Fonts (Windows)](/windows/desktop/uxguide/vis-fonts)
-- [MSDN: User Interface Text (Windows)](/windows/desktop/uxguide/text-ui)
->>>>>>> 459540b8
+- [MSDN: User Interface Text (Windows)](/windows/desktop/uxguide/text-ui)
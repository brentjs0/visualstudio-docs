---
title: "Create site column, content type, and list for SharePoint"
ms.date: "02/02/2017"
ms.topic: "conceptual"
f1_keywords:
  - "VS.SharePointTools.ListDesigner.GeneralMessageHelp"
  - "Microsoft.VisualStudio.SharePoint.Designers.ListDesigner.ViewModels.ListViewModel.SortingAndGrouping"
  - "VS.SharePointTools.ListDesigner.SortingGrouping"
dev_langs:
  - "VB"
  - "CSharp"
helpviewer_keywords:
  - "SharePoint development in Visual Studio, list definitions"
  - "SharePoint development in Visual Studio, list instances"
  - "SharePoint development in Visual Studio, fields"
  - "SharePoint development in Visual Studio, content types"
author: John-Hart
ms.author: johnhart
manager: jillfra
ms.workload:
  - "office"
---
# Walkthrough: Create a site column, content type, and list for SharePoint
  The following procedures demonstrate how to create custom SharePoint site columns—or *fields*—as well as a content type that uses the site columns. It also shows how to create a list that uses the new content type.

 This walkthrough includes the following tasks:

- [Create custom site columns](#create-custom-site-columns).

- [Create a custom content type](#create-a-custom-content-type).

- [Create a list](#create-a-list).

- [Test the application](#test-the-application).

  [!INCLUDE[note_settings_general](../sharepoint/includes/note-settings-general-md.md)]

## Prerequisites
 You need the following components to complete this walkthrough:

- Supported editions of Windows and SharePoint.

- [!INCLUDE[vsprvs-current](../sharepoint/includes/vsprvs-current-md.md)]

## Create custom site columns
 This example creates a list for managing patients in a hospital. First, you must create a SharePoint project in [!INCLUDE[vsprvs](../sharepoint/includes/vsprvs-md.md)] and add site columns to it, as follows.

#### To create the project

1. On the [!INCLUDE[vsprvs](../sharepoint/includes/vsprvs-md.md)] **File** menu, choose **New** > **Project**.
::: moniker range="=vs-2017"
2. In the **New Project** dialog box, under either **Visual C#** or **Visual Basic**, expand the **Office/SharePoint** node, and then select **SharePoint Solutions**.

3. In the **Templates** pane, choose the **SharePoint Empty Project** for the particular version of SharePoint you have installed. For example, if you have SharePoint 2016 install select the **SharePoint 2016 - Empty Project** template.  

4. Change the name of the project to **Clinic**, and then choose the **OK** button.

5. On the **Specify the site and security level for debugging** dialog, enter the URL for the local SharePoint site to which you want to add the new custom field item, or use the default location (`http://<`*SystemName*`>/)`.

6. In the **What is the trust level for this SharePoint solution?** section, use the default value **Deploy as a sandboxed solution**.

     For more information about sandboxed and farm solutions, see [Sandboxed solution considerations](../sharepoint/sandboxed-solution-considerations.md).

7. Choose the **Finish** button. The project is now listed in **Solution Explorer**.
::: moniker-end
::: moniker range=">=vs-2019"
2.  On the **Create a New Project** dialog select the **SharePoint Empty Project** for the particular version of SharePoint you have installed. For example, if you have SharePoint 2016 install select the **SharePoint 2016 - Empty Project** template.
<<<<<<< HEAD
    - [!INCLUDE[new-project-dialog-search](../sharepoint/includes/new-project-dialog-search-md.md)]
=======
    [!INCLUDE[new-project-dialog-search](../vsto/includes/new-project-dialog-search-md.md)]
>>>>>>> 21678742

3. Change the name of the project to **Clinic**, and then choose the **Create** button.

4. On the **Specify the site and security level for debugging** dialog, enter the URL for the local SharePoint site to which you want to add the new custom field item, or use the default location (`http://<`*SystemName*`>/)`.

5. In the **What is the trust level for this SharePoint solution?** section, use the default value **Deploy as a sandboxed solution**.

     For more information about sandboxed and farm solutions, see [Sandboxed solution considerations](../sharepoint/sandboxed-solution-considerations.md).

6. Choose the **Finish** button. The project is now listed in **Solution Explorer**.
::: moniker-end

#### To add site columns

1. Add a new site column. To do this, in **Solution Explorer**, right-click on the **Clinic** project, and then choose **Add** > **New Item**.

2. In the **Add New Item** dialog box, choose **Site Column**, change the name to **PatientName**, and then choose the **Add** button.

3. In the site column's *Elements.xml* file, leave the **Type** setting as **Text**, change the **Group** setting to **Clinic Site Columns**. When complete, the site column's *Elements.xml* file should look like the following example.

    ```xml
    <Field
         ID="{f9ba60d1-5631-41fb-b016-a38cf48eef63}"
         Name="PatientName"
         DisplayName="Patient Name"
         Type="Text"
         Required="FALSE"
         Group="Clinic Site Columns">
    </Field>
    ```

    > [!TIP]
    > Visual Studio will automatically add a space in the DisplayName for you if you use camel casing in the name of the Site Column.
    > It's recommended not to use spaces in the Site Column name as it may cause issues when you try to deploy the solution to SharePoint.

4. Using the same procedure, add two more site columns to the project: **PatientID** (Type = "Integer") and **DoctorName** (Type = "Text"). Set their Group value to **Clinic Site Columns**.

## Create a custom content type
 Next, create a content type—based on the Contacts content type—that includes the site columns that you created in the previous procedure. By basing a content type on an existing content type, you can save time because the base content type provides several site columns for use in the new content type.

#### To create a custom content type

1. Add a content type to the project. To do this, in **Solution Explorer**, choose the project node

2. On the menu bar, choose **Project** > **Add New Item**.

3. Under either **Visual C#** or **Visual Basic**, expand the **SharePoint** node, and then choose the **2010** node.

4. In the **Templates** pane, choose the **Content Type** template, change the name to **Patient Info**, and then choose the **Add** button.

     The **SharePoint Customization Wizard** opens.

5. In the **Which base content type should this content type inherit from** list, choose **Contact** as the content type on which to base the new content type, and then choose the **Finish** button.

     Doing this gives you access to other potentially useful site columns in the Contact content type, in addition to the site columns that you defined previously.

6. After the Content Type designer appears, in the **Columns** tab, add the three site columns that you defined previously: **Patient Name**, **Patient ID**, and **Doctor Name**. To add these columns, choose the first list box in the site columns list under **Display Name**, and then choose each site column in the list one at a time.

    > [!TIP]
    > To choose the site columns more quickly, filter the list by entering the first few letters of the name of the column.

7. In addition to the three custom site columns, add the **Comments** site column from the site columns list.

8. Select the **Required** check box for the **Patient Name** and **Patient ID** site columns to make them required fields.

9. On the **Content Type** tab, make sure that the content type name is **Patient Info**, and then change the description to **Patient information card**.

10. Change **Group Name** to **Clinic Content Types**, and leave the other settings at their default values.

11. On the menu bar, choose **File** > **Save All**, and then close the Content Type designer.

## Create a list
 Now, create a list that uses the new content type and site columns.

#### To create a list

1. Add a list to the project. To do this, in **Solution Explorer**, choose the project node.

2. On the menu bar, choose **Project** > **Add New Item**.

3. Under either **Visual C#** or **Visual Basic**, expand the **SharePoint** node.

4. In the **Templates** pane, choose the **List** template, change the name to **Patients**, and then choose the **Add** button.

5. Leave the **Customize the list based on** setting as **Default (Custom List)**, and then choose the **Finish** button.

6. In the List Designer, choose the **Content Types** button to display the **Content Type Settings** dialog box.

7. Choose the new row, choose the **Patient Info** content type in the list of content types, and then choose the **OK** button.

     Doing this adds all of the site columns from the **Patient Info** content type into the list.

8. Delete all of the site columns in the list except for the following:

    - Patient ID

    - Patient Name

    - Home Phone

    - E-Mail

    - Doctor Name

    - Comments

9. Under **Column Display Name**, choose an empty row, add a custom list column, and name it **Hospital**. Leave its data type as **Single Line of Text**.

     The custom list column applies only to this list. When you add a custom list column to a list, a new list content type, including all the columns added into the list, is created and set as the default list.

    > [!TIP]
    > If you choose a column from the list of site columns, an existing site column is used. However, if you enter a column name value without choosing any columns in the list, a custom list column is created, even if a column with the same name already exists in the list.

     Optionally, rather than setting the data type for the custom list column to **Single Line of Text**, you could instead set the data type for this column to Lookup, and its values would be retrieved from a table or another list. For information about Lookup columns, see [List Relationships in SharePoint 2010](/previous-versions/msp-n-p/ff798514(v=pandp.10)) and [Lookups and List Relationships](/previous-versions/office/developer/sharepoint-2010/ff623048(v=office.14)).

10. Next to the **Patient ID** and **Patient Name** boxes, select the **Required** check box.

11. On the **Views** tab, choose an empty row to create a view. Enter **Patient Details** in a blank row under the **View Name** column.

     On the **Views** tab, you can specify the columns that you want to appear in the SharePoint list.

12. Choose the new **Patient Details** row, and then choose the **Set as Default** button.

     The new view is now the default view for the list.

13. Add the following columns to the **Selected Columns** list in the following order:

    - Patient ID

    - Patient Name

    - Home Phone

    - E-Mail

    - Doctor Name

    - Hospital

    - Comments

14. In the **Properties** list, choose the **Sorting and Grouping** property, and then choose the ellipsis button ![Ellipsis Icon](../sharepoint/media/ellipsisicon.gif "Ellipsis Icon") to display the **Sorting and Grouping** dialog box.

15. In the **Column Name** list, choose **Patient Name**, make sure that the **Sorting** column is set to **Ascending**, and then choose the **OK** button.

## Test the application
 Now that the custom site columns, content type, and list are ready, deploy them to SharePoint, and run the application to test it.

#### To test the application

1. On the menu bar, choose **File** > **Save All**.

2. Choose the **F5** key to run the application.

     The application is compiled, and then its features are deployed to SharePoint and activated.

3. On the Quick Navigation bar, choose the **Patients** link to display the **Patients** list.

     The column names in the list should match those that you entered on the **Views** tab in [!INCLUDE[vsprvs](../sharepoint/includes/vsprvs-md.md)].

4. Choose the **Add new item** link to create a patient information card.

5. Enter information into the fields, and then choose the **Save** button.

     The new record appears in the list.

## See also
- [Create site columns, content types, and lists for SharePoint](../sharepoint/creating-site-columns-content-types-and-lists-for-sharepoint.md)
- [Develop SharePoint solutions](../sharepoint/developing-sharepoint-solutions.md)
- [How to: Create a Custom Field Type](/previous-versions/office/developer/sharepoint-2010/bb862248(v=office.14))
- [Content Types](/previous-versions/office/developer/sharepoint-2010/ms479905(v=office.14))
- [Columns](/previous-versions/office/developer/sharepoint-2010/ms196085(v=office.14))<|MERGE_RESOLUTION|>--- conflicted
+++ resolved
@@ -65,11 +65,7 @@
 ::: moniker-end
 ::: moniker range=">=vs-2019"
 2.  On the **Create a New Project** dialog select the **SharePoint Empty Project** for the particular version of SharePoint you have installed. For example, if you have SharePoint 2016 install select the **SharePoint 2016 - Empty Project** template.
-<<<<<<< HEAD
-    - [!INCLUDE[new-project-dialog-search](../sharepoint/includes/new-project-dialog-search-md.md)]
-=======
-    [!INCLUDE[new-project-dialog-search](../vsto/includes/new-project-dialog-search-md.md)]
->>>>>>> 21678742
+    [!INCLUDE[new-project-dialog-search](../sharepoint/includes/new-project-dialog-search-md.md)]
 
 3. Change the name of the project to **Clinic**, and then choose the **Create** button.
 

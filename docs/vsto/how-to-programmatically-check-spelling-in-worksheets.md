--- conflicted
+++ resolved
@@ -31,11 +31,7 @@
      [!code-csharp[Trin_VstcoreExcelAutomation#45](../vsto/codesnippet/CSharp/Trin_VstcoreExcelAutomationCS/Sheet1.cs#45)]
      [!code-vb[Trin_VstcoreExcelAutomation#45](../vsto/codesnippet/VisualBasic/Trin_VstcoreExcelAutomation/Sheet1.vb#45)]  
   
-<<<<<<< HEAD
-### To check spelling in a worksheet in a VSTO Add-in  
-=======
-## To check spelling in a worksheet in an VSTO Add-in  
->>>>>>> 1e3be3ca
+## To check spelling in a worksheet in a VSTO Add-in  
   
 1.  Call the <xref:Microsoft.Office.Interop.Excel._Worksheet.CheckSpelling%2A> method of the active worksheet.  
   

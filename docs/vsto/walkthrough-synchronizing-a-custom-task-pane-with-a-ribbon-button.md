--- conflicted
+++ resolved
@@ -52,13 +52,8 @@
   
 -   Microsoft Excel or Microsoft [!INCLUDE[Excel_15_short](../vsto/includes/excel-15-short-md.md)].  
   
-<<<<<<< HEAD
-## Creating the Add-in Project  
+## Create the Add-in project  
  In this step, you will create a VSTO Add-in project for Excel.  
-=======
-## Create the Add-in project  
- In this step, you will create an VSTO Add-in project for Excel.  
->>>>>>> 1e3be3ca
   
 ### To create a new project  
   
@@ -167,11 +162,7 @@
 ## Next steps  
  You can learn more about how to create custom task panes from these topics:  
   
-<<<<<<< HEAD
--   Create a custom task pane in a VSTO Add-in for a different application. For more information about the applications that support custom task panes, see [Custom Task Panes](../vsto/custom-task-panes.md).  
-=======
--   Create a custom task pane in an VSTO Add-in for a different application. For more information about the applications that support custom task panes, see [Custom task panes](../vsto/custom-task-panes.md).  
->>>>>>> 1e3be3ca
+-   Create a custom task pane in a VSTO Add-in for a different application. For more information about the applications that support custom task panes, see [Custom task panes](../vsto/custom-task-panes.md).  
   
 -   Automate an application from a custom task pane. For more information, see [Walkthrough: Automate an application from a custom task pane](../vsto/walkthrough-automating-an-application-from-a-custom-task-pane.md).  
   

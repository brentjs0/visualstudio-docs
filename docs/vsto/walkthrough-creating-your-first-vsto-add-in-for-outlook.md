---
title: "Walkthrough: Create your first VSTO Add-in for Outlook"
ms.custom: ""
ms.date: "02/02/2017"
ms.technology: 
  - "office-development"
ms.topic: "conceptual"
dev_langs: 
  - "VB"
  - "CSharp"
helpviewer_keywords: 
  - "application-level add-ins [Office development in Visual Studio], creating your first project"
  - "Office development in Visual Studio, creating your first project"
  - "add-ins [Office development in Visual Studio], creating your first project"
  - "Outlook [Office development in Visual Studio], creating your first project"
author: TerryGLee
ms.author: tglee
manager: douge
ms.workload: 
  - "office"
---
<<<<<<< HEAD
# Walkthrough: Creating Your First VSTO Add-In for Outlook
  This walkthrough shows you how to create an VSTO Add-in for Microsoft Office Outlook. The features that you create in this kind of solution are available to the application itself, regardless of which Outlook item is open. For more information, see [Office Solutions Development Overview &#40;VSTO&#41;](../vsto/office-solutions-development-overview-vsto.md).  
=======
# Walkthrough: Create your first VSTO Add-in for Outlook
  This walkthrough shows you how to create a VSTO Add-in for Microsoft Office Outlook. The features that you create in this kind of solution are available to the application itself, regardless of which Outlook item is open. For more information, see [Office solutions development overview &#40;VSTO&#41;](../vsto/office-solutions-development-overview-vsto.md).  
>>>>>>> b4244c06
  
 [!INCLUDE[appliesto_olkallapp](../vsto/includes/appliesto-olkallapp-md.md)]  
  
 This walkthrough illustrates the following tasks:  
  
-   Creating an Outlook VSTO Add-in project for Outlook.  
  
-   Writing code that uses the object model of Outlook to add text to the subject and body of a new mail message.  
  
-   Building and running the project to test it.  
  
-   Cleaning up the completed project so that the VSTO Add-in no longer runs automatically on your development computer.  
  
 [!INCLUDE[note_settings_general](../sharepoint/includes/note-settings-general-md.md)]  
  
## Prerequisites  
 You need the following components to complete this walkthrough:  
  
-   [!INCLUDE[vsto_vsprereq](../vsto/includes/vsto-vsprereq-md.md)]  
  
-   Microsoft Outlook  
  
## Create the project  
  
### To create a new Outlook project in Visual Studio  
  
1.  Start [!INCLUDE[vsprvs](../sharepoint/includes/vsprvs-md.md)].  
  
2.  On the **File** menu, point to **New**, and then click **Project**.  
  
3.  In the templates pane, expand **Visual C#** or **Visual Basic**, and then expand **Office/SharePoint**.  
  
4.  Under the expanded **Office/SharePoint** node, select the **Office Add-ins** node.  
  
5.  In the list of project templates, choose an Outlook VSTO Add-in project.  
  
6.  In the **Name** box, type **FirstOutlookAddIn**.  
  
7.  Click **OK**.  
  
     [!INCLUDE[vsprvs](../sharepoint/includes/vsprvs-md.md)] creates the **FirstOutlookAddIn** project and opens the **ThisAddIn** code file in the editor.  
  
## Write code that adds text to each new mail message  
 Next, add code to the ThisAddIn code file. The new code uses the object model of Outlook to add text to each new mail message. By default, the ThisAddIn code file contains the following generated code:  
  
-   A partial definition of the `ThisAddIn` class. This class provides an entry point for your code and provides access to the object model of Outlook. For more information, see [Program VSTO Add-ins](../vsto/programming-vsto-add-ins.md). The remainder of the `ThisAddIn` class is defined in a hidden code file that you should not modify.  
  
-   The `ThisAddIn_Startup` and `ThisAddIn_Shutdown` event handlers. These event handlers are called when Outlook loads and unloads your VSTO Add-in. Use these event handlers to initialize your VSTO Add-in when it is loaded, and to clean up resources used by your VSTO Add-in when it is unloaded. For more information, see [Events in Office projects](../vsto/events-in-office-projects.md).  
  
### To add text to the subject and body of each new mail message  
  
1.  In the ThisAddIn code file, declare a field named `inspectors` in the `ThisAddIn` class. The `inspectors` field maintains a reference to the collection of Inspector windows in the current Outlook instance. This reference prevents the garbage collector from freeing the memory that contains the event handler for the <xref:Microsoft.Office.Interop.Outlook.InspectorsEvents_Event.NewInspector> event.  
  
     [!code-vb[Trin_OutlookAddInTutorial#1](../vsto/codesnippet/VisualBasic/Trin_OutlookAddInTutorial/ThisAddIn.vb#1)]
     [!code-csharp[Trin_OutlookAddInTutorial#1](../vsto/codesnippet/CSharp/Trin_OutlookAddInTutorial/ThisAddIn.cs#1)]  
  
2.  Replace the `ThisAddIn_Startup` method with the following code. This code attaches an event handler to the <xref:Microsoft.Office.Interop.Outlook.InspectorsEvents_Event.NewInspector> event.  
  
     [!code-vb[Trin_OutlookAddInTutorial#2](../vsto/codesnippet/VisualBasic/Trin_OutlookAddInTutorial/ThisAddIn.vb#2)]
     [!code-csharp[Trin_OutlookAddInTutorial#2](../vsto/codesnippet/CSharp/Trin_OutlookAddInTutorial/ThisAddIn.cs#2)]  
  
3.  In the ThisAddIn code file, add the following code to the `ThisAddIn` class. This code defines an event handler for the <xref:Microsoft.Office.Interop.Outlook.InspectorsEvents_Event.NewInspector> event.  
  
     When the user creates a new mail message, this event handler adds text to the subject line and body of the message.  
  
     [!code-vb[Trin_OutlookAddInTutorial#3](../vsto/codesnippet/VisualBasic/Trin_OutlookAddInTutorial/ThisAddIn.vb#3)]
     [!code-csharp[Trin_OutlookAddInTutorial#3](../vsto/codesnippet/CSharp/Trin_OutlookAddInTutorial/ThisAddIn.cs#3)]  
  
 To modify each new mail message, the previous code examples use the following objects:  
  
-   The `Application` field of the `ThisAddIn` class. The `Application` field returns an <xref:Microsoft.Office.Interop.Outlook.Application> object, which represents the current instance of Outlook.  
  
-   The `Inspector` parameter of the event handler for the <xref:Microsoft.Office.Interop.Outlook.InspectorsEvents_Event.NewInspector> event. The `Inspector` parameter is an <xref:Microsoft.Office.Interop.Outlook.Inspector> object, which represents the Inspector window of the new mail message. For more information, see [Outlook solutions](../vsto/outlook-solutions.md).  
  
## Test the project  
 When you build and run the project, verify that the text appears in the subject line and body of a new mail message.  
  
### To test the project  
  
1.  Press **F5** to build and run your project.  
  
     When you build the project, the code is compiled into an assembly that is included in the build output folder for the project. Visual Studio also creates a set of registry entries that enable Outlook to discover and load the VSTO Add-in, and it configures the security settings on the development computer to enable the VSTO Add-in to run. For more information, see [Office solution build process overview](../vsto/walkthrough-creating-your-first-vsto-add-in-for-outlook.md).  
  
2.  In Outlook, create a new mail message.  
  
3.  Verify that the following text is added to both the subject line and body of the message.  
  
     **This text was added by using code.**  
  
4.  Close Outlook.  
  
## Clean up the project  
 When you finish developing a project, remove the VSTO Add-in assembly, registry entries, and security settings from your development computer. Otherwise, the VSTO Add-in will run every time that you open Outlook on the development computer.  
  
### To clean up your project  
  
1.  In Visual Studio, on the **Build** menu, click **Clean Solution**.  
  
## Next steps  
 Now that you have created a basic VSTO Add-in for Outlook, you can learn more about how to develop VSTO Add-ins from these topics:  
  
-   General programming tasks that you can perform by using VSTO Add-ins for Outlook. For more information, see [Program VSTO Add-ins](../vsto/programming-vsto-add-ins.md).  
  
-   Using the object model of Outlook. For more information, see [Outlook solutions](../vsto/outlook-solutions.md).  
  
-   Customizing the UI of Outlook, for example, by adding a custom tab to the Ribbon or creating your own custom task pane. For more information, see [Office UI customization](../vsto/office-ui-customization.md).  
  
-   Building and debugging VSTO Add-ins for Outlook. For more information, see [Build Office solutions](../vsto/building-office-solutions.md).  
  
-   Deploying VSTO Add-ins for Outlook. For more information, see [Deploy an Office solution](../vsto/deploying-an-office-solution.md).  
  
## See also  
 [Program VSTO Add-ins](../vsto/programming-vsto-add-ins.md)   
 [Outlook solutions](../vsto/outlook-solutions.md)   
 [Office UI customization](../vsto/office-ui-customization.md)   
 [Build Office solutions](../vsto/building-office-solutions.md)   
 [Deploy an Office solution](../vsto/deploying-an-office-solution.md)   
 [Office project templates overview](../vsto/office-project-templates-overview.md)  
  
  <|MERGE_RESOLUTION|>--- conflicted
+++ resolved
@@ -19,13 +19,8 @@
 ms.workload: 
   - "office"
 ---
-<<<<<<< HEAD
-# Walkthrough: Creating Your First VSTO Add-In for Outlook
-  This walkthrough shows you how to create an VSTO Add-in for Microsoft Office Outlook. The features that you create in this kind of solution are available to the application itself, regardless of which Outlook item is open. For more information, see [Office Solutions Development Overview &#40;VSTO&#41;](../vsto/office-solutions-development-overview-vsto.md).  
-=======
 # Walkthrough: Create your first VSTO Add-in for Outlook
-  This walkthrough shows you how to create a VSTO Add-in for Microsoft Office Outlook. The features that you create in this kind of solution are available to the application itself, regardless of which Outlook item is open. For more information, see [Office solutions development overview &#40;VSTO&#41;](../vsto/office-solutions-development-overview-vsto.md).  
->>>>>>> b4244c06
+  This walkthrough shows you how to create an VSTO Add-in for Microsoft Office Outlook. The features that you create in this kind of solution are available to the application itself, regardless of which Outlook item is open. For more information, see [Office solutions development overview &#40;VSTO&#41;](../vsto/office-solutions-development-overview-vsto.md).  
   
  [!INCLUDE[appliesto_olkallapp](../vsto/includes/appliesto-olkallapp-md.md)]  
   

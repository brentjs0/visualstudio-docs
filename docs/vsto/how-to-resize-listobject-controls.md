--- conflicted
+++ resolved
@@ -22,11 +22,7 @@
   
  [!INCLUDE[appliesto_xlalldocapp](../vsto/includes/appliesto-xlalldocapp-md.md)]  
   
-<<<<<<< HEAD
- You can resize <xref:Microsoft.Office.Tools.Excel.ListObject> controls at design time or at run time in document-level projects. You can resize <xref:Microsoft.Office.Tools.Excel.ListObject> controls at run time in a VSTO Add-in project.  
-=======
- You can resize <xref:Microsoft.Office.Tools.Excel.ListObject> controls at design time or at runtime in document-level projects. You can resize <xref:Microsoft.Office.Tools.Excel.ListObject> controls at runtime in an VSTO Add-in project.  
->>>>>>> 1e3be3ca
+ You can resize <xref:Microsoft.Office.Tools.Excel.ListObject> controls at design time or at runtime in document-level projects. You can resize <xref:Microsoft.Office.Tools.Excel.ListObject> controls at runtime in a VSTO Add-in project.  
   
  This topic describes the following tasks:  
   
@@ -34,11 +30,7 @@
   
 -   [Resize ListObject controls at runtime in a document-level project](#runtimedoclevel)  
   
-<<<<<<< HEAD
--   [Resizing ListObject controls at run time in a VSTO Add-in project](#runtimeaddin)  
-=======
--   [Resize ListObject controls at runtime in an VSTO Add-in project](#runtimeaddin)  
->>>>>>> 1e3be3ca
+-   [Resize ListObject controls at runtime in a VSTO Add-in project](#runtimeaddin)  
   
  For more information about <xref:Microsoft.Office.Tools.Excel.ListObject> controls, see [ListObject control](../vsto/listobject-control.md).  
   
@@ -75,13 +67,8 @@
      [!code-csharp[Trin_VstcoreHostControlsExcel#7](../vsto/codesnippet/CSharp/Trin_VstcoreHostControlsExcelCS/Sheet1.cs#7)]
      [!code-vb[Trin_VstcoreHostControlsExcel#7](../vsto/codesnippet/VisualBasic/Trin_VstcoreHostControlsExcelVB/Sheet1.vb#7)]  
   
-<<<<<<< HEAD
-##  <a name="runtimeaddin"></a> Resizing a ListObject at Run Time in a VSTO Add-in project  
- You can resize a <xref:Microsoft.Office.Tools.Excel.ListObject> control on any open worksheet at run time. For more information about how to add a <xref:Microsoft.Office.Tools.Excel.ListObject> control to a worksheet by using a VSTO Add-in, see [How to: Add ListObject Controls to Worksheets](../vsto/how-to-add-listobject-controls-to-worksheets.md).  
-=======
-##  <a name="runtimeaddin"></a> Resize a ListObject at runtime in an VSTO Add-in project  
- You can resize a <xref:Microsoft.Office.Tools.Excel.ListObject> control on any open worksheet at runtime. For more information about how to add a <xref:Microsoft.Office.Tools.Excel.ListObject> control to a worksheet by using an VSTO Add-in, see [How to: Add ListObject controls to worksheets](../vsto/how-to-add-listobject-controls-to-worksheets.md).  
->>>>>>> 1e3be3ca
+##  <a name="runtimeaddin"></a> Resize a ListObject at runtime in a VSTO Add-in project  
+ You can resize a <xref:Microsoft.Office.Tools.Excel.ListObject> control on any open worksheet at runtime. For more information about how to add a <xref:Microsoft.Office.Tools.Excel.ListObject> control to a worksheet by using a VSTO Add-in, see [How to: Add ListObject controls to worksheets](../vsto/how-to-add-listobject-controls-to-worksheets.md).  
   
 ### To resize a list object programmatically  
   

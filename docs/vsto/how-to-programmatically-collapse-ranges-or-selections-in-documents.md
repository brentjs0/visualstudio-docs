---
title: "How to: Programmatically collapse ranges or selections in documents"
ms.custom: ""
ms.date: "02/02/2017"
ms.technology: 
  - "office-development"
ms.topic: "conceptual"
dev_langs: 
  - "VB"
  - "CSharp"
helpviewer_keywords: 
  - "selections, collapsing"
  - "documents [Office development in Visual Studio], collapsing ranges"
  - "collapsing selections"
  - "ranges, collapsing"
  - "collapsing ranges"
author: TerryGLee
ms.author: tglee
manager: douge
ms.workload: 
  - "office"
---
# How to: Programmatically collapse ranges or selections in documents
  If you are working with a <xref:Microsoft.Office.Interop.Word.Range> or <xref:Microsoft.Office.Interop.Word.Selection> object, you might want to change the selection to an insertion point before inserting text, to avoid overwriting existing text. Both the <xref:Microsoft.Office.Interop.Word.Range> and <xref:Microsoft.Office.Interop.Word.Selection> objects have a Collapse method, which makes use of the <xref:Microsoft.Office.Interop.Word.WdCollapseDirection> enumeration values:  
  
-   <xref:Microsoft.Office.Interop.Word.WdCollapseDirection.wdCollapseStart> collapses the selection to the beginning of the selection. This is the default if you do not specify an enumeration value.  
  
-   <xref:Microsoft.Office.Interop.Word.WdCollapseDirection.wdCollapseEnd> collapses the selection to the end of the selection.  
  
 [!INCLUDE[appliesto_wdalldocapp](../vsto/includes/appliesto-wdalldocapp-md.md)]  
  
## To collapse a range and insert new text  
  
1.  Create a <xref:Microsoft.Office.Interop.Word.Range> object that consists of the first paragraph in the document.  
  
     The following code example can be used in a document-level customization.  
  
     [!code-vb[Trin_VstcoreWordAutomation#46](../vsto/codesnippet/VisualBasic/Trin_VstcoreWordAutomationVB/ThisDocument.vb#46)]
     [!code-csharp[Trin_VstcoreWordAutomation#46](../vsto/codesnippet/CSharp/Trin_VstcoreWordAutomationCS/ThisDocument.cs#46)]  
  
     The following code example can be used in a VSTO Add-in. This code uses the active document.  
  
     [!code-vb[Trin_VstcoreWordAutomationAddIn#46](../vsto/codesnippet/VisualBasic/Trin_VstcoreWordAutomationAddIn/ThisAddIn.vb#46)]
     [!code-csharp[Trin_VstcoreWordAutomationAddIn#46](../vsto/codesnippet/CSharp/Trin_VstcoreWordAutomationAddIn/ThisAddIn.cs#46)]  
  
2.  Use the <xref:Microsoft.Office.Interop.Word.WdCollapseDirection.wdCollapseStart> enumeration value to collapse the range.  
  
     [!code-vb[Trin_VstcoreWordAutomation#47](../vsto/codesnippet/VisualBasic/Trin_VstcoreWordAutomationVB/ThisDocument.vb#47)]
     [!code-csharp[Trin_VstcoreWordAutomation#47](../vsto/codesnippet/CSharp/Trin_VstcoreWordAutomationCS/ThisDocument.cs#47)]  
  
3.  Insert the new text.  
  
     [!code-vb[Trin_VstcoreWordAutomation#48](../vsto/codesnippet/VisualBasic/Trin_VstcoreWordAutomationVB/ThisDocument.vb#48)]
     [!code-csharp[Trin_VstcoreWordAutomation#48](../vsto/codesnippet/CSharp/Trin_VstcoreWordAutomationCS/ThisDocument.cs#48)]  
  
4.  Select the <xref:Microsoft.Office.Interop.Word.Range>.  
  
     [!code-vb[Trin_VstcoreWordAutomation#49](../vsto/codesnippet/VisualBasic/Trin_VstcoreWordAutomationVB/ThisDocument.vb#49)]
     [!code-csharp[Trin_VstcoreWordAutomation#49](../vsto/codesnippet/CSharp/Trin_VstcoreWordAutomationCS/ThisDocument.cs#49)]  
  
 If you use the <xref:Microsoft.Office.Interop.Word.WdCollapseDirection.wdCollapseEnd> enumeration value, the text is inserted at the beginning of the following paragraph.  
  
 [!code-vb[Trin_VstcoreWordAutomation#50](../vsto/codesnippet/VisualBasic/Trin_VstcoreWordAutomationVB/ThisDocument.vb#50)]
 [!code-csharp[Trin_VstcoreWordAutomation#50](../vsto/codesnippet/CSharp/Trin_VstcoreWordAutomationCS/ThisDocument.cs#50)]  
  
 You might expect that inserting a new sentence would insert it before the paragraph marker, but that is not the case because the original range includes the paragraph marker. For more information, see [How to: Programmatically exclude paragraph marks when creating ranges](../vsto/how-to-programmatically-exclude-paragraph-marks-when-creating-ranges.md).  
  
## Document-level customization example  
  
### To collapse a range in a document-level customization  
  
1.  The following example shows the complete method for a document-level customization. To use this code, run it from the `ThisDocument` class in your project.  
  
     [!code-vb[Trin_VstcoreWordAutomation#45](../vsto/codesnippet/VisualBasic/Trin_VstcoreWordAutomationVB/ThisDocument.vb#45)]
     [!code-csharp[Trin_VstcoreWordAutomation#45](../vsto/codesnippet/CSharp/Trin_VstcoreWordAutomationCS/ThisDocument.cs#45)]  
  
## VSTO Add-in example  
  
<<<<<<< HEAD
#### To collapse a range in a VSTO Add-in  
=======
### To collapse a range in an VSTO Add-in  
>>>>>>> 1e3be3ca
  
1.  The following example shows the complete method for a VSTO Add-in. To use this code, run it from the `ThisAddIn` class in your project.  
  
     [!code-vb[Trin_VstcoreWordAutomationAddIn#45](../vsto/codesnippet/VisualBasic/Trin_VstcoreWordAutomationAddIn/ThisAddIn.vb#45)]
     [!code-csharp[Trin_VstcoreWordAutomationAddIn#45](../vsto/codesnippet/CSharp/Trin_VstcoreWordAutomationAddIn/ThisAddIn.cs#45)]  
  
## See also  
 [How to: Programmatically insert text into Word documents](../vsto/how-to-programmatically-insert-text-into-word-documents.md)   
 [How to: Programmatically define and select ranges in documents](../vsto/how-to-programmatically-define-and-select-ranges-in-documents.md)   
 [How to: Programmatically retrieve start and end characters in ranges](../vsto/how-to-programmatically-retrieve-start-and-end-characters-in-ranges.md)   
 [How to: Programmatically exclude paragraph marks when creating ranges](../vsto/how-to-programmatically-exclude-paragraph-marks-when-creating-ranges.md)   
 [How to: Programmatically extend ranges in documents](../vsto/how-to-programmatically-extend-ranges-in-documents.md)   
 [How to: Programmatically reset ranges in Word documents](../vsto/how-to-programmatically-reset-ranges-in-word-documents.md)  
  <|MERGE_RESOLUTION|>--- conflicted
+++ resolved
@@ -76,11 +76,7 @@
   
 ## VSTO Add-in example  
   
-<<<<<<< HEAD
-#### To collapse a range in a VSTO Add-in  
-=======
-### To collapse a range in an VSTO Add-in  
->>>>>>> 1e3be3ca
+### To collapse a range in a VSTO Add-in  
   
 1.  The following example shows the complete method for a VSTO Add-in. To use this code, run it from the `ThisAddIn` class in your project.  
   

---
title: "Office UI customization walkthroughs"
ms.custom: ""
ms.date: "02/02/2017"
ms.technology: 
  - "office-development"
ms.topic: "conceptual"
dev_langs: 
  - "VB"
  - "CSharp"
helpviewer_keywords: 
  - "actions panes, walkthroughs"
  - "smart documents, walkthroughs"
  - "walkthroughs [Office development in Visual Studio], smart tags"
  - "walkthroughs [Office development in Visual Studio], action panes"
author: TerryGLee
ms.author: tglee
manager: douge
ms.workload: 
  - "office"
---
# Office UI customization walkthroughs
  The following walkthroughs demonstrate ways that you can customize the user interface (UI) of Microsoft Office applications by using document-level customizations and VSTO Add-ins.  
  
## Actions pane walkthroughs  
 [Walkthrough: Insert text into a document from an actions pane](../vsto/walkthrough-inserting-text-into-a-document-from-an-actions-pane.md)  
 Demonstrates how to create an actions pane in a Word document. The actions pane contains two controls that send user input to the document.  
  
 [Walkthrough: Bind data to controls on a Word actions pane](../vsto/walkthrough-binding-data-to-controls-on-a-word-actions-pane.md)  
 Demonstrates how to bind controls on an actions pane in Word to data. The controls demonstrate a master/detail relation between tables in a SQL Server database.  
  
 [Walkthrough: Bind data to controls on an Excel actions pane](../vsto/walkthrough-binding-data-to-controls-on-an-excel-actions-pane.md)  
 Describes how to add controls that are bound to a data source to an actions pane in Excel.  
  
## Custom task pane walkthroughs  
 [Walkthrough: Automate an application from a custom task pane](../vsto/walkthrough-automating-an-application-from-a-custom-task-pane.md)  
 Demonstrates how to create a custom task pane that contains a control that automates the host application when the user clicks the control.  
  
 [Walkthrough: Synchronize a custom task pane with a Ribbon button](../vsto/walkthrough-synchronizing-a-custom-task-pane-with-a-ribbon-button.md)  
 Demonstrates how to create a custom task pane that users can hide or display by clicking a toggle button on the ribbon.  
  
 [Walkthrough: Display custom task panes with email messages in Outlook](../vsto/walkthrough-displaying-custom-task-panes-with-e-mail-messages-in-outlook.md)  
 Demonstrates how to display a unique instance of a custom task pane with each e-mail message that is created or opened in Outlook.  
  
## Ribbon walkthroughs  
 [Walkthrough: Create a custom tab by using the Ribbon Designer](../vsto/walkthrough-creating-a-custom-tab-by-using-the-ribbon-designer.md)  
 Demonstrates how to create a custom ribbon tab by using the Ribbon Designer. The tab contains a button that can be used to hide or display an actions pane.  
  
 [Walkthrough: Update the controls on a Ribbon at runtime](../vsto/walkthrough-updating-the-controls-on-a-ribbon-at-run-time.md)  
 Demonstrates how to use the Ribbon object model to update the controls on a ribbon after the ribbon is loaded into the Office application.  
  
 [Walkthrough: Create a custom tab by using Ribbon XML](../vsto/walkthrough-creating-a-custom-tab-by-using-ribbon-xml.md)  
 Demonstrates how to create a custom ribbon tab by using ribbon XML instead of using the Ribbon Designer.  
  
## Controls on Word documents  
<<<<<<< HEAD
 [Walkthrough: Add Controls to a document at runtime in a VSTO Add-In](../vsto/walkthrough-adding-controls-to-a-document-at-run-time-in-a-vsto-add-in.md)  
=======
 [Walkthrough: Add controls to a document at runtime in a VSTO add-In](../vsto/walkthrough-adding-controls-to-a-document-at-run-time-in-a-vsto-add-in.md)  
>>>>>>> 758220c3
 Demonstrates how to add controls to a document by using an VSTO Add-in.  
  
 [Walkthrough: Change document formatting using CheckBox controls](../vsto/walkthrough-changing-document-formatting-using-checkbox-controls.md)  
 Demonstrates how to change formatting in a Word document by using check boxes in a document-level customization.  
  
 [Walkthrough: Display text in a text box in a document using a button](../vsto/walkthrough-displaying-text-in-a-text-box-in-a-document-using-a-button.md)  
 Demonstrates how to use buttons and text boxes on Word documents.  
  
 [Walkthrough: Update a chart in a document using Radio buttons](../vsto/walkthrough-updating-a-chart-in-a-document-using-radio-buttons.md)  
 Demonstrates how to change chart styles in a Word document by using option buttons in a document-level customization.  
  
## Controls on Excel worksheets  
 [Walkthrough: Add controls to a worksheet at runtime in VSTO add-in project](../vsto/walkthrough-adding-controls-to-a-worksheet-at-run-time-in-vsto-add-in-project.md)  
 Demonstrates how to add controls to a worksheet by using an VSTO Add-in.  
  
 [Walkthrough: Change worksheet formatting using CheckBox controls](../vsto/walkthrough-changing-worksheet-formatting-using-checkbox-controls.md)  
 Demonstrates the basics of using check boxes on an Excel worksheet to change formatting.  
  
 [Walkthrough: Display text in a text box in a worksheet using a button](../vsto/walkthrough-displaying-text-in-a-text-box-in-a-worksheet-using-a-button.md)  
 Demonstrates the basics of using buttons and text boxes on Excel worksheets.  
  
 [Walkthrough: Update a chart in a worksheet using radio buttons](../vsto/walkthrough-updating-a-chart-in-a-worksheet-using-radio-buttons.md)  
 Shows the basics of changing chart styles using option buttons on an Excel worksheet.  
  
## See also  
 [Walkthroughs using Word](../vsto/walkthroughs-using-word.md)   
 [Walkthroughs using Excel](../vsto/walkthroughs-using-excel.md)   
 [Data in Office solutions walkthroughs](../vsto/data-in-office-solutions-walkthroughs.md)   
 [Security and deployment walkthroughs](../vsto/security-and-deployment-walkthroughs.md)   
 [Get started &#40;Office development in Visual Studio&#41;](../vsto/getting-started-office-development-in-visual-studio.md)   
 [Common tasks in Office programming](../vsto/common-tasks-in-office-programming.md)   
 [Design and create Office solutions](../vsto/designing-and-creating-office-solutions.md)  
  
  <|MERGE_RESOLUTION|>--- conflicted
+++ resolved
@@ -53,11 +53,7 @@
  Demonstrates how to create a custom ribbon tab by using ribbon XML instead of using the Ribbon Designer.  
   
 ## Controls on Word documents  
-<<<<<<< HEAD
- [Walkthrough: Add Controls to a document at runtime in a VSTO Add-In](../vsto/walkthrough-adding-controls-to-a-document-at-run-time-in-a-vsto-add-in.md)  
-=======
- [Walkthrough: Add controls to a document at runtime in a VSTO add-In](../vsto/walkthrough-adding-controls-to-a-document-at-run-time-in-a-vsto-add-in.md)  
->>>>>>> 758220c3
+ [Walkthrough: Add controls to a document at runtime in a VSTO Add-In](../vsto/walkthrough-adding-controls-to-a-document-at-run-time-in-a-vsto-add-in.md)  
  Demonstrates how to add controls to a document by using an VSTO Add-in.  
   
  [Walkthrough: Change document formatting using CheckBox controls](../vsto/walkthrough-changing-document-formatting-using-checkbox-controls.md)  

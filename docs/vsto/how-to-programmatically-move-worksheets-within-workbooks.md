---
title: "How to: Programmatically move worksheets within workbooks"
ms.custom: ""
ms.date: "02/02/2017"
ms.technology: 
  - "office-development"
ms.topic: "conceptual"
dev_langs: 
  - "VB"
  - "CSharp"
helpviewer_keywords: 
  - "worksheets, moving"
  - "workbooks, moving worksheets in"
author: TerryGLee
ms.author: tglee
manager: douge
ms.workload: 
  - "office"
---
# How to: Programmatically move worksheets within workbooks
  You can programmatically change the position of worksheets relative to other worksheets in a workbook. If you do not specify a location for the moved sheet, Excel creates a new workbook to contain it.  
  
 [!INCLUDE[appliesto_xlalldocapp](../vsto/includes/appliesto-xlalldocapp-md.md)]  
  
## To move a worksheet in a document-level customization  
  
1.  Assign the total number of sheets in the workbook to a variable and then move the first worksheet so that it becomes the last one.  
  
     [!code-csharp[Trin_VstcoreExcelAutomation#24](../vsto/codesnippet/CSharp/Trin_VstcoreExcelAutomationCS/Sheet1.cs#24)]
     [!code-vb[Trin_VstcoreExcelAutomation#24](../vsto/codesnippet/VisualBasic/Trin_VstcoreExcelAutomation/Sheet1.vb#24)]  
  
<<<<<<< HEAD
### To move a worksheet in a VSTO Add-in  
=======
## To move a worksheet in an VSTO Add-in  
>>>>>>> 1e3be3ca
  
1.  Assign the total number of sheets in the workbook to a variable and then move the first worksheet so that it becomes the last one.  
  
     [!code-csharp[Trin_VstcoreExcelAutomationAddIn#16](../vsto/codesnippet/CSharp/trin_vstcoreexcelautomationaddin/ThisAddIn.cs#16)]
     [!code-vb[Trin_VstcoreExcelAutomationAddIn#16](../vsto/codesnippet/VisualBasic/trin_vstcoreexcelautomationaddin/ThisAddIn.vb#16)]  
  
## See also  
 [Work with worksheets](../vsto/working-with-worksheets.md)   
 [How to: Programmatically hide worksheets](../vsto/how-to-programmatically-hide-worksheets.md)   
 [How to: Programmatically delete worksheets from workbooks](../vsto/how-to-programmatically-delete-worksheets-from-workbooks.md)   
 [How to: Programmatically protect worksheets](../vsto/how-to-programmatically-protect-worksheets.md)   
 [Global access to objects in Office projects](../vsto/global-access-to-objects-in-office-projects.md)  
  
  <|MERGE_RESOLUTION|>--- conflicted
+++ resolved
@@ -29,11 +29,7 @@
      [!code-csharp[Trin_VstcoreExcelAutomation#24](../vsto/codesnippet/CSharp/Trin_VstcoreExcelAutomationCS/Sheet1.cs#24)]
      [!code-vb[Trin_VstcoreExcelAutomation#24](../vsto/codesnippet/VisualBasic/Trin_VstcoreExcelAutomation/Sheet1.vb#24)]  
   
-<<<<<<< HEAD
-### To move a worksheet in a VSTO Add-in  
-=======
-## To move a worksheet in an VSTO Add-in  
->>>>>>> 1e3be3ca
+## To move a worksheet in a VSTO Add-in  
   
 1.  Assign the total number of sheets in the workbook to a variable and then move the first worksheet so that it becomes the last one.  
   

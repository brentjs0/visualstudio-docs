--- conflicted
+++ resolved
@@ -22,11 +22,7 @@
   
  For details about the print methods, see the VBA reference documentation for the [Microsoft.Office.Interop.Visio.Document.Print](https://msdn.microsoft.com/library/office/ff767996.aspx) method and [Microsoft.Office.Interop.Visio.Page.Print](https://msdn.microsoft.com/library/office/ff765064.aspx) method.  
   
-<<<<<<< HEAD
-## Print a Visio ocument  
-=======
 ## Print a Visio document  
->>>>>>> 18fca9c2
   
 ### To print a complete document  
   

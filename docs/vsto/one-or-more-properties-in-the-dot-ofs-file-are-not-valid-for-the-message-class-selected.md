--- conflicted
+++ resolved
@@ -19,11 +19,7 @@
 # One or more properties in the .ofs file are not valid for the message class selected
   This error appears when you import a form region that is designed in Outlook, but one or more fields on the form region are not compatible with the message classes that you select on the final page of the **New Form Region** wizard.  
   
-<<<<<<< HEAD
- For example, you might select **Task (IPM.Task)** on the final page of the **New Form Region** wizard. If the form region has a **Business Address** field, you'll receive an error. The error is because a task does not have a business address, and the **Business Address** field is not compatible with the `IPM.Task` message class.  
-=======
  You might select **Task (IPM.Task)** on the final page of the **New Form Region** wizard. If the form region contains a **Business Address** field, you will receive this error because a task does not have a business address. Therefore, the **Business Address** field is not compatible with the `IPM.Task` message class.  
->>>>>>> 758220c3
   
 ### To correct this error  
   

---
title: "How to: Resize NamedRange controls"
ms.custom: ""
ms.date: "02/02/2017"
ms.technology: 
  - "office-development"
ms.topic: "conceptual"
dev_langs: 
  - "VB"
  - "CSharp"
helpviewer_keywords: 
  - "controls [Office development in Visual Studio], resizing"
  - "NamedRange control, resizing"
  - "ranges, resizing in Excel"
author: TerryGLee
ms.author: tglee
manager: douge
ms.workload: 
  - "office"
---
# How to: Resize NamedRange controls
  You can set the size of a <xref:Microsoft.Office.Tools.Excel.NamedRange> control when you add it to a Microsoft Office Excel document; however, you might want to resize it at a later time.  
  
 [!INCLUDE[appliesto_xlalldocapp](../vsto/includes/appliesto-xlalldocapp-md.md)]  
  
 You can resize a named range at design time or at run time in document-level projects. You can also resize named ranges at run time in application-level VSTO Add-ins.  
  
 This topic describes the following tasks:  
  
-   [Resize NamedRange controls at design time](#designtime)  
  
-   [Resize NamedRange controls at runtime in a document-level project](#runtimedoclevel)  
  
<<<<<<< HEAD
-   [Resizing NamedRange controls at run time in a VSTO Add-in project](#runtimeaddin)  
=======
-   [Resize NamedRange controls at runtime in an VSTO Add-in project](#runtimeaddin)  
>>>>>>> 1e3be3ca
  
##  <a name="designtime"></a> Resize NamedRange controls at design time  
 You can resize a named range by redefining its size in the **Define Name** dialog box.  
  
### To resize a named range by using the Define Name dialog box  
  
1.  Right-click a <xref:Microsoft.Office.Tools.Excel.NamedRange> control.  
  
2.  Click **Manage Named Ranges** on the shortcut menu.  
  
     The **Define Name** dialog box appears.  
  
3.  Select the named range you want to resize.  
  
4.  Clear the **Refers to** box.  
  
5.  Select the cells you want to use to define the size of the named range.  
  
6.  Click **OK**.  
  
##  <a name="runtimedoclevel"></a> Resize NamedRange controls at runtime in a document-level project  
 You can resize a named range programmatically by using the <xref:Microsoft.Office.Tools.Excel.NamedRange.RefersTo%2A> property.  
  
> [!NOTE]  
>  In the **Properties** window, the <xref:Microsoft.Office.Tools.Excel.NamedRange.RefersTo%2A> property is marked as read-only.  
  
### To resize a named range programmatically  
  
1.  Create a <xref:Microsoft.Office.Tools.Excel.NamedRange> control on cell **A1** of `Sheet1`.  
  
     [!code-csharp[Trin_VstcoreHostControlsExcel#4](../vsto/codesnippet/CSharp/Trin_VstcoreHostControlsExcelCS/Sheet1.cs#4)]
     [!code-vb[Trin_VstcoreHostControlsExcel#4](../vsto/codesnippet/VisualBasic/Trin_VstcoreHostControlsExcelVB/Sheet1.vb#4)]  
  
2.  Resize the named range to include cell **B1**.  
  
     [!code-csharp[Trin_VstcoreHostControlsExcel#5](../vsto/codesnippet/CSharp/Trin_VstcoreHostControlsExcelCS/Sheet1.cs#5)]
     [!code-vb[Trin_VstcoreHostControlsExcel#5](../vsto/codesnippet/VisualBasic/Trin_VstcoreHostControlsExcelVB/Sheet1.vb#5)]  
  
<<<<<<< HEAD
##  <a name="runtimeaddin"></a> Resizing NamedRange Controls at Run Time in a VSTO Add-in project  
 You can resize a <xref:Microsoft.Office.Tools.Excel.NamedRange> control on any open worksheet at run time. For more information about how to add a <xref:Microsoft.Office.Tools.Excel.NamedRange> control to a worksheet by using a VSTO Add-in, see [How to: Add NamedRange Controls to Worksheets](../vsto/how-to-add-namedrange-controls-to-worksheets.md).  
=======
##  <a name="runtimeaddin"></a> Resize NamedRange controls at runtime in an VSTO Add-in project  
 You can resize a <xref:Microsoft.Office.Tools.Excel.NamedRange> control on any open worksheet at run time. For more information about how to add a <xref:Microsoft.Office.Tools.Excel.NamedRange> control to a worksheet by using an VSTO Add-in, see [How to: Add NamedRange controls to worksheets](../vsto/how-to-add-namedrange-controls-to-worksheets.md).  
>>>>>>> 1e3be3ca
  
### To resize a named range programmatically  
  
1.  Create a <xref:Microsoft.Office.Tools.Excel.NamedRange> control on cell **A1** of `Sheet1`.  
  
     [!code-csharp[Trin_Excel_Dynamic_Controls#10](../vsto/codesnippet/CSharp/Trin_Excel_Dynamic_Controls/ThisAddIn.cs#10)]
     [!code-vb[Trin_Excel_Dynamic_Controls#10](../vsto/codesnippet/VisualBasic/Trin_Excel_Dynamic_Controls/ThisAddIn.vb#10)]  
  
2.  Resize the named range to include cell **B1**.  
  
     [!code-csharp[Trin_Excel_Dynamic_Controls#11](../vsto/codesnippet/CSharp/Trin_Excel_Dynamic_Controls/ThisAddIn.cs#11)]
     [!code-vb[Trin_Excel_Dynamic_Controls#11](../vsto/codesnippet/VisualBasic/Trin_Excel_Dynamic_Controls/ThisAddIn.vb#11)]  
  
## See also  
 [Extend Word documents and Excel workbooks in VSTO Add-ins at runtime](../vsto/extending-word-documents-and-excel-workbooks-in-vsto-add-ins-at-run-time.md)   
 [Add controls to Office documents at runtime](../vsto/adding-controls-to-office-documents-at-run-time.md)   
 [Controls on Office documents](../vsto/controls-on-office-documents.md)   
 [Host items and host controls overview](../vsto/host-items-and-host-controls-overview.md)   
 [Automate Excel by using extended objects](../vsto/automating-excel-by-using-extended-objects.md)   
 [NamedRange control](../vsto/namedrange-control.md)   
 [How to: Add NamedRange controls to worksheets](../vsto/how-to-add-namedrange-controls-to-worksheets.md)   
 [How to: Resize Bookmark controls](../vsto/how-to-resize-bookmark-controls.md)   
 [How to: Resize ListObject controls](../vsto/how-to-resize-listobject-controls.md)  
  
  <|MERGE_RESOLUTION|>--- conflicted
+++ resolved
@@ -31,11 +31,7 @@
   
 -   [Resize NamedRange controls at runtime in a document-level project](#runtimedoclevel)  
   
-<<<<<<< HEAD
--   [Resizing NamedRange controls at run time in a VSTO Add-in project](#runtimeaddin)  
-=======
--   [Resize NamedRange controls at runtime in an VSTO Add-in project](#runtimeaddin)  
->>>>>>> 1e3be3ca
+-   [Resize NamedRange controls at runtime in a VSTO Add-in project](#runtimeaddin)  
   
 ##  <a name="designtime"></a> Resize NamedRange controls at design time  
  You can resize a named range by redefining its size in the **Define Name** dialog box.  
@@ -74,13 +70,8 @@
      [!code-csharp[Trin_VstcoreHostControlsExcel#5](../vsto/codesnippet/CSharp/Trin_VstcoreHostControlsExcelCS/Sheet1.cs#5)]
      [!code-vb[Trin_VstcoreHostControlsExcel#5](../vsto/codesnippet/VisualBasic/Trin_VstcoreHostControlsExcelVB/Sheet1.vb#5)]  
   
-<<<<<<< HEAD
-##  <a name="runtimeaddin"></a> Resizing NamedRange Controls at Run Time in a VSTO Add-in project  
- You can resize a <xref:Microsoft.Office.Tools.Excel.NamedRange> control on any open worksheet at run time. For more information about how to add a <xref:Microsoft.Office.Tools.Excel.NamedRange> control to a worksheet by using a VSTO Add-in, see [How to: Add NamedRange Controls to Worksheets](../vsto/how-to-add-namedrange-controls-to-worksheets.md).  
-=======
-##  <a name="runtimeaddin"></a> Resize NamedRange controls at runtime in an VSTO Add-in project  
- You can resize a <xref:Microsoft.Office.Tools.Excel.NamedRange> control on any open worksheet at run time. For more information about how to add a <xref:Microsoft.Office.Tools.Excel.NamedRange> control to a worksheet by using an VSTO Add-in, see [How to: Add NamedRange controls to worksheets](../vsto/how-to-add-namedrange-controls-to-worksheets.md).  
->>>>>>> 1e3be3ca
+##  <a name="runtimeaddin"></a> Resize NamedRange controls at runtime in a VSTO Add-in project  
+ You can resize a <xref:Microsoft.Office.Tools.Excel.NamedRange> control on any open worksheet at runtime. For more information about how to add a <xref:Microsoft.Office.Tools.Excel.NamedRange> control to a worksheet by using a VSTO Add-in, see [How to: Add NamedRange controls to worksheets](../vsto/how-to-add-namedrange-controls-to-worksheets.md).  
   
 ### To resize a named range programmatically  
   

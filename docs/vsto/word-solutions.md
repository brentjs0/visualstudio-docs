---
title: "Word solutions"
ms.custom: ""
ms.date: "02/02/2017"
ms.technology: 
  - "office-development"
ms.topic: "conceptual"
dev_langs: 
  - "VB"
  - "CSharp"
helpviewer_keywords: 
  - "solutions [Office development in Visual Studio], Word"
  - "Office projects [Office development in Visual Studio], Word"
  - "application-level add-ins [Office development in Visual Studio], Word"
  - "Word [Office development in Visual Studio]"
  - "projects [Office development in Visual Studio], Word"
  - "Word [Office development in Visual Studio], about Word solutions"
  - "Office solutions [Office development in Visual Studio], Word"
  - "Word [Office development in Visual Studio], application-level add-ins"
  - "documents [Office development in Visual Studio], Word"
  - "Office development in Visual Studio, Word solutions"
  - "add-ins [Office development in Visual Studio], Word"
  - "Word [Office development in Visual Studio], document-level customizations"
  - "user interfaces [Office development in Visual Studio], Word"
  - "Office documents [Office development in Visual Studio, Word"
  - "document-level customizations [Office development in Visual Studio], Word"
author: TerryGLee
ms.author: tglee
manager: douge
ms.workload: 
  - "office"
---
# Word solutions
  Visual Studio provides project templates you can use to create document-level customizations and VSTO Add-ins for Microsoft Office Word. You can use these solutions to automate Word, extend Word features, and customize the Word user interface (UI). For more information about the differences between document-level customizations and VSTO Add-ins, see [Office solutions development overview &#40;VSTO&#41;](../vsto/office-solutions-development-overview-vsto.md).  
  
 [!INCLUDE[appliesto_wdalldocapp](../vsto/includes/appliesto-wdalldocapp-md.md)]  
  
> [!NOTE]  
>  Interested in developing solutions that extend the Office experience across [multiple platforms](https://dev.office.com/add-in-availability)? Check out the new [Office Add-ins model](https://dev.office.com/docs/add-ins/overview/office-add-ins). Office Add-ins have a small footprint compared to VSTO add-ins and solutions, and you can build them by using almost any web programming technology, such as HTML5, JavaScript, CSS3, and XML.  
  
 This topic provides the following information:  
  
-   [Automate Word](#automating).  
  
-   [Develop document-level customizations for Word](#doclevel).  
  
-   [Develop VSTO Add-ins for Word](#applevel).  
  
-   [Customize the user interface of Word](#UI).  
  
##  <a name="automating"></a> Automate Word  
 The Word object model exposes many types that you can use to automate Word. For example, you can programmatically create tables, format documents, and set the text in ranges and paragraphs. For more information, see [Word object model overview](../vsto/word-object-model-overview.md).  
  
 When developing Word solutions in Visual Studio, you can also use *host items* and *host controls* in your solutions. These are objects that extend certain commonly used objects in the Word object model, such as the <xref:Microsoft.Office.Interop.Word.Document> and <xref:Microsoft.Office.Interop.Word.ContentControl> objects. The extended objects behave like the Word objects they are based on, but they add additional events and data binding capabilities to the objects. For more information, see [Automate Word by using extended objects](../vsto/automating-word-by-using-extended-objects.md).  
  
##  <a name="doclevel"></a> Develop document-level customizations for Word  
 A document-level customization for Microsoft Office Word consists of an assembly that is associated with a specific document. The assembly typically extends the document by customizing the UI and by automating Word. Unlike a VSTO Add-in, which is associated with Word itself, functionality that you implement in a customization is available only when the associated document is open in Word.  
  
 To create a document-level customization project for Word, use the Word Document or Word Template project templates in the **New Project** dialog box of Visual Studio. For more information, see [How to: Create Office projects in Visual Studio](../vsto/how-to-create-office-projects-in-visual-studio.md).  
  
 For more information about how document-level customizations work, [Architecture of document-level customizations](../vsto/architecture-of-document-level-customizations.md).  
  
### Word customization programming model  
 When you create a document-level project for Word, Visual Studio generates a class, called `ThisDocument`, which is the foundation of your solution. This class represents the document that is associated with your solution, and it provides a starting point for writing your code.  
  
 For more information about the `ThisDocument` class and other features you can use in a document-level project, see [Program document-level customizations](../vsto/programming-document-level-customizations.md).  
  
<<<<<<< HEAD
##  <a name="applevel"></a> Developing VSTO Add-ins for Word  
 A VSTO Add-in for Microsoft Office Word consists of an assembly that is loaded by Word. The assembly typically extends Word by customizing the UI and by automating Word. Unlike a document-level customization, which is associated with a specific document, functionality that you implement in a VSTO Add-in is not restricted to any single document.  
=======
##  <a name="applevel"></a> Develop VSTO Add-ins for Word  
 A VSTO Add-in for Microsoft Office Word consists of an assembly that is loaded by Word. The assembly typically extends Word by customizing the UI and by automating Word. Unlike a document-level customization, which is associated with a specific document, functionality that you implement in an VSTO Add-in is not restricted to any single document.  
>>>>>>> 1e3be3ca
  
 To create a VSTO Add-in project for Word, use the Word Add-in project templates in the **New Project** dialog box of Visual Studio. For more information, see [How to: Create Office projects in Visual Studio](../vsto/how-to-create-office-projects-in-visual-studio.md).  
  
 For general information about how VSTO Add-ins work, see [Architecture of VSTO Add-ins](../vsto/architecture-of-vsto-add-ins.md).  
  
### Word Add-in programming model  
 When you create a Word VSTO Add-in project, Visual Studio generates a class, called `ThisAddIn`, which is the foundation of your solution. This class provides a starting point for writing your code, and it also exposes the object model of Word to your VSTO Add-in.  
  
<<<<<<< HEAD
 For more information about the `ThisAddIn` class and other features you can use in a VSTO Add-in, see [Programming VSTO Add-Ins](../vsto/programming-vsto-add-ins.md).  
=======
 For more information about the `ThisAddIn` class and other features you can use in an VSTO Add-in, see [Program VSTO Add-ins](../vsto/programming-vsto-add-ins.md).  
>>>>>>> 1e3be3ca
  
##  <a name="UI"></a> Customize the user interface of Word  
 There are several different ways to customize the user interface of Word. Some options are available to all project types, and other options are available only to VSTO Add-ins or document-level customizations.  
  
### Options for all project types  
 The following table lists customization options that are available to both document-level customizations and VSTO Add-ins.  
  
|Task|For more information|  
|----------|--------------------------|  
|Customize the Ribbon.|[Ribbon overview](../vsto/ribbon-overview.md)|  
|Add Windows Forms controls or extended Word controls to the customized document (for a document-level customization) or to any open document (for a VSTO Add-in).|[How to: Add Windows Forms controls to Office documents](../vsto/how-to-add-windows-forms-controls-to-office-documents.md)<br /><br /> [How to: Add content controls to Word documents](../vsto/how-to-add-content-controls-to-word-documents.md)<br /><br /> [How to: Add bookmark controls to Word documents](../vsto/how-to-add-bookmark-controls-to-word-documents.md)|  
  
### Options for document-level customizations  
 The following table lists customization options that are available only to document-level customizations.  
  
|Task|For more information|  
|----------|--------------------------|  
|Add an actions pane to the document.|[Actions pane overview](../vsto/actions-pane-overview.md)<br /><br /> [How to: Add an actions pane to Word documents or Excel workbooks](../vsto/how-to-add-an-actions-pane-to-word-documents-or-excel-workbooks.md)|  
|Add extended XMLNode and XMLNodes controls to the document surface.|[How to: Add XMLNode controls to Word documents](../vsto/how-to-add-xmlnode-controls-to-word-documents.md)<br /><br /> [How to: Add XMLNodes controls to Word documents](../vsto/how-to-add-xmlnodes-controls-to-word-documents.md)|  
  
### Options for VSTO Add-ins  
 The following table lists customization options that are available only to VSTO Add-ins.  
  
|Task|For more information|  
|----------|--------------------------|  
|Create a custom task pane.|[Custom task panes](../vsto/custom-task-panes.md)|  
  
### Related topics  
  
|Title|Description|  
|-----------|-----------------|  
|[Word object model overview](../vsto/word-object-model-overview.md)|Provides an overview of the main types provided by the Word object model.|  
|[Automate Word by using extended objects](../vsto/automating-word-by-using-extended-objects.md)|Provides information about extended objects (provided by the [!INCLUDE[vsto_runtime](../vsto/includes/vsto-runtime-md.md)]) that you can use in Word solutions.|  
|[Windows Forms controls on Office documents overview](../vsto/windows-forms-controls-on-office-documents-overview.md)|Describes how you can add Windows Forms controls to Word documents.|  
|[Walkthrough: Create your first document-level customization for Word](../vsto/walkthrough-creating-your-first-document-level-customization-for-word.md)|Demonstrates how to create a basic document-level customization for Word.|  
|[Walkthrough: Create your first VSTO Add-in for Word](../vsto/walkthrough-creating-your-first-vsto-add-in-for-word.md)|Demonstrates how to create a basic VSTO Add-in for Word.|  
|[Walkthrough: Add controls to a document at runtime in a VSTO Add-in](../vsto/walkthrough-adding-controls-to-a-document-at-run-time-in-a-vsto-add-in.md)|Demonstrates how to add a Windows Forms button and a <xref:Microsoft.Office.Tools.Word.RichTextContentControl> to a document at run time by using a VSTO Add-in.|  
|[Word 2010 in Office development](http://go.microsoft.com/fwlink/?LinkId=199020)|Provides links to articles and reference documentation about developing Word solutions (not specific to Office development using Visual Studio).|  
  
  <|MERGE_RESOLUTION|>--- conflicted
+++ resolved
@@ -65,13 +65,8 @@
   
  For more information about the `ThisDocument` class and other features you can use in a document-level project, see [Program document-level customizations](../vsto/programming-document-level-customizations.md).  
   
-<<<<<<< HEAD
-##  <a name="applevel"></a> Developing VSTO Add-ins for Word  
+##  <a name="applevel"></a> Develop VSTO Add-ins for Word  
  A VSTO Add-in for Microsoft Office Word consists of an assembly that is loaded by Word. The assembly typically extends Word by customizing the UI and by automating Word. Unlike a document-level customization, which is associated with a specific document, functionality that you implement in a VSTO Add-in is not restricted to any single document.  
-=======
-##  <a name="applevel"></a> Develop VSTO Add-ins for Word  
- A VSTO Add-in for Microsoft Office Word consists of an assembly that is loaded by Word. The assembly typically extends Word by customizing the UI and by automating Word. Unlike a document-level customization, which is associated with a specific document, functionality that you implement in an VSTO Add-in is not restricted to any single document.  
->>>>>>> 1e3be3ca
   
  To create a VSTO Add-in project for Word, use the Word Add-in project templates in the **New Project** dialog box of Visual Studio. For more information, see [How to: Create Office projects in Visual Studio](../vsto/how-to-create-office-projects-in-visual-studio.md).  
   
@@ -80,11 +75,7 @@
 ### Word Add-in programming model  
  When you create a Word VSTO Add-in project, Visual Studio generates a class, called `ThisAddIn`, which is the foundation of your solution. This class provides a starting point for writing your code, and it also exposes the object model of Word to your VSTO Add-in.  
   
-<<<<<<< HEAD
- For more information about the `ThisAddIn` class and other features you can use in a VSTO Add-in, see [Programming VSTO Add-Ins](../vsto/programming-vsto-add-ins.md).  
-=======
- For more information about the `ThisAddIn` class and other features you can use in an VSTO Add-in, see [Program VSTO Add-ins](../vsto/programming-vsto-add-ins.md).  
->>>>>>> 1e3be3ca
+ For more information about the `ThisAddIn` class and other features you can use in a VSTO Add-in, see [Program VSTO Add-ins](../vsto/programming-vsto-add-ins.md).  
   
 ##  <a name="UI"></a> Customize the user interface of Word  
  There are several different ways to customize the user interface of Word. Some options are available to all project types, and other options are available only to VSTO Add-ins or document-level customizations.  

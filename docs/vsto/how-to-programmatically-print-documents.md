---
title: "How to: Programmatically print documents"
ms.custom: ""
ms.date: "02/02/2017"
ms.technology: 
  - "office-development"
ms.topic: "conceptual"
dev_langs: 
  - "VB"
  - "CSharp"
helpviewer_keywords: 
  - "Word [Office development in Visual Studio], printing documents"
  - "documents [Office development in Visual Studio], printing"
author: TerryGLee
ms.author: tglee
manager: douge
ms.workload: 
  - "office"
---
# How to: Programmatically print documents
  You can print an entire Microsoft Office Word document, or part of a document, to your default printer.  
  
 [!INCLUDE[appliesto_wdalldocapp](../vsto/includes/appliesto-wdalldocapp-md.md)]  
  
## Print a document that is part of a document-level customization  
  
### To print the entire document  
  
1.  Call the <xref:Microsoft.Office.Tools.Word.Document.PrintOut%2A> method of the `ThisDocument` class in your project to print the entire document. To use this example, run the code from the `ThisDocument` class.  
  
     [!code-vb[Trin_VstcoreWordAutomation#11](../vsto/codesnippet/VisualBasic/Trin_VstcoreWordAutomationVB/ThisDocument.vb#11)]
     [!code-csharp[Trin_VstcoreWordAutomation#11](../vsto/codesnippet/CSharp/Trin_VstcoreWordAutomationCS/ThisDocument.cs#11)]  
  
### To print the current page of the document  
  
1.  Call the <xref:Microsoft.Office.Tools.Word.Document.PrintOut%2A> method of the `ThisDocument` class in your project and specify that one copy of the current page be printed. To use this example, run the code from the `ThisDocument` class.  
  
     [!code-vb[Trin_VstcoreWordAutomation#12](../vsto/codesnippet/VisualBasic/Trin_VstcoreWordAutomationVB/ThisDocument.vb#12)]
     [!code-csharp[Trin_VstcoreWordAutomation#12](../vsto/codesnippet/CSharp/Trin_VstcoreWordAutomationCS/ThisDocument.cs#12)]  
  
<<<<<<< HEAD
## Printing a Document By Using a VSTO Add-in  
=======
## Print a document by using an VSTO Add-in  
>>>>>>> 1e3be3ca
  
### To print an entire document  
  
1.  Call the <xref:Microsoft.Office.Interop.Word._Document.PrintOut%2A> method of the <xref:Microsoft.Office.Interop.Word.Document> object that you want to print. The following code example prints the active document. To use this example, run the code from the `ThisAddIn` class in your project.  
  
     [!code-vb[Trin_VstcoreWordAutomationAddIn#11](../vsto/codesnippet/VisualBasic/Trin_VstcoreWordAutomationAddIn/ThisAddIn.vb#11)]
     [!code-csharp[Trin_VstcoreWordAutomationAddIn#11](../vsto/codesnippet/CSharp/Trin_VstcoreWordAutomationAddIn/ThisAddIn.cs#11)]  
  
### To print the current page of a document  
  
1.  Call the <xref:Microsoft.Office.Interop.Word._Document.PrintOut%2A> method of the <xref:Microsoft.Office.Interop.Word.Document> object that you want to print, and specify that one copy of the current page be printed. The following code example prints the active document. To use this example, run the code from the `ThisAddIn` class in your project.  
  
     [!code-vb[Trin_VstcoreWordAutomationAddIn#12](../vsto/codesnippet/VisualBasic/Trin_VstcoreWordAutomationAddIn/ThisAddIn.vb#12)]
     [!code-csharp[Trin_VstcoreWordAutomationAddIn#12](../vsto/codesnippet/CSharp/Trin_VstcoreWordAutomationAddIn/ThisAddIn.cs#12)]  
  
## See also  
 [Optional parameters in Office solutions](../vsto/optional-parameters-in-office-solutions.md)  
  
  <|MERGE_RESOLUTION|>--- conflicted
+++ resolved
@@ -38,11 +38,7 @@
      [!code-vb[Trin_VstcoreWordAutomation#12](../vsto/codesnippet/VisualBasic/Trin_VstcoreWordAutomationVB/ThisDocument.vb#12)]
      [!code-csharp[Trin_VstcoreWordAutomation#12](../vsto/codesnippet/CSharp/Trin_VstcoreWordAutomationCS/ThisDocument.cs#12)]  
   
-<<<<<<< HEAD
-## Printing a Document By Using a VSTO Add-in  
-=======
-## Print a document by using an VSTO Add-in  
->>>>>>> 1e3be3ca
+## Print a document by using a VSTO Add-in  
   
 ### To print an entire document  
   

--- conflicted
+++ resolved
@@ -50,14 +50,10 @@
 ### Developer Tools Support  
  Support can also be purchased. A variety of support offerings are available under the Developer Tools category at [Microsoft Help and Support Centers](http://go.microsoft.com/fwlink/?LinkID=82383).  
   
-<<<<<<< HEAD
- Customers who want to use the [!INCLUDE[vsipsdk](../includes/vsipsdk-md.md)] to develop complex packages can consider purchasing a Premier Support contract with Microsoft. For more information, see [Microsoft Premier Support](http://go.microsoft.com/fwlink/?LinkID=76660). For small companies, [Partner Advantage Support](https://partner.microsoft.com/support/advanced-cloud-support) may be an attractive alternative to a traditional Premier Support offering.  
-=======
  Customers who want to use the [!INCLUDE[vsipsdk](../includes/vsipsdk-md.md)] to develop complex packages can consider purchasing a Premier Support contract with Microsoft. For more information, see [Microsoft Premier Support](https://support.microsoft.com/premier). For small companies, [Partner Advantage Support](http://www.microsoft.com/services/microsoftservices/srv_mspa.mspx) may be an attractive alternative to a traditional Premier Support offering.  
->>>>>>> 41292e9d
   
 > [!NOTE]
->  Standard support cannot be used for consultation or to obtain advice.  
+> Standard support cannot be used for consultation or to obtain advice.  
   
  Questions about Premier Support offerings in conjunction with the VSIP program can be sent to [vsipsvs@microsoft.com](mailto:vsipsvs@microsoft.com). Questions about the new Partner Advantage program can be sent to [advantg@microsoft.com](mailto:advantg@microsoft.com).  
   

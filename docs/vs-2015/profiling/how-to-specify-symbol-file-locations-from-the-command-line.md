--- conflicted
+++ resolved
@@ -42,36 +42,20 @@
   
 2. Use the following syntax to set the **_NT_SYMBOL_PATH** environment variable or the VSPerfReport /SymbolPath option:  
   
-<<<<<<< HEAD
-    ```cmd
-    srv*<LocalStore>*https://msdl.microsoft.com/downloads/symbols`
-    ```
+   `srv*<LocalStore>*https://msdl.microsoft.com/downloads/symbols`  
   
-    where <LocalStore> is the path of the local directory that you created.  
-=======
-    `srv*<LocalStore>*https://msdl.microsoft.com/downloads/symbols`  
-  
-    where *<LocalStore>* is the path of the local directory that you created.  
->>>>>>> cf6d756e
+   where *<LocalStore>* is the path of the local directory that you created.  
   
 ## Specifying Component Symbol Files  
  Profiling Tools searches for the.pdb files of the components that you want to profile in their original locations that are stored in the components or in the folder that contains the profiling data file. You can specify other locations to search by adding one or more paths to **_NT_SYMBOL_PATH** or to the **/SymbolPath** option. Separate paths with semi-colons.  
   
 ## Example  
  The following command line sets the **_NT_SYMBOL_PATH** environment variable to the Windows symbol server and the local directory to **C:\Symbols**.  
-<<<<<<< HEAD
 
  ```cmd
- set  _NT_SYMBOL_PATH=srv*C:\symbols*https://msdl.microsoft.com/downloads/symbols`  
+ set  _NT_SYMBOL_PATH=srv*C:\symbols*https://msdl.microsoft.com/downloads/symbols
  ```
 
-=======
-  
- ```cmd
- set  _NT_SYMBOL_PATH=srv*C:\symbols*https://msdl.microsoft.com/downloads/symbols`  
- ```
-  
->>>>>>> cf6d756e
  The following VSPerfReport command line adds the C:\Projects\Symbols directory to the search path by using the **/SymbolPath** option.  
   
  **VSPerfReport**  *MyApp* **.exe /SymbolPath:C:\Projects\Symbols /summary:all**
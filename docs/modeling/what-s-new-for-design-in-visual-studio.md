--- conflicted
+++ resolved
@@ -1,107 +1,3 @@
-<<<<<<< HEAD
----
-title: "What&#39;s new for design in Visual Studio | Microsoft Docs"
-ms.custom: ""
-ms.date: "11/04/2016"
-ms.prod: "visual-studio-tfs-dev14"
-ms.reviewer: ""
-ms.suite: ""
-ms.technology: 
-  - "vs-devops-techdebt"
-ms.tgt_pltfrm: ""
-ms.topic: "article"
-helpviewer_keywords: 
-  - "what's new [VIsual Studio ALM], architecture and modeling"
-  - "architecture [Visual Studio Ultimate], modeling"
-  - "modeling software [Visual Studio ALM], What's New"
-ms.assetid: 36ab5c17-6dc0-4075-a28e-a0fa49b11260
-caps.latest.revision: 32
-author: "alexhomer1"
-ms.author: "ahomer"
-manager: "douge"
-translation.priority.ht: 
-  - "cs-cz"
-  - "de-de"
-  - "es-es"
-  - "fr-fr"
-  - "it-it"
-  - "ja-jp"
-  - "ko-kr"
-  - "pl-pl"
-  - "pt-br"
-  - "ru-ru"
-  - "tr-tr"
-  - "zh-cn"
-  - "zh-tw"
----
-# What&#39;s new for design in Visual Studio
-This release of Visual Studio includes the following improvements to help you better understand and design code.  
-  
-## Live dependency validation
-
-Removing unwanted dependencies is an important part of managing your technical debt.
-Live validation of dependencies is now included, providing precise information about
-issues, and benefitting fully from the new features in the Error list and the editor.
-
-![Live dependency validation in action](media/dep-validation-whatsnew-01.png)
-
-The authoring experience has changed to make dependency validation more discoverable
-and more accessible, changing the terminology from "Layer Diagram" to 
-"Dependency Diagram".
-
-The **Architecture** menu now contains a command to directly create a Dependency Diagram:
-
-![Live dependency item on Architecture menu](media/dep-validation-whatsnew-02.png)
-
-and the property names of a Layer in a Dependency Validation diagram, and their descriptions,
-have been changed to make them more meaningful:
-
-![Live dependency updated property names](media/dep-validation-whatsnew-03.png)
-
-You now see the impact of your changes immediately in the analysis results for the 
-current code in the solution each time you save the diagram. You don't have to wait
-any longer for the completion of the "Validate Dependencies" command.
-
-For more details, see [this blog post](https://blogs.msdn.microsoft.com/visualstudioalm/2016/10/07/live-architecture-dependency-validation-in-visual-studio-15-preview-5/). 
- 
-## UML designers have been removed
-
-The UML designers have been removed from this version of Visual Studio Enterprise.
-
-* UML diagrams are now presented as XML files
-* The UML Model Explorer no longer exists
-* Modeling project references are no longer used for dependency validation
-* The "Layer References" node in Solution Explorer is no longer displayed
-* The "Validate" build action on a Layer Diagram is no longer used (the Build task has been removed) 
-* The project structure is maintained for round-tripping between versions
-* You can still open, create, edit, and save a Layer Diagram as XML
-* TFS work items linked to a Layer Diagram are not accessible on the design surface.
-* Back linking from to DSL or a Layer is no longer supported 
-* UML extensibility in the Modeling SDK is no longer supported
-
-However, support for visualizing the architecture of .NET and C++ code is available
-through [code maps](), and the significant improvements to Layer (dependency) validation
-described above.
-
-If you are a significant user of the UML designers, you can continue to use Visual Studio 2015
-or earlier versions while you decide on an alternative tool for your UML needs.
-
-For more details, see [this blog post](https://blogs.msdn.microsoft.com/visualstudioalm/2016/10/14/uml-designers-have-been-removed-layer-designer-now-supports-live-architectural-analysis/). 
-
-<a name="VersionSupport"></a>
-##  Version support for architecture and modeling tools  
-
-Visual Studio is available in several versions. Not all of these provide support for the architecture and modelling tools. The following table shows the availability of each tool.  
-  
-|**Feature**|**Enterprise**|**Professional**|**Community**|**Express**|  
-|-----------------|--------------------|----------------------|-------------------|-----------------|  
-|**Code maps**|Yes|See note (1)|-|-|  
-|**Layer (dependency) diagrams**|Yes|-|-|-|  
-|**Directed Graphs** (DGML diagrams)|Yes|Yes|-|-|  
-|**Code clone**|Yes|-|-|-|  
-  
-Note (1): Only supports reading code maps, filtering code maps, adding new generic nodes, and creating a new Directed Graph from a selection.
-=======
 ---
 title: "What&#39;s new for design in Visual Studio | Microsoft Docs"
 ms.custom: ""
@@ -194,5 +90,4 @@
 |**Directed Graphs** (DGML diagrams)|Yes|Yes|-|-|  
 |**Code clone**|Yes|-|-|-|  
   
- Note (1): Only supports reading code maps, filtering code maps, adding new generic nodes, and creating a new Directed Graph from a selection.
->>>>>>> dc87cf5a
+ Note (1): Only supports reading code maps, filtering code maps, adding new generic nodes, and creating a new Directed Graph from a selection.
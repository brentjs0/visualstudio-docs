--- conflicted
+++ resolved
@@ -6,12 +6,7 @@
           "**/*.md",
           "**/*.yml"
         ],
-<<<<<<< HEAD
-        "group": "group-vs",
-        "src": ".",
-=======
         "group": "vs-2015",
->>>>>>> 5b88d59f
         "exclude": [
           "**/obj/**",
           "vsdocsdocs/**",
@@ -25,12 +20,7 @@
           "**/*.md",
           "**/*.yml"
         ],
-<<<<<<< HEAD
-        "group": "group-vs2015",
-        "src": "./vs-2015",
-=======
         "group": "vs-2017",
->>>>>>> 5b88d59f
         "exclude": [
           "**/obj/**",
           "vsdocsdocs/**",
@@ -47,21 +37,12 @@
           "**/*.gif",
           "**/*.svg"
         ],
-<<<<<<< HEAD
-        "group": "group-vs",
-        "src": ".",
-=======
         "group": "vs-2015",
->>>>>>> 5b88d59f
         "exclude": [
           "**/obj/**",
           "vsdocsdocs/**",
           "**/includes/**",
-<<<<<<< HEAD
-          "vs-2015/**"
-=======
           "missingapi.yml"
->>>>>>> 5b88d59f
         ]
       },
       {
@@ -71,12 +52,7 @@
           "**/*.gif",
           "**/*.svg"
         ],
-<<<<<<< HEAD
-        "group": "group-vs2015",
-        "src": "vs-2015",
-=======
         "group": "vs-2017",
->>>>>>> 5b88d59f
         "exclude": [
           "vs-2015",
           "**/obj/**",
@@ -123,22 +99,12 @@
     "xref": ["missingapi.yml", "vs.140.zip"],
     "dest": "vsdocsdocs",
     "groups": {
-<<<<<<< HEAD
-      "group-vs": {
-        "moniker_range": ">= vs-2017",
-        "dest": "vsdocsdocs-2017"
-      },
-      "group-vs2015": {
-        "moniker_range": "vs-2015",
-        "dest": "vsdocsdocs-2015"
-=======
       "vs-2015": {
         "moniker_range": "vs-2015",
         "dest": "temp2015"
       },
       "vs-2017": {
         "moniker_range": ">= vs-2017"
->>>>>>> 5b88d59f
       }
     }
   }

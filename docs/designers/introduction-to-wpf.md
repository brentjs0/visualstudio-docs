--- conflicted
+++ resolved
@@ -1,9 +1,5 @@
 ---
-<<<<<<< HEAD
 title: Introduction to WPF
-=======
-title: "Introduction to WPF"
->>>>>>> 9d9a5bb4
 ms.date: "11/04/2016"
 ms.technology: vs-ide-designers
 ms.topic: "conceptual"
@@ -18,63 +14,34 @@
   - "multiple"
 ---
 # Introduction to WPF
-<<<<<<< HEAD
+
 Windows Presentation Foundation (WPF) lets you create desktop client applications for Windows with visually stunning user experiences.
 
- ![Contoso Healthcare UI sample](../designers/media/wpfintrofigure24.png "WPFIntroFigure24")
-
- The core of WPF is a resolution-independent and vector-based rendering engine that is built to take advantage of modern graphics hardware. WPF extends the core with a comprehensive set of application-development features that include Extensible Application Markup Language (XAML), controls, data binding, layout, 2-D and 3-D graphics, animation, styles, templates, documents, media, text, and typography. WPF is included in the .NET Framework, so you can build applications that incorporate other elements of the .NET Framework class library.
+ ![Contoso Healthcare UI sample](../designers/media/wpfintrofigure24.png)
+
+ The core of WPF is a resolution-independent and vector-based rendering engine that is built to take advantage of modern graphics hardware. WPF extends the core with a comprehensive set of application-development features that include Extensible Application Markup Language (XAML), controls, data binding, layout, 2D and 3D graphics, animation, styles, templates, documents, media, text, and typography. WPF is included in the .NET Framework, so you can build applications that incorporate other elements of the .NET Framework class library.
 
  This overview is intended for newcomers and covers the key capabilities and concepts of WPF.
 
-##  <a name="Programming_with_WPF"></a> Programming with WPF
- WPF exists as a subset of .NET Framework types that are for the most part located in the <xref:System.Windows> namespace. If you have previously built applications with .NET Framework using managed technologies like ASP.NET and Windows Forms, the fundamental WPF programming experience should be familiar; you instantiate classes, set properties, call methods, and handle events, all using your favorite .NET programming language, such as C# or Visual Basic.
-
- WPF includes additional programming constructs that enhance properties and events: [dependency properties](/dotnet/framework/wpf/advanced/dependency-properties-overview) and [routed events](/dotnet/framework/wpf/advanced/routed-events-overview).
-
-##  <a name="Markup_And_Codebehind"></a> Markup and Code-Behind
- WPF lets you develop an application using both *markup* and *code-behind*, an experience that ASP.NET developers should be familiar with. You generally use XAML markup to implement the appearance of an application while using managed programming languages (code-behind) to implement its behavior. This separation of appearance and behavior has the following benefits:
-
--   Development and maintenance costs are reduced because appearance-specific markup is not tightly coupled with behavior-specific code.
-
--   Development is more efficient because designers can implement an application's appearance simultaneously with developers who are implementing the application's behavior.
-
--   [Globalization and localization](/dotnet/framework/wpf/advanced/wpf-globalization-and-localization-overview) for WPF applications is simplified.
-
- The following is a brief introduction to WPF markup and code-behind.
+## Program with WPF
+
+WPF exists as a subset of .NET Framework types that are for the most part located in the <xref:System.Windows> namespace. If you have previously built applications with .NET Framework using managed technologies like ASP.NET and Windows Forms, the fundamental WPF programming experience should be familiar; you instantiate classes, set properties, call methods, and handle events, all using your favorite .NET programming language, such as C# or Visual Basic.
+
+WPF includes additional programming constructs that enhance properties and events: [dependency properties](/dotnet/framework/wpf/advanced/dependency-properties-overview) and [routed events](/dotnet/framework/wpf/advanced/routed-events-overview).
+
+## Markup and code-behind
+
+WPF lets you develop an application using both *markup* and *code-behind*, an experience that ASP.NET developers should be familiar with. You generally use XAML markup to implement the appearance of an application while using managed programming languages (code-behind) to implement its behavior. This separation of appearance and behavior has the following benefits:
+
+- Development and maintenance costs are reduced because appearance-specific markup is not tightly coupled with behavior-specific code.
+
+- Development is more efficient because designers can implement an application's appearance simultaneously with developers who are implementing the application's behavior.
+
+- [Globalization and localization](/dotnet/framework/wpf/advanced/wpf-globalization-and-localization-overview) for WPF applications is simplified.
 
 ### Markup
- XAML is an XML-based markup language that is used to implement an application's appearance declaratively. It is typically used to create windows, dialog boxes, pages, and user controls, and to fill them with controls, shapes, and graphics.
-=======
-
-Windows Presentation Foundation (WPF) lets you create desktop client applications for Windows with visually stunning user experiences.
-
- ![Contoso Healthcare UI sample](../designers/media/wpfintrofigure24.png)
-
- The core of WPF is a resolution-independent and vector-based rendering engine that is built to take advantage of modern graphics hardware. WPF extends the core with a comprehensive set of application-development features that include Extensible Application Markup Language (XAML), controls, data binding, layout, 2D and 3D graphics, animation, styles, templates, documents, media, text, and typography. WPF is included in the .NET Framework, so you can build applications that incorporate other elements of the .NET Framework class library.
-
- This overview is intended for newcomers and covers the key capabilities and concepts of WPF.
-
-## Program with WPF
-
-WPF exists as a subset of .NET Framework types that are for the most part located in the <xref:System.Windows> namespace. If you have previously built applications with .NET Framework using managed technologies like ASP.NET and Windows Forms, the fundamental WPF programming experience should be familiar; you instantiate classes, set properties, call methods, and handle events, all using your favorite .NET programming language, such as C# or Visual Basic.
-
-WPF includes additional programming constructs that enhance properties and events: [dependency properties](/dotnet/framework/wpf/advanced/dependency-properties-overview) and [routed events](/dotnet/framework/wpf/advanced/routed-events-overview).
-
-## Markup and code-behind
-
-WPF lets you develop an application using both *markup* and *code-behind*, an experience that ASP.NET developers should be familiar with. You generally use XAML markup to implement the appearance of an application while using managed programming languages (code-behind) to implement its behavior. This separation of appearance and behavior has the following benefits:
-
-- Development and maintenance costs are reduced because appearance-specific markup is not tightly coupled with behavior-specific code.
-
-- Development is more efficient because designers can implement an application's appearance simultaneously with developers who are implementing the application's behavior.
-
-- [Globalization and localization](/dotnet/framework/wpf/advanced/wpf-globalization-and-localization-overview) for WPF applications is simplified.
-
-### Markup
 
 XAML is an XML-based markup language that is used to implement an application's appearance declaratively. It is typically used to create windows, dialog boxes, pages, and user controls, and to fill them with controls, shapes, and graphics.
->>>>>>> 9d9a5bb4
 
  The following example uses XAML to implement the appearance of a window that contains a single button.
 
@@ -98,14 +65,9 @@
 
  Since XAML is XML-based, the UI that you compose with it is assembled in a hierarchy of nested elements known as an [element tree](/dotnet/framework/wpf/advanced/trees-in-wpf). The element tree provides a logical and intuitive way to create and manage UIs.
 
-<<<<<<< HEAD
-### Code-Behind
- The main behavior of an application is to implement the functionality that responds to user interactions, including handling events (for example, clicking a menu, tool bar, or button) and calling business logic and data access logic in response. In WPF, this behavior is generally implemented in code that is associated with markup. This type of code is known as code-behind. The following example shows the updated markup from the previous example and the code-behind.
-=======
 ### Code-behind
 
 The main behavior of an application is to implement the functionality that responds to user interactions, including handling events (for example, clicking a menu, tool bar, or button) and calling business logic and data access logic in response. In WPF, this behavior is implemented in code that is associated with markup. This type of code is known as code-behind. The following example shows the updated markup from the previous example and the code-behind.
->>>>>>> 9d9a5bb4
 
 ```xaml
 <Window
@@ -170,79 +132,14 @@
     End Class 
 
 End Namespace
-<<<<<<< HEAD
-
-=======
->>>>>>> 9d9a5bb4
-```
-
- In this example, the code-behind implements a class that derives from the <xref:System.Windows.Window> class. The `x:Class` attribute is used to associate the markup with the code-behind class. `InitializeComponent` is called from the code-behind class's constructor to merge the UI that is defined in markup with the code-behind class. (`InitializeComponent` is generated for you when your application is built, which is why you don't need to implement it manually.) The combination of `x:Class` and `InitializeComponent` ensure that your implementation is correctly initialized whenever it is created. The code-behind class also implements an event handler for the button's <xref:System.Windows.Controls.Primitives.ButtonBase.Click> event. When the button is clicked, the event handler shows a message box by calling the <xref:System.Windows.MessageBox.Show%2A?displayProperty=fullName> method.
-
- The following figure shows the result when the button is clicked.
-
- ![A MessageBox](../designers/media/wpfintrofigure25.png "WPFIntroFigure25")
-
-<<<<<<< HEAD
-##  <a name="Controls"></a> Controls
- The user experiences that are delivered by the application model are constructed controls. In WPF, "control" is an umbrella term that applies to a category of WPF classes that are hosted in either a window or a page, have a user interface, and implement some behavior.
-
- For more information, see [Controls](/dotnet/framework/wpf/controls/index).
-
-### WPF Controls by Function
- The built-in WPF controls are listed here.
-
--   **Buttons**: <xref:System.Windows.Controls.Button> and <xref:System.Windows.Controls.Primitives.RepeatButton>.
-
--   **Data Display**: <xref:System.Windows.Controls.DataGrid>, <xref:System.Windows.Controls.ListView>,and <xref:System.Windows.Controls.TreeView>.
-
--   **Date Display and Selection**: <xref:System.Windows.Controls.Calendar> and <xref:System.Windows.Controls.DatePicker>.
-
--   **Dialog Boxes**: <xref:Microsoft.Win32.OpenFileDialog>, <xref:System.Windows.Controls.PrintDialog>, and <xref:Microsoft.Win32.SaveFileDialog>.
-
--   **Digital Ink**: <xref:System.Windows.Controls.InkCanvas> and <xref:System.Windows.Controls.InkPresenter>.
-
--   **Documents**: <xref:System.Windows.Controls.DocumentViewer>, <xref:System.Windows.Controls.FlowDocumentPageViewer>, <xref:System.Windows.Controls.FlowDocumentReader>, <xref:System.Windows.Controls.FlowDocumentScrollViewer>, and <xref:System.Windows.Controls.StickyNoteControl>.
-
--   **Input**: <xref:System.Windows.Controls.TextBox>, <xref:System.Windows.Controls.RichTextBox>, and <xref:System.Windows.Controls.PasswordBox>.
-
--   **Layout**: <xref:System.Windows.Controls.Border>, <xref:System.Windows.Controls.Primitives.BulletDecorator>, <xref:System.Windows.Controls.Canvas>, <xref:System.Windows.Controls.DockPanel>, <xref:System.Windows.Controls.Expander>, <xref:System.Windows.Controls.Grid>, <xref:System.Windows.Controls.GridView>, <xref:System.Windows.Controls.GridSplitter>, <xref:System.Windows.Controls.GroupBox>, <xref:System.Windows.Controls.Panel>, <xref:System.Windows.Controls.Primitives.ResizeGrip>, <xref:System.Windows.Controls.Separator>, <xref:System.Windows.Controls.Primitives.ScrollBar>, <xref:System.Windows.Controls.ScrollViewer>, <xref:System.Windows.Controls.StackPanel>, <xref:System.Windows.Controls.Primitives.Thumb>, <xref:System.Windows.Controls.Viewbox>, <xref:System.Windows.Controls.VirtualizingStackPanel>, <xref:System.Windows.Window>, and <xref:System.Windows.Controls.WrapPanel>.
-
--   **Media**: <xref:System.Windows.Controls.Image>, <xref:System.Windows.Controls.MediaElement>, and <xref:System.Windows.Controls.SoundPlayerAction>.
-
--   **Menus**: <xref:System.Windows.Controls.ContextMenu>, <xref:System.Windows.Controls.Menu>, and <xref:System.Windows.Controls.ToolBar>.
-
--   **Navigation**: <xref:System.Windows.Controls.Frame>, <xref:System.Windows.Documents.Hyperlink>, <xref:System.Windows.Controls.Page>, <xref:System.Windows.Navigation.NavigationWindow>, and <xref:System.Windows.Controls.TabControl>.
-
--   **Selection**: <xref:System.Windows.Controls.CheckBox>, <xref:System.Windows.Controls.ComboBox>, <xref:System.Windows.Controls.ListBox>, <xref:System.Windows.Controls.RadioButton>, and <xref:System.Windows.Controls.Slider>.
-
--   **User Information**: <xref:System.Windows.Controls.AccessText>, <xref:System.Windows.Controls.Label>, <xref:System.Windows.Controls.Primitives.Popup>, <xref:System.Windows.Controls.ProgressBar>, <xref:System.Windows.Controls.Primitives.StatusBar>, <xref:System.Windows.Controls.TextBlock>, and <xref:System.Windows.Controls.ToolTip>.
-
-##  <a name="Input_And_Commanding"></a> Input and Commanding
- Controls most often detect and respond to user input. The [WPF input system](/dotnet/framework/wpf/advanced/input-overview) uses both direct and routed events to support text input, focus management, and mouse positioning.
-
- Applications often have complex input requirements. WPF provides a [command system](/dotnet/framework/wpf/advanced/commanding-overview) that separates user input actions from the code that responds to those actions.
-
-##  <a name="Layout"></a> Layout
- When you create a user interface, you arrange your controls by location and size to form a layout. A key requirement of any layout is to adapt to changes in window size and display settings. Rather than forcing you to write the code to adapt a layout in these circumstances, WPF provides a first-class, extensible layout system for you.
-
- The cornerstone of the layout system is relative positioning, which increases the ability to adapt to changing window and display conditions. In addition, the layout system manages the negotiation between controls to determine the layout. The negotiation is a two-step process: first, a control tells its parent what location and size it requires; second, the parent tells the control what space it can have.
-
- The layout system is exposed to child controls through base WPF classes. For common layouts such as grids, stacking, and docking, WPF includes several layout controls:
-
--   <xref:System.Windows.Controls.Canvas>: Child controls provide their own layout.
-
--   <xref:System.Windows.Controls.DockPanel>: Child controls are aligned to the edges of the panel.
-
--   <xref:System.Windows.Controls.Grid>: Child controls are positioned by rows and columns.
-
--   <xref:System.Windows.Controls.StackPanel>: Child controls are stacked either vertically or horizontally.
-
--   <xref:System.Windows.Controls.VirtualizingStackPanel>: Child controls are virtualized and arranged on a single line that is either horizontally or vertically oriented.
-
--   <xref:System.Windows.Controls.WrapPanel>: Child controls are positioned in left-to-right order and wrapped to the next line when there are more controls on the current line than space allows.
-
- The following example uses a <xref:System.Windows.Controls.DockPanel> to lay out several <xref:System.Windows.Controls.TextBox> controls.
-=======
+```
+
+In this example, the code-behind implements a class that derives from the <xref:System.Windows.Window> class. The `x:Class` attribute is used to associate the markup with the code-behind class. `InitializeComponent` is called from the code-behind class's constructor to merge the UI that is defined in markup with the code-behind class. (`InitializeComponent` is generated for you when your application is built, which is why you don't need to implement it manually.) The combination of `x:Class` and `InitializeComponent` ensure that your implementation is correctly initialized whenever it is created. The code-behind class also implements an event handler for the button's <xref:System.Windows.Controls.Primitives.ButtonBase.Click> event. When the button is clicked, the event handler shows a message box by calling the <xref:System.Windows.MessageBox.Show%2A?displayProperty=fullName> method.
+
+The following figure shows the result when the button is clicked.
+
+![A MessageBox](../designers/media/wpfintrofigure25.png)
+
 ## Controls
 
 The user experiences that are delivered by the application model are constructed controls. In WPF, "control" is an umbrella term that applies to a category of WPF classes that are hosted in either a window or a page, have a user interface, and implement some behavior.
@@ -306,54 +203,36 @@
 - <xref:System.Windows.Controls.WrapPanel>: Child controls are positioned in left-to-right order and wrapped to the next line when there are more controls on the current line than space allows.
 
 The following example uses a <xref:System.Windows.Controls.DockPanel> to lay out several <xref:System.Windows.Controls.TextBox> controls.
->>>>>>> 9d9a5bb4
-
- [!code-xaml[IntroToWPFSnippets#LayoutMARKUP](../designers/codesnippet/Xaml/introduction-to-wpf_1.xaml)]
-
- The <xref:System.Windows.Controls.DockPanel> allows the child <xref:System.Windows.Controls.TextBox> controls to tell it how to arrange them. To do this, the <xref:System.Windows.Controls.DockPanel> implements a `Dock` attached property that is exposed to the child controls to allow each of them to specify a dock style.
+
+[!code-xaml[IntroToWPFSnippets#LayoutMARKUP](../designers/codesnippet/Xaml/introduction-to-wpf_1.xaml)]
+
+The <xref:System.Windows.Controls.DockPanel> allows the child <xref:System.Windows.Controls.TextBox> controls to tell it how to arrange them. To do this, the <xref:System.Windows.Controls.DockPanel> implements a `Dock` attached property that is exposed to the child controls to allow each of them to specify a dock style.
 
 > [!NOTE]
-<<<<<<< HEAD
->  A property that is implemented by a parent control for use by child controls is a WPF construct called an [attached property](/dotnet/framework/wpf/advanced/attached-properties-overview).
-=======
-> A property that is implemented by a parent control for use by child controls is a WPF construct called an [attached property](/dotnet/framework/wpf/advanced/attached-properties-overview).
->>>>>>> 9d9a5bb4
-
- The following figure shows the result of the XAML markup in the preceding example.
-
- ![DockPanel page](../designers/media/wpfintrofigure11.png "WPFIntroFigure11")
-
-<<<<<<< HEAD
-##  <a name="Data_Binding"></a> Data Binding
- Most applications are created to provide users with the means to view and edit data. For WPF applications, the work of storing and accessing data is already provided for by technologies such as SQL Server and ADO .NET. After the data is accessed and loaded into an application's managed objects, the hard work for WPF applications begins. Essentially, this involves two things:
-=======
+> A property that's implemented by a parent control for use by child controls is a WPF construct called an [attached property](/dotnet/framework/wpf/advanced/attached-properties-overview).
+
+The following figure shows the result of the XAML markup in the preceding example.
+
+![DockPanel page](../designers/media/wpfintrofigure11.png)
+
 ## Data binding
 
 Most applications are created to provide users with the means to view and edit data. For WPF applications, the work of storing and accessing data is already provided for by technologies such as SQL Server and ADO .NET. After the data is accessed and loaded into an application's managed objects, the hard work for WPF applications begins. Essentially, this involves two things:
->>>>>>> 9d9a5bb4
 
 1.  Copying the data from the managed objects into controls, where the data can be displayed and edited.
 
 2.  Ensuring that changes made to data by using controls are copied back to the managed objects.
 
-<<<<<<< HEAD
- To simplify application development, WPF provides a data binding engine to automatically perform these steps. The core unit of the data binding engine is the <xref:System.Windows.Data.Binding> class, whose job is to bind a control (the binding target) to a data object (the binding source). This relationship is illustrated by the following figure.
-
- ![Basic data binding diagram](../designers/media/databindingmostbasic.png "DataBindingMostBasic")
-
- The following example demonstrates how to bind a <xref:System.Windows.Controls.TextBox> to an instance of a custom `Person` object. The `Person` implementation is shown in the following code.
-=======
 To simplify application development, WPF provides a data binding engine to automatically perform these steps. The core unit of the data binding engine is the <xref:System.Windows.Data.Binding> class, whose job is to bind a control (the binding target) to a data object (the binding source). This relationship is illustrated by the following figure:
 
- ![Basic data binding diagram](../designers/media/databindingmostbasic.png "DataBindingMostBasic")
+![Basic data binding diagram](../designers/media/databindingmostbasic.png)
 
 The next example demonstrates how to bind a <xref:System.Windows.Controls.TextBox> to an instance of a custom `Person` object. The `Person` implementation is shown in the following code:
->>>>>>> 9d9a5bb4
-
- [!code-vb[SimpleDataBindingSnippets#PersonClassCODE](../designers/codesnippet/VisualBasic/introduction-to-wpf_2.vb)]
- [!code-csharp[SimpleDataBindingSnippets#PersonClassCODE](../designers/codesnippet/CSharp/introduction-to-wpf_2.cs)]
-
- The following markup binds the <xref:System.Windows.Controls.TextBox> to an instance of a custom `Person` object.
+
+[!code-vb[SimpleDataBindingSnippets#PersonClassCODE](../designers/codesnippet/VisualBasic/introduction-to-wpf_2.vb)]
+[!code-csharp[SimpleDataBindingSnippets#PersonClassCODE](../designers/codesnippet/CSharp/introduction-to-wpf_2.cs)]
+
+The following markup binds the <xref:System.Windows.Controls.TextBox> to an instance of a custom `Person` object.
 
  ```xaml
  <Window
@@ -367,30 +246,15 @@
  </Window>
  ```
 
- [!code-vb[SimpleDataBindingSnippets#DataBindingCODEBEHIND](../designers/codesnippet/VisualBasic/introduction-to-wpf_6.vb)]
- [!code-csharp[SimpleDataBindingSnippets#DataBindingCODEBEHIND](../designers/codesnippet/CSharp/introduction-to-wpf_6.cs)]
-
- In this example, the `Person` class is instantiated in code-behind and is set as the data context for the `DataBindingWindow`. In markup, the <xref:System.Windows.Controls.TextBox.Text%2A> property of the <xref:System.Windows.Controls.TextBox> is bound to the `Person.Name` property (using the "`{Binding ... }`" XAML syntax). This XAML tells WPF to bind the <xref:System.Windows.Controls.TextBox> control to the `Person` object that is stored in the <xref:System.Windows.FrameworkElement.DataContext%2A> property of the window.
-
- The WPF data binding engine provides additional support that includes validation, sorting, filtering, and grouping. Furthermore, data binding supports the use of data templates to create custom user interface for bound data when the user interface displayed by the standard WPF controls is not appropriate.
-
- For more information, see [Data Binding Overview](/dotnet/framework/wpf/data/data-binding-overview).
-
-<<<<<<< HEAD
-##  <a name="Graphics"></a> Graphics
- WPF introduces an extensive, scalable, and flexible set of graphics features that have the following benefits:
-
--   **Resolution-independent and device-independent graphics**. The basic unit of measurement in the WPF graphics system is the device independent pixel, which is 1/96th of an inch, regardless of actual screen resolution, and provides the foundation for resolution-independent and device-independent rendering. Each device-independent pixel automatically scales to match the dots-per-inch (dpi) setting of the system it renders on.
-
--   **Improved precision**. The WPF coordinate system is measured with double-precision floating-point numbers rather than single-precision. Transformations and opacity values are also expressed as double-precision. WPF also supports a wide color gamut (scRGB) and provides integrated support for managing inputs from different color spaces.
-
--   **Advanced graphics and animation support**. WPF simplifies graphics programming by managing animation scenes for you; there is no need to worry about scene processing, rendering loops, and bilinear interpolation. Additionally, WPF provides hit-testing support and full alpha-compositing support.
-
--   **Hardware acceleration**. The WPF graphics system takes advantage of graphics hardware to minimize CPU usage.
-
-### 2-D Shapes
- WPF provides a library of common vector-drawn 2-D shapes, such as the rectangles and ellipses that are shown in the following illustration.
-=======
+[!code-vb[SimpleDataBindingSnippets#DataBindingCODEBEHIND](../designers/codesnippet/VisualBasic/introduction-to-wpf_6.vb)]
+[!code-csharp[SimpleDataBindingSnippets#DataBindingCODEBEHIND](../designers/codesnippet/CSharp/introduction-to-wpf_6.cs)]
+
+In this example, the `Person` class is instantiated in code-behind and is set as the data context for the `DataBindingWindow`. In markup, the <xref:System.Windows.Controls.TextBox.Text%2A> property of the <xref:System.Windows.Controls.TextBox> is bound to the `Person.Name` property (using the "`{Binding ... }`" XAML syntax). This XAML tells WPF to bind the <xref:System.Windows.Controls.TextBox> control to the `Person` object that is stored in the <xref:System.Windows.FrameworkElement.DataContext%2A> property of the window.
+
+The WPF data binding engine provides additional support that includes validation, sorting, filtering, and grouping. Furthermore, data binding supports the use of data templates to create custom user interface for bound data when the user interface displayed by the standard WPF controls is not appropriate.
+
+For more information, see [Data Binding Overview](/dotnet/framework/wpf/data/data-binding-overview).
+
 ## Graphics
 
 WPF introduces an extensive, scalable, and flexible set of graphics features that have the following benefits:
@@ -406,147 +270,63 @@
 ### 2D shapes
 
 WPF provides a library of common vector-drawn 2D shapes, such as the rectangles and ellipses that are shown in the following illustration:
->>>>>>> 9d9a5bb4
-
- ![Ellipses and rectangles](../designers/media/wpfintrofigure4.PNG "WPFIntroFigure4")
-
- An interesting capability of shapes is that they are not just for display; shapes implement many of the features that you expect from controls, including keyboard and mouse input. The following example shows the <xref:System.Windows.UIElement.MouseUp> event of an <xref:System.Windows.Shapes.Ellipse> being handled.
-
- [!code-xaml[IntroToWPFSnippets#HandleEllipseMouseUpEventMARKUP](../designers/codesnippet/Xaml/introduction-to-wpf_7.xaml)]
-
- [!code-vb[IntroToWPFSnippets#HandleEllipseMouseUpEventCODEBEHIND](../designers/codesnippet/VisualBasic/introduction-to-wpf_8.vb)]
- [!code-csharp[IntroToWPFSnippets#HandleEllipseMouseUpEventCODEBEHIND](../designers/codesnippet/CSharp/introduction-to-wpf_8.cs)]
-
- The following figure shows what is produced by the preceding code.
-
- ![A window with the text "you clicked the ellipse&#33;"](../designers/media/wpfintrofigure12.png "WPFIntroFigure12")
-
- For more information, see [Shapes and Basic Drawing in WPF Overview](/dotnet/framework/wpf/data/data-binding-overview).
-
-<<<<<<< HEAD
-### 2-D Geometries
- The 2-D shapes provided by WPF cover the standard set of basic shapes. However, you may need to create custom shapes to facilitate the design of a customized user interface. For this purpose, WPF provides geometries. The following figure demonstrates the use of geometries to create a custom shape that can be drawn directly, used as a brush, or used to clip other shapes and controls.
-
- <xref:System.Windows.Shapes.Path> objects can be used to draw closed or open shapes, multiple shapes, and even curved shapes.
-
- <xref:System.Windows.Media.Geometry> objects can be used for clipping, hit-testing, and rendering 2-D graphic data.
-
- ![Various uses of a Path](../designers/media/wpfintrofigure5.PNG "WPFIntroFigure5")
-
- For more information, see [Geometry Overview](/dotnet/framework/wpf/graphics-multimedia/geometry-overview).
-
-### 2-D Effects
- A subset of WPF 2-D capabilities includes visual effects, such as gradients, bitmaps, drawings, painting with videos, rotation, scaling, and skewing. These are all achieved with brushes; the following figure shows some examples.
-
- ![Illustration of different brushes](../designers/media/wpfintrofigure6.PNG "WPFIntroFigure6")
-
- For more information, see [WPF Brushes Overview](/dotnet/framework/wpf/graphics-multimedia/wpf-brushes-overview).
-
-### 3-D Rendering
- WPF also includes 3-D rendering capabilities that integrate with 2-d graphics to allow the creation of more exciting and interesting user interfaces. For example, the following figure shows 2-D images rendered onto 3-D shapes.
-
- ![Visual3D sample screen shot](../designers/media/wpfintrofigure13.png "WPFIntroFigure13")
-
- For more information, see [3-D Graphics Overview](/dotnet/framework/wpf/graphics-multimedia/3-d-graphics-overview).
-
-##  <a name="Animation"></a> Animation
- WPF animation support lets you make controls grow, shake, spin, and fade, to create interesting page transitions, and more. You can animate most WPF classes, even custom classes. The following figure shows a simple animation in action.
-
- ![Images of an animated cube](../designers/media/wpfintrofigure7.png "WPFIntroFigure7")
-
- For more information, see [Animation Overview](/dotnet/framework/wpf/graphics-multimedia/animation-overview).
-
-##  <a name="Media"></a> Media
- One way to convey rich content is through the use of audiovisual media. WPF provides special support for images, video, and audio.
+
+![Ellipses and rectangles](../designers/media/wpfintrofigure4.PNG)
+
+An interesting capability of shapes is that they are not just for display; shapes implement many of the features that you expect from controls, including keyboard and mouse input. The following example shows the <xref:System.Windows.UIElement.MouseUp> event of an <xref:System.Windows.Shapes.Ellipse> being handled.
+
+[!code-xaml[IntroToWPFSnippets#HandleEllipseMouseUpEventMARKUP](../designers/codesnippet/Xaml/introduction-to-wpf_7.xaml)]
+
+[!code-vb[IntroToWPFSnippets#HandleEllipseMouseUpEventCODEBEHIND](../designers/codesnippet/VisualBasic/introduction-to-wpf_8.vb)]
+[!code-csharp[IntroToWPFSnippets#HandleEllipseMouseUpEventCODEBEHIND](../designers/codesnippet/CSharp/introduction-to-wpf_8.cs)]
+
+The following figure shows what is produced by the preceding code.
+
+![A window with the text "you clicked the ellipse&#33;"](../designers/media/wpfintrofigure12.png)
+
+For more information, see [Shapes and Basic Drawing in WPF Overview](/dotnet/framework/wpf/data/data-binding-overview).
+
+### 2D geometries
+
+The 2D shapes provided by WPF cover the standard set of basic shapes. However, you may need to create custom shapes to facilitate the design of a customized user interface. For this purpose, WPF provides geometries. The following figure demonstrates the use of geometries to create a custom shape that can be drawn directly, used as a brush, or used to clip other shapes and controls.
+
+<xref:System.Windows.Shapes.Path> objects can be used to draw closed or open shapes, multiple shapes, and even curved shapes.
+
+<xref:System.Windows.Media.Geometry> objects can be used for clipping, hit-testing, and rendering 2D graphic data.
+
+![Various uses of a Path](../designers/media/wpfintrofigure5.PNG "WPFIntroFigure5")
+
+For more information, see [Geometry Overview](/dotnet/framework/wpf/graphics-multimedia/geometry-overview).
+
+### 2D effects
+
+A subset of WPF 2D capabilities includes visual effects, such as gradients, bitmaps, drawings, painting with videos, rotation, scaling, and skewing. These are all achieved with brushes; the following figure shows some examples.
+
+![Illustration of different brushes](../designers/media/wpfintrofigure6.PNG "WPFIntroFigure6")
+
+For more information, see [WPF Brushes Overview](/dotnet/framework/wpf/graphics-multimedia/wpf-brushes-overview).
+
+### 3D rendering
+
+WPF also includes 3D rendering capabilities that integrate with 2-d graphics to allow the creation of more exciting and interesting user interfaces. For example, the following figure shows 2D images rendered onto 3D shapes.
+
+![Visual3D sample screen shot](../designers/media/wpfintrofigure13.png "WPFIntroFigure13")
+
+For more information, see [3D Graphics Overview](/dotnet/framework/wpf/graphics-multimedia/3-d-graphics-overview).
+
+## Animation
+
+WPF animation support lets you make controls grow, shake, spin, and fade, to create interesting page transitions, and more. You can animate most WPF classes, even custom classes. The following figure shows a simple animation in action.
+
+![Images of an animated cube](../designers/media/wpfintrofigure7.png "WPFIntroFigure7")
+
+For more information, see [Animation Overview](/dotnet/framework/wpf/graphics-multimedia/animation-overview).
+
+## Media
+
+One way to convey rich content is through the use of audiovisual media. WPF provides special support for images, video, and audio.
 
 ### Images
- Images are common to most applications, and WPF provides several ways to use them. The following figure shows a user interface with a list box that contains thumbnail images. When a thumbnail is selected, the image is shown full-size.
-
- ![Thumbnail images and a full&#45;size image](../designers/media/wpfintrofigure8.PNG "WPFIntroFigure8")
-
- For more information, see [Imaging Overview](/dotnet/framework/wpf/graphics-multimedia/imaging-overview).
-
-### Video and Audio
- The <xref:System.Windows.Controls.MediaElement> control is capable of playing both video and audio, and it is flexible enough to be the basis for a custom media player. The following XAML markup implements a media player.
-
- [!code-xaml[IntroToWPFSnippets#MediaElementMARKUP](../designers/codesnippet/Xaml/introduction-to-wpf_9.xaml)]
-
- The window in the following figure shows the <xref:System.Windows.Controls.MediaElement> control in action.
-
- ![A MediaElement control with audio and video](../designers/media/wpfintrofigure1.png "WPFIntroFigure1")
-
- For more information, see [Graphics and Multimedia](/dotnet/framework/wpf/graphics-multimedia).
-
-##  <a name="Text_and_Typography"></a> Text and Typography
- To facilitate high-quality text rendering, WPF offers the following features:
-
--   OpenType font support.
-
--   ClearType enhancements.
-
--   High performance that takes advantage of hardware acceleration.
-
--   Integration of text with media, graphics, and animation.
-
--   International font support and fallback mechanisms.
-
- As a demonstration of text integration with graphics, the following figure shows the application of text decorations.
-
- ![Text with various text decorations](../designers/media/wpfintrofigure23.png "WPFIntroFigure23")
-
- For more information, see [Typography in Windows Presentation Foundation](/dotnet/framework/wpf/advanced/typography-in-wpf).
-
-##  <a name="WPF_Customization"></a> Customizing WPF Applications
- Up to this point, you've seen the core WPF building blocks for developing applications. You use the application model to host and deliver application content, which consists mainly of controls. To simplify the arrangement of controls in a user interface, and to ensure the arrangement is maintained in the face of changes to window size and display settings, you use the WPF layout system. Because most applications allow users to interact with data, you use data binding to reduce the work of integrating your user interface with data. To enhance the visual appearance of your application, you use the comprehensive range of graphics, animation, and media support provided by WPF.
-
- Often, though, the basics are not enough for creating and managing a truly distinct and visually stunning user experience. The standard WPF controls may not integrate with the desired appearance of your application. Data may not be displayed in the most effective way. Your application's overall user experience may not be suited to the default look and feel of Windows themes. In many ways, a presentation technology needs visual extensibility as much as any other kind of extensibility.
-
- For this reason, WPF provides a variety of mechanisms for creating unique user experiences, including a rich content model for controls, triggers, control and data templates, styles, user interface resources, and themes and skins.
-
-### Content Model
- The main purpose of a majority of the WPF controls is to display content. In WPF, the type and number of items that can constitute the content of a control is referred to as the control's *content model*. Some controls can contain a single item and type of content; for example, the content of a <xref:System.Windows.Controls.TextBox> is a string value that is assigned to the <xref:System.Windows.Controls.TextBox.Text%2A> property. The following example sets the content of a <xref:System.Windows.Controls.TextBox>.
-=======
-### 2D geometries
-
-The 2D shapes provided by WPF cover the standard set of basic shapes. However, you may need to create custom shapes to facilitate the design of a customized user interface. For this purpose, WPF provides geometries. The following figure demonstrates the use of geometries to create a custom shape that can be drawn directly, used as a brush, or used to clip other shapes and controls.
-
-<xref:System.Windows.Shapes.Path> objects can be used to draw closed or open shapes, multiple shapes, and even curved shapes.
-
-<xref:System.Windows.Media.Geometry> objects can be used for clipping, hit-testing, and rendering 2D graphic data.
-
-![Various uses of a Path](../designers/media/wpfintrofigure5.PNG "WPFIntroFigure5")
-
-For more information, see [Geometry Overview](/dotnet/framework/wpf/graphics-multimedia/geometry-overview).
-
-### 2D effects
-
-A subset of WPF 2D capabilities includes visual effects, such as gradients, bitmaps, drawings, painting with videos, rotation, scaling, and skewing. These are all achieved with brushes; the following figure shows some examples.
-
-![Illustration of different brushes](../designers/media/wpfintrofigure6.PNG "WPFIntroFigure6")
-
-For more information, see [WPF Brushes Overview](/dotnet/framework/wpf/graphics-multimedia/wpf-brushes-overview).
-
-### 3D rendering
-
-WPF also includes 3D rendering capabilities that integrate with 2-d graphics to allow the creation of more exciting and interesting user interfaces. For example, the following figure shows 2D images rendered onto 3D shapes.
-
-![Visual3D sample screen shot](../designers/media/wpfintrofigure13.png "WPFIntroFigure13")
-
-For more information, see [3D Graphics Overview](/dotnet/framework/wpf/graphics-multimedia/3-d-graphics-overview).
-
-## Animation
-
-WPF animation support lets you make controls grow, shake, spin, and fade, to create interesting page transitions, and more. You can animate most WPF classes, even custom classes. The following figure shows a simple animation in action.
-
-![Images of an animated cube](../designers/media/wpfintrofigure7.png "WPFIntroFigure7")
-
-For more information, see [Animation Overview](/dotnet/framework/wpf/graphics-multimedia/animation-overview).
-
-## Media
-
-One way to convey rich content is through the use of audiovisual media. WPF provides special support for images, video, and audio.
-
-### Images
 
 Images are common to most applications, and WPF provides several ways to use them. The following figure shows a user interface with a list box that contains thumbnail images. When a thumbnail is selected, the image is shown full-size.
 
@@ -597,7 +377,6 @@
 ### Content model
 
 The main purpose of a majority of the WPF controls is to display content. In WPF, the type and number of items that can constitute the content of a control is referred to as the control's *content model*. Some controls can contain a single item and type of content; for example, the content of a <xref:System.Windows.Controls.TextBox> is a string value that is assigned to the <xref:System.Windows.Controls.TextBox.Text%2A> property. The following example sets the content of a <xref:System.Windows.Controls.TextBox>.
->>>>>>> 9d9a5bb4
 
 ```xaml
 <Window
@@ -610,11 +389,11 @@
 </Window>
 ```
 
- The following figure shows the result.
-
- ![A TextBox control that contains text](../designers/media/wpfintrofigure21.png "WPFIntroFigure21")
-
- Other controls, however, can contain multiple items of different types of content; the content of a <xref:System.Windows.Controls.Button>, specified by the <xref:System.Windows.Controls.ContentControl.Content%2A> property, can contain a variety of items including layout controls, text, images, and shapes. The following example shows a <xref:System.Windows.Controls.Button> with content that includes a <xref:System.Windows.Controls.DockPanel>, a <xref:System.Windows.Controls.Label>, a <xref:System.Windows.Controls.Border>, and a <xref:System.Windows.Controls.MediaElement>.
+The following figure shows the result.
+
+![A TextBox control that contains text](../designers/media/wpfintrofigure21.png "WPFIntroFigure21")
+
+Other controls, however, can contain multiple items of different types of content; the content of a <xref:System.Windows.Controls.Button>, specified by the <xref:System.Windows.Controls.ContentControl.Content%2A> property, can contain a variety of items including layout controls, text, images, and shapes. The following example shows a <xref:System.Windows.Controls.Button> with content that includes a <xref:System.Windows.Controls.DockPanel>, a <xref:System.Windows.Controls.Label>, a <xref:System.Windows.Controls.Border>, and a <xref:System.Windows.Controls.MediaElement>.
 
 ```xaml
 <Window
@@ -636,39 +415,13 @@
 </Window>
 ```
 
- The following figure shows the content of this button.
-
- ![A button that contains multiple types of content](../designers/media/wpfintrofigure22.png "WPFIntroFigure22")
-
- For more information on the kinds of content that is supported by various controls, see [WPF Content Model](/dotnet/framework/wpf/controls/wpf-content-model).
+The following figure shows the content of this button.
+
+![A button that contains multiple types of content](../designers/media/wpfintrofigure22.png "WPFIntroFigure22")
+
+For more information on the kinds of content that is supported by various controls, see [WPF Content Model](/dotnet/framework/wpf/controls/wpf-content-model).
 
 ### Triggers
-<<<<<<< HEAD
- Although the main purpose of XAML markup is to implement an application's appearance, you can also use XAML to implement some aspects of an application's behavior. One example is the use of triggers to change an application's appearance based on user interactions. For more information, see [Styling and Templating](/dotnet/framework/wpf/controls/styling-and-templating).
-
-### Control Templates
- The default user interfaces for WPF controls are typically constructed from other controls and shapes. For example, a <xref:System.Windows.Controls.Button> is composed of both <xref:Microsoft.Windows.Themes.ButtonChrome> and <xref:System.Windows.Controls.ContentPresenter> controls. The <xref:Microsoft.Windows.Themes.ButtonChrome> provides the standard button appearance, while the <xref:System.Windows.Controls.ContentPresenter> displays the button's content, as specified by the <xref:System.Windows.Controls.ContentControl.Content%2A> property.
-
- Sometimes the default appearance of a control may be incongruent with the overall appearance of an application. In this case, you can use a <xref:System.Windows.Controls.ControlTemplate> to change the appearance of the control's user interface without changing its content and behavior.
-
- For example, the following example shows how to change the appearance of a <xref:System.Windows.Controls.Button> by using a <xref:System.Windows.Controls.ControlTemplate>.
-
- [!code-xaml[IntroToWPFSnippets#ButtonControlTemplateWindowMARKUP](../designers/codesnippet/Xaml/introduction-to-wpf_16.xaml)]
-
- [!code-csharp[IntroToWPFSnippets#ButtonControlTemplateWindowCODEBEHIND](../designers/codesnippet/CSharp/introduction-to-wpf_17.cs)]
- [!code-vb[IntroToWPFSnippets#ButtonControlTemplateWindowCODEBEHIND](../designers/codesnippet/VisualBasic/introduction-to-wpf_17.vb)]
-
- In this example, the default button user interface has been replaced with an <xref:System.Windows.Shapes.Ellipse> that has a dark blue border and is filled using a <xref:System.Windows.Media.RadialGradientBrush>. The <xref:System.Windows.Controls.ContentPresenter> control displays the content of the <xref:System.Windows.Controls.Button>, "Click Me!" When the <xref:System.Windows.Controls.Button> is clicked, the <xref:System.Windows.Controls.Primitives.ButtonBase.Click> event is still raised as part of the <xref:System.Windows.Controls.Button> control's default behavior. The result is shown in the following figure.
-
- ![An elliptical button and a second window](../designers/media/wpfintrofigure2.png "WPFIntroFigure2")
-
-### Data Templates
- Whereas a control template lets you specify the appearance of a control, a data template lets you specify the appearance of a control's content. Data templates are frequently used to enhance how bound data is displayed. The following figure shows the default appearance for a <xref:System.Windows.Controls.ListBox> that is bound to a collection of `Task` objects, where each task has a name, description, and priority.
-
- ![A list box with the default appearance](../designers/media/wpfintrofigure18.png "WPFIntroFigure18")
-
- The default appearance is what you would expect from a <xref:System.Windows.Controls.ListBox>. However, the default appearance of each task contains only the task name. To show the task name, description, and priority, the default appearance of the <xref:System.Windows.Controls.ListBox> control's bound list items must be changed by using a <xref:System.Windows.DataTemplate>. The following XAML defines such a <xref:System.Windows.DataTemplate>, which is applied to each task by using the <xref:System.Windows.Controls.ItemsControl.ItemTemplate%2A> attribute.
-=======
 
 Although the main purpose of XAML markup is to implement an application's appearance, you can also use XAML to implement some aspects of an application's behavior. One example is the use of triggers to change an application's appearance based on user interactions. For more information, see [Styling and Templating](/dotnet/framework/wpf/controls/styling-and-templating).
 
@@ -696,7 +449,6 @@
 ![A list box with the default appearance](../designers/media/wpfintrofigure18.png "WPFIntroFigure18")
 
 The default appearance is what you would expect from a <xref:System.Windows.Controls.ListBox>. However, the default appearance of each task contains only the task name. To show the task name, description, and priority, the default appearance of the <xref:System.Windows.Controls.ListBox> control's bound list items must be changed by using a <xref:System.Windows.DataTemplate>. The following XAML defines such a <xref:System.Windows.DataTemplate>, which is applied to each task by using the <xref:System.Windows.Controls.ItemsControl.ItemTemplate%2A> attribute.
->>>>>>> 9d9a5bb4
 
 ```xaml
 <Window
@@ -747,25 +499,17 @@
 </Window>
 ```
 
- The following figure shows the effect of this code.
-
-<<<<<<< HEAD
- ![Llist box that uses a data template](../designers/media/wpfintrofigure19.png "WPFIntroFigure19")
-=======
- ![List box that uses a data template](../designers/media/wpfintrofigure19.png "WPFIntroFigure19")
->>>>>>> 9d9a5bb4
-
- Note that the <xref:System.Windows.Controls.ListBox> has retained its behavior and overall appearance; only the appearance of the content being displayed by the list box has changed.
-
- For more information, see [Data Templating Overview](/dotnet/framework/wpf/data/data-templating-overview).
+The following figure shows the effect of this code.
+
+![List box that uses a data template](../designers/media/wpfintrofigure19.png)
+
+Note that the <xref:System.Windows.Controls.ListBox> has retained its behavior and overall appearance; only the appearance of the content being displayed by the list box has changed.
+
+For more information, see [Data Templating Overview](/dotnet/framework/wpf/data/data-templating-overview).
 
 ### Styles
-<<<<<<< HEAD
- Styles enable developers and designers to standardize on a particular appearance for their product. WPF provides a strong style model, the foundation of which is the <xref:System.Windows.Style> element. The following example creates a style that sets the background color for every <xref:System.Windows.Controls.Button> on a window to `Orange`.
-=======
 
 Styles enable developers and designers to standardize on a particular appearance for their product. WPF provides a strong style model, the foundation of which is the <xref:System.Windows.Style> element. The following example creates a style that sets the background color for every <xref:System.Windows.Controls.Button> on a window to `Orange`.
->>>>>>> 9d9a5bb4
 
 ```xaml
 <Window
@@ -792,29 +536,17 @@
 </Window>
 ```
 
-<<<<<<< HEAD
- Because this style targets all <xref:System.Windows.Controls.Button> controls, the style is automatically applied to all the buttons in the window, as shown in the following figure.
-
- ![Two orange buttons](../designers/media/wpfintrofigure20.png "WPFIntroFigure20")
-=======
- Because this style targets all <xref:System.Windows.Controls.Button> controls, the style is automatically applied to all the buttons in the window, as shown in the following figure:
-
- ![Two orange buttons](../designers/media/wpfintrofigure20.png)
->>>>>>> 9d9a5bb4
-
- For more information, see [Styling and Templating](/dotnet/framework/wpf/controls/styling-and-templating).
+Because this style targets all <xref:System.Windows.Controls.Button> controls, the style is automatically applied to all the buttons in the window, as shown in the following figure:
+
+![Two orange buttons](../designers/media/wpfintrofigure20.png)
+
+For more information, see [Styling and Templating](/dotnet/framework/wpf/controls/styling-and-templating).
 
 ### Resources
-<<<<<<< HEAD
- Controls in an application should share the same appearance, which can include anything from fonts and background colors to control templates, data templates, and styles. You can use WPF's support for user interface resources to encapsulate these resources in a single location for reuse.
-
- The following example defines a common background color that is shared by a <xref:System.Windows.Controls.Button> and a <xref:System.Windows.Controls.Label>.
-=======
 
 Controls in an application should share the same appearance, which can include anything from fonts and background colors to control templates, data templates, and styles. You can use WPF's support for user interface resources to encapsulate these resources in a single location for reuse.
 
 The following example defines a common background color that is shared by a <xref:System.Windows.Controls.Button> and a <xref:System.Windows.Controls.Label>.
->>>>>>> 9d9a5bb4
 
 ```xaml
 <Window
@@ -836,7 +568,7 @@
 </Window>
 ```
 
- This example implements a background color resource by using the `Window.Resources` property element. This resource is available to all children of the <xref:System.Windows.Window>. There are a variety of resource scopes, including the following, listed in the order in which they are resolved:
+This example implements a background color resource by using the `Window.Resources` property element. This resource is available to all children of the <xref:System.Windows.Window>. There are a variety of resource scopes, including the following, listed in the order in which they are resolved:
 
 1.  An individual control (using the inherited <xref:System.Windows.FrameworkElement.Resources%2A?displayProperty=fullName> property).
 
@@ -844,15 +576,9 @@
 
 3.  An <xref:System.Windows.Application> (using the <xref:System.Windows.Application.Resources%2A?displayProperty=fullName> property).
 
-<<<<<<< HEAD
- The variety of scopes gives you flexibility with respect to the way in which you define and share your resources.
-
- As an alternative to directly associating your resources with a particular scope, you can package one or more resources by using a separate <xref:System.Windows.ResourceDictionary> that can be referenced in other parts of an application. For example, the following example defines a default background color in a resource dictionary.
-=======
 The variety of scopes gives you flexibility with respect to the way in which you define and share your resources.
 
 As an alternative to directly associating your resources with a particular scope, you can package one or more resources by using a separate <xref:System.Windows.ResourceDictionary> that can be referenced in other parts of an application. For example, the following example defines a default background color in a resource dictionary.
->>>>>>> 9d9a5bb4
 
 ```xaml
 <ResourceDictionary
@@ -884,29 +610,9 @@
 </Application>
 ```
 
- Resources and resource dictionaries are the foundation of WPF support for themes and skins.
-
-<<<<<<< HEAD
- For more information, see [Resources Overview](/dotnet/framework/wpf/advanced/xaml-resources).
-
-### Custom Controls
- Although WPF provides a host of customization support, you may encounter situations where existing WPF controls do not meet the needs of either your application or its users. This can occur when:
-
--   The user interface that you require cannot be created by customizing the look and feel of existing WPF implementations.
-
--   The behavior that you require is not supported (or not easily supported) by existing WPF implementations.
-
- At this point, however, you can take advantage of one of three WPF models to create a new control. Each model targets a specific scenario and requires your custom control to derive from a particular WPF base class. The three models are listed here:
-
--   **User Control Model**. A custom control derives from <xref:System.Windows.Controls.UserControl> and is composed of one or more other controls.
-
--   **Control Model**. A custom control derives from <xref:System.Windows.Controls.Control> and is used to build implementations that separate their behavior from their appearance using templates, much like the majority of WPF controls. Deriving from <xref:System.Windows.Controls.Control> allows you more freedom for creating a custom user interface than user controls, but it may require more effort.
-
--   **Framework Element Model**. A custom control derives from <xref:System.Windows.FrameworkElement> when its appearance is defined by custom rendering logic (not templates).
-
- The following example shows a custom numeric up/down control that derives from <xref:System.Windows.Controls.UserControl>.
-=======
- For more information, see [Resources](/dotnet/framework/wpf/advanced/xaml-resources).
+Resources and resource dictionaries are the foundation of WPF support for themes and skins.
+
+For more information, see [Resources](/dotnet/framework/wpf/advanced/xaml-resources).
 
 ### Custom controls
 
@@ -925,7 +631,6 @@
 - **Framework Element Model**. A custom control derives from <xref:System.Windows.FrameworkElement> when its appearance is defined by custom rendering logic (not templates).
 
 The following example shows a custom numeric up/down control that derives from <xref:System.Windows.Controls.UserControl>.
->>>>>>> 9d9a5bb4
 
  [!code-xaml[IntroToWPFSnippets#UserControlMARKUP](../designers/codesnippet/Xaml/introduction-to-wpf_33.xaml)]
 
@@ -940,32 +645,6 @@
 
  ![A custom UserControl](../designers/media/wpfintrofigure3.png "WPFIntroFigure3")
 
-<<<<<<< HEAD
- For more information on custom controls, see [Control Authoring Overview](/dotnet/framework/wpf/controls/control-authoring-overview).
-
-##  <a name="WPF_Best_Practices"></a> WPF Best Practices
- As with any development platform, WPF can be used in a variety of ways to achieve the desired result. As a way of ensuring that your WPF applications provide the required user experience and meet the demands of the audience in general, there are recommended best practices for accessibility, globalization and localization, and performance. See the following for more information:
-
--   [Accessibility Best Practices](/dotnet/framework/ui-automation/accessibility-best-practices)Accessibility Best Practices
-
--   [WPF Globalization and Localization Overview](/dotnet/framework/wpf/advanced/wpf-globalization-and-localization-overview)
-
--   [Optimizing WPF Application Performance](/dotnet/framework/wpf/advanced/optimizing-wpf-application-performance)
-
--   [Windows Presentation Foundation Security](/dotnet/framework/wpf/security-wpf)
-
-##  <a name="Summary"></a> Summary
- WPF is a comprehensive presentation technology for building a wide variety of visually stunning client applications. This introduction has provided a look at the key features of WPF.
-
- The next step is to build WPF applications!
-
- As you build them, you can come back to this introduction for a refresher on the key features and to find references to more detailed coverage of the features covered in this introduction.
-
-## See Also
- [Getting Started with WPF](../designers/getting-started-with-wpf.md)
- [Create Modern Desktop Applications with Windows Presentation Foundation](../designers/create-modern-desktop-applications-with-windows-presentation-foundation.md)
- [Windows Presentation Foundation](/dotnet/framework/wpf/index)
-=======
 For more information on custom controls, see [Control Authoring Overview](/dotnet/framework/wpf/controls/control-authoring-overview).
 
 ## WPF best practices
@@ -988,5 +667,4 @@
 
 - [Get started with WPF](../designers/getting-started-with-wpf.md)
 - [Windows Presentation Foundation](/dotnet/framework/wpf/index)
-- [WPF community resources](/dotnet/framework/wpf/getting-started/community-feedback)
->>>>>>> 9d9a5bb4
+- [WPF community resources](/dotnet/framework/wpf/getting-started/community-feedback)
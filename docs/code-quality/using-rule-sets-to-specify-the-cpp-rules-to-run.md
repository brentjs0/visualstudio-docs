---
<<<<<<< HEAD
title: "Use Rule Sets to Specify the C++ Rules to Run | Microsoft Docs"
ms.custom: ""
ms.date: "04/20/2018"
ms.reviewer: ""
ms.suite: ""
ms.technology:
  - "vs-ide-code-analysis"
ms.tgt_pltfrm: ""
ms.topic: "article"
=======
title: Using Rule Sets to Specify the C++ Rules to Run
ms.date: 11/04/2016
ms.prod: visual-studio-dev15
ms.technology: vs-ide-code-analysis
ms.topic: "conceptual"
>>>>>>> 34512613
author: mikeblome
ms.author: mblome
manager: wpickett
ms.workload:
  - "cplusplus"
---
# Use Rule Sets to Specify the C++ Rules to Run

In Visual Studio, you can create and modify a custom *rule set* to meet specific project needs associated with code analysis. The default rule sets are stored in `%VSINSTALLDIR%\Team Tools\Static Analysis Tools\Rule Sets`.

**Visual Studio 2017 version 15.7**
You can create custom rule sets using any text editor and apply them in command line builds no matter what build system you are using. For more information, see [/analyze:ruleset](/cpp/build/reference/analyze-code-quality).

To create a custom C++ rule set in Visual Studio, a C/C++ project must be open in the Visual Studio IDE. You then open a standard rule set in the rule set editor and then add or remove specific rules and optionally change the action that occurs when code analysis determines that a rule has been violated.

To create a new custom rule set, you save it by using a new file name. The custom rule set is automatically assigned to the project.

## To create a custom rule from a single existing rule set

1. In Solution Explorer, open the shortcut menu for the project and then choose **Properties**.

2. On the **Properties** tab, choose **Code Analysis**.

3. In the **Rule Set** drop-down list, do one of the following:

    - Choose the rule set that you want to customize.

     \- or -

    - Choose **\<Browse...>** to specify an existing rule set that is not in the list.

4. Choose **Open** to display the rules in the rule set editor.

## To modify a rule set in the rule set editor

- To change the display name of the rule set, on the **View** menu, choose **Properties Window**. Enter the display name in the **Name** box. Notice that the display name can differ from the file name.

- To add all the rules of the group to a custom rule set, select the check box of the group. To remove all the rules of the group, clear the check box.

- To add a specific rule to the custom rule set, select the check box of the rule. To remove the rule from the rule set, clear the check box.

- To change the action taken when a rule is violated in a code analysis, choose the **Action** field for the rule and then choose one of the following values:

     **Warn** - generates a warning.

     **Error** - generates an error.

     **None** - disables the rule. This action is the same as removing the rule from the rule set.

## To group, filter, or change the fields in the rule set editor by using the rule set editor toolbar

- To expand the rules in all groups, choose **Expand All**.

- To collapse the rules in all groups, choose **Collapse All**.

- To change the field that rules are grouped by, choose the field from the **Group By** list. To display the rules ungrouped, choose **\<None>**.

- To add or remove fields in rule columns, choose **Column Options**.

- To hide rules that do not apply to the current solution, choose **Hide rules that do not apply to the current solution**.

- To switch between showing and hiding rules that are assigned the Error action, choose **Show rules that can generate Code Analysis errors**.

- To switch between showing and hiding rules that are assigned the Warning action, choose **Show rules that can generate Code Analysis warnings**.

- To switch between showing and hiding rules that are assigned the **None** action, choose **Show rules that are not enabled**.

- To add or remove Microsoft default rule sets to the current rule set, choose **Add or remove child rule sets**.

## To create a rule set in a text editor

You can create a custom rule set in a text editor, store it in any location with a `.ruleset` extension, and apply in with the [/analyze:ruleset](/cpp/build/reference/analyze-code-quality) compiler option.

The following example shows a basic rule set file that you can use as a starting point:

```xml
 
<?xml version="1.0" encoding="utf-8"?> 
<RuleSet Name="New Rule Set" Description=" " ToolsVersion="15.0"> 
  <Rules AnalyzerId="Microsoft.Analyzers.NativeCodeAnalysis" RuleNamespace="Microsoft.Rules.Native"> 
    <Rule Id="C6001" Action="Warning" /> 
    <Rule Id="C26494" Action="Warning" /> 
  </Rules> 
</RuleSet> 
```<|MERGE_RESOLUTION|>--- conflicted
+++ resolved
@@ -1,21 +1,9 @@
 ---
-<<<<<<< HEAD
-title: "Use Rule Sets to Specify the C++ Rules to Run | Microsoft Docs"
-ms.custom: ""
-ms.date: "04/20/2018"
-ms.reviewer: ""
-ms.suite: ""
-ms.technology:
-  - "vs-ide-code-analysis"
-ms.tgt_pltfrm: ""
-ms.topic: "article"
-=======
 title: Using Rule Sets to Specify the C++ Rules to Run
-ms.date: 11/04/2016
+ms.date: 04/28/2018
 ms.prod: visual-studio-dev15
 ms.technology: vs-ide-code-analysis
 ms.topic: "conceptual"
->>>>>>> 34512613
 author: mikeblome
 ms.author: mblome
 manager: wpickett
@@ -92,7 +80,6 @@
 The following example shows a basic rule set file that you can use as a starting point:
 
 ```xml
- 
 <?xml version="1.0" encoding="utf-8"?> 
 <RuleSet Name="New Rule Set" Description=" " ToolsVersion="15.0"> 
   <Rules AnalyzerId="Microsoft.Analyzers.NativeCodeAnalysis" RuleNamespace="Microsoft.Rules.Native"> 

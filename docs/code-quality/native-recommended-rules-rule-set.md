--- conflicted
+++ resolved
@@ -1,21 +1,22 @@
 ---
 title: "Native Recommended Rules rule set | Microsoft Docs"
-ms.custom:
+ms.custom: ""
 ms.date: "11/04/2016"
-ms.reviewer:
-ms.suite:
+ms.reviewer: ""
+ms.suite: ""
 ms.technology: 
-<<<<<<< HEAD
-  - "vs-devops-test"
-ms.tgt_pltfrm:
+  - "vs-ide-code-analysis"
+ms.tgt_pltfrm: ""
 ms.topic: "article"
-author: "stevehoag"
-ms.author: "shoag"
-manager: "wpickett"
+author: "gewarren"
+ms.author: "gewarren"
+manager: ghogen
+ms.workload: 
+  - "multiple"
 ---
 # Native Recommended Rules rule set
 
-The Native Recommended Rules focus on the most critical and common problems in your native code, including potential security holes and application crashes.  You should include this rule set in any custom rule set you create for your native projects.
+The Native Recommended Rules focus on the most critical and common problems in your native code, including potential security holes and application crashes.  You should include this rule set in any custom rule set you create for your native projects. This ruleset is designed to work with Visual Studio Professional edition and higher.
 
 |Rule|Description|
 |----------|-----------------|
@@ -57,7 +58,7 @@
 |[C6270](../code-quality/c6270.md)|Missing Float Argument To Format Function|
 |[C6271](../code-quality/c6271.md)|Extra Argument To Format Function|
 |[C6272](../code-quality/c6272.md)|Non-Float Argument To Format Function|
-|[C6273](../code-quality/c6273.md)|Non-Integer Argumen To Format Function|
+|[C6273](../code-quality/c6273.md)|Non-Integer Argument To Format Function|
 |[C6274](../code-quality/c6274.md)|Non-Character Argument To Format Function|
 |[C6276](../code-quality/c6276.md)|Invalid String Cast|
 |[C6277](../code-quality/c6277.md)|Invalid CreateProcess Call|
@@ -112,7 +113,6 @@
 |[C6504](../code-quality/c6504.md)|Null On Non-Pointer|
 |[C6505](../code-quality/c6505.md)|MustCheck On Void|
 |[C6506](../code-quality/c6506.md)|Buffer Size On Non-Pointer Or Array|
-|[C6507](http://msdn.microsoft.com/en-us/18f88cd1-d035-4403-a6a4-12dd0affcf21)|Null Mismatch At Dereference Zero|
 |[C6508](../code-quality/c6508.md)|Write Access On Constant|
 |[C6509](../code-quality/c6509.md)|Return Used On Precondition|
 |[C6510](../code-quality/c6510.md)|Null Terminated On Non-Pointer|
@@ -123,12 +123,8 @@
 |[C6516](../code-quality/c6516.md)|No Properties On Attribute|
 |[C6517](../code-quality/c6517.md)|Valid Size On Non-Readable Buffer|
 |[C6518](../code-quality/c6518.md)|Writable Size On Non-Writable Buffer|
-|[C6519](http://msdn.microsoft.com/en-us/2b6326b0-0539-4d26-8fb1-720114933232)|Invalid annotation: value of the 'NeedsRelease' property must be Yes or No|
-|[C6521](http://msdn.microsoft.com/en-us/e98d0ae3-6f13-47b2-9a15-15d4055af9ef)|Invalid Size String Dereference|
 |[C6522](../code-quality/c6522.md)|Invalid Size String Type|
-|[C6523](http://msdn.microsoft.com/en-us/11397a31-b224-46b0-afb7-d49ca576a3bb)|Invalid Size String Parameter|
 |[C6525](../code-quality/c6525.md)|Invalid Size String Unreachable Location|
-|[C6526](http://msdn.microsoft.com/en-us/59c590c7-0098-4166-a1ac-87f324596002)|Invalid Size String Buffer Type|
 |[C6527](../code-quality/c6527.md)|Invalid annotation: 'NeedsRelease' property may not be used on values of void type|
 |[C6530](../code-quality/c6530.md)|Unrecognized Format String Style|
 |[C6540](../code-quality/c6540.md)|The use of attribute annotations on this function will invalidate all of its existing __declspec annotations|
@@ -183,7 +179,7 @@
 |[C28215](../code-quality/c28215.md)|The typefix cannot be applied to a parameter that already has a typefix|
 |[C28216](../code-quality/c28216.md)|The checkReturn annotation only applies to postconditions for the specific function parameter.|
 |[C28217](../code-quality/c28217.md)|For function, the number of parameters to annotation does not match that found at file|
-|[C28218](../code-quality/c28218.md)|For function paramteer, the annotation's parameter does not match that found at file|
+|[C28218](../code-quality/c28218.md)|For function parameter, the annotation's parameter does not match that found at file|
 |[C28219](../code-quality/c28219.md)|Member of enumeration expected for annotation the parameter in the annotation|
 |[C28220](../code-quality/c28220.md)|Integer expression expected for annotation the parameter in the annotation|
 |[C28221](../code-quality/c28221.md)|String expression expected for the parameter in the annotation|
@@ -208,7 +204,7 @@
 |[C28240](../code-quality/c28240.md)|The annotation on parameter has param2 but no param1|
 |[C28241](../code-quality/c28241.md)|The annotation for function on parameter is not recognized|
 |[C28243](../code-quality/c28243.md)|The annotation for function on parameter requires more dereferences than the actual type annotated allows|
-|[C28244](../code-quality/c28244.md)|The annotation for function has an unparseable parameter/external annotation|
+|[C28244](../code-quality/c28244.md)|The annotation for function has an unparsable parameter/external annotation|
 |[C28245](../code-quality/c28245.md)|The annotation for function annotates 'this' on a non-member-function|
 |[C28246](../code-quality/c28246.md)|The parameter annotation for function does not match the type of the parameter|
 |[C28250](../code-quality/c28250.md)|Inconsistent annotation for function: the prior instance has an error.|
@@ -217,8 +213,7 @@
 |[C28253](../code-quality/c28253.md)|Inconsistent annotation for function: parameter has another annotations on this instance.|
 |[C28254](../code-quality/c28254.md)|dynamic_cast<>() is not supported in annotations|
 |[C28262](../code-quality/c28262.md)|A syntax error in the annotation was found in function, for annotation|
-|[C28263](../code-quality/c28263.md)|A syntax error in a conditional annotation was found for Intrinsic annotation|
-|[C28264](http://msdn.microsoft.com/en-us/bf6ea983-a06e-4752-a042-747a7dbf338c)|Result lists values must be constants.|
+|[C28263](../code-quality/c28263.md)|A syntax error in a conditional annotation was found for Intrinsic annotation| 
 |[C28267](../code-quality/c28267.md)|A syntax error in the annotations was found annotation in the function.|
 |[C28272](../code-quality/c28272.md)|The annotation for function, parameter when examining is inconsistent with the function declaration|
 |[C28273](../code-quality/c28273.md)|For function, the clues are inconsistent with the function declaration|
@@ -242,239 +237,4 @@
 |[C28306](../code-quality/c28306.md)|The annotation on parameter is obsolescent|
 |[C28307](../code-quality/c28307.md)|The annotation on parameter is obsolescent|
 |[C28350](../code-quality/c28350.md)|The annotation describes a situation that is not conditionally applicable.|
-=======
-  - "vs-ide-code-analysis"
-ms.tgt_pltfrm: ""
-ms.topic: "article"
-ms.assetid: 8d845b5a-1b75-4e9d-861a-7c59cb7752af
-caps.latest.revision: 3
-author: "gewarren"
-ms.author: "gewarren"
-manager: ghogen
-ms.workload: 
-  - "multiple"
----
-# Native Recommended Rules rule set
-The Native Recommended Rules focus on the most critical and common problems in your native code, including potential security holes and application crashes.  You should include this rule set in any custom rule set you create for your native projects.  This ruleset is designed to work with Visual Studio Professional edition and higher.  
-  
-|Rule|Description|  
-|----------|-----------------|  
-|[C6001](../code-quality/c6001.md)|Using Uninitialized Memory|  
-|[C6011](../code-quality/c6011.md)|Dereferencing Null Pointer|  
-|[C6029](../code-quality/c6029.md)|Use Of Unchecked Value|  
-|[C6031](../code-quality/c6031.md)|Return Value Ignored|  
-|[C6053](../code-quality/c6053.md)|Zero Termination From Call|  
-|[C6054](../code-quality/c6054.md)|Zero Termination Missing|  
-|[C6059](../code-quality/c6059.md)|Bad Concatenation|  
-|[C6063](../code-quality/c6063.md)|Missing String Argument To Format Function|  
-|[C6064](../code-quality/c6064.md)|Missing Integer Argument To Format Function|  
-|[C6066](../code-quality/c6066.md)|Missing Pointer Argument To Format Function|  
-|[C6067](../code-quality/c6067.md)|Missing String Pointer Argument To Format Function|  
-|[C6101](../code-quality/c6101.md)|Returning uninitialized memory|  
-|[C6200](../code-quality/c6200.md)|Index Exceeds Buffer Maximum|  
-|[C6201](../code-quality/c6201.md)|Index Exceeds Stack Buffer Maximum|  
-|[C6214](../code-quality/c6214.md)|Invalid Cast HRESULT To BOOL|  
-|[C6215](../code-quality/c6215.md)|Invalid Cast BOOL To HRESULT|  
-|[C6216](../code-quality/c6216.md)|Invalid Compiler-Inserted Cast BOOL To HRESULT|  
-|[C6217](../code-quality/c6217.md)|Invalid HRESULT Test With NOT|  
-|[C6220](../code-quality/c6220.md)|Invalid HRESULT Compare To -1|  
-|[C6226](../code-quality/c6226.md)|Invalid HRESULT Assignment To -1|  
-|[C6230](../code-quality/c6230.md)|Invalid HRESULT Use As Boolean|  
-|[C6235](../code-quality/c6235.md)|Non-Zero Constant With Logical-Or|  
-|[C6236](../code-quality/c6236.md)|Logical-Or With Non-Zero Constant|  
-|[C6237](../code-quality/c6237.md)|Zero With Logical-And Loses Side Effects|  
-|[C6242](../code-quality/c6242.md)|Local Unwind Forced|  
-|[C6248](../code-quality/c6248.md)|Creating Null DACL|  
-|[C6250](../code-quality/c6250.md)|Unreleased Address Descriptors|  
-|[C6255](../code-quality/c6255.md)|Unprotected Use Of Alloca|  
-|[C6258](../code-quality/c6258.md)|Using Terminate Thread|  
-|[C6259](../code-quality/c6259.md)|Dead Code In Bitwise-Or Limited Switch|  
-|[C6260](../code-quality/c6260.md)|Use Of Byte Arithmetic|  
-|[C6262](../code-quality/c6262.md)|Excessive Stack Usage|  
-|[C6263](../code-quality/c6263.md)|Using Alloca In Loop|  
-|[C6268](../code-quality/c6268.md)|Missing Parentheses In Cast|  
-|[C6269](../code-quality/c6269.md)|Pointer Dereference Ignored|  
-|[C6270](../code-quality/c6270.md)|Missing Float Argument To Format Function|  
-|[C6271](../code-quality/c6271.md)|Extra Argument To Format Function|  
-|[C6272](../code-quality/c6272.md)|Non-Float Argument To Format Function|  
-|[C6273](../code-quality/c6273.md)|Non-Integer Argumen To Format Function|  
-|[C6274](../code-quality/c6274.md)|Non-Character Argument To Format Function|  
-|[C6276](../code-quality/c6276.md)|Invalid String Cast|  
-|[C6277](../code-quality/c6277.md)|Invalid CreateProcess Call|  
-|[C6278](../code-quality/c6278.md)|Array-New Scalar-Delete Mismatch|  
-|[C6279](../code-quality/c6279.md)|Scalar-New Array-Delete Mismatch|  
-|[C6280](../code-quality/c6280.md)|Memory Allocation-Deallocation Mismatch|  
-|[C6281](../code-quality/c6281.md)|Bitwise Relation Precedence|  
-|[C6282](../code-quality/c6282.md)|Assignment Replaces Test|  
-|[C6283](../code-quality/c6283.md)|Primitive Array-New Scalar-Delete Mismatch|  
-|[C6284](../code-quality/c6284.md)|Invalid Object Argument To Format Function|  
-|[C6285](../code-quality/c6285.md)|Logical-Or Of Constants|  
-|[C6286](../code-quality/c6286.md)|Non-Zero Logical-Or Losing Side Effects|  
-|[C6287](../code-quality/c6287.md)|Redundant Test|  
-|[C6288](../code-quality/c6288.md)|Mutual Inclusion Over Logical-And Is False|  
-|[C6289](../code-quality/c6289.md)|Mutual Exclusion Over Logical-Or Is True|  
-|[C6290](../code-quality/c6290.md)|Logical-Not Bitwise-And Precedence|  
-|[C6291](../code-quality/c6291.md)|Logical-Not Bitwise-Or Precedence|  
-|[C6292](../code-quality/c6292.md)|Loop Counts Up From Maximum|  
-|[C6293](../code-quality/c6293.md)|Loop Counts Down From Minimum|  
-|[C6294](../code-quality/c6294.md)|Loop Body Never Executed|  
-|[C6295](../code-quality/c6295.md)|Infinite Loop|  
-|[C6296](../code-quality/c6296.md)|Loop Only Executed Once|  
-|[C6297](../code-quality/c6297.md)|Result Of Shift Cast To Larger Size|  
-|[C6299](../code-quality/c6299.md)|Bitfield To Boolean Comparison|  
-|[C6302](../code-quality/c6302.md)|Invalid Character String Argument To Format Function|  
-|[C6303](../code-quality/c6303.md)|Invalid Wide Character String Argument To Format Function|  
-|[C6305](../code-quality/c6305.md)|Mismatched Size And Count Use|  
-|[C6306](../code-quality/c6306.md)|Incorrect Variable Argument Function Call|  
-|[C6308](../code-quality/c6308.md)|Realloc Leak|  
-|[C6310](../code-quality/c6310.md)|Illegal Exception Filter Constant|  
-|[C6312](../code-quality/c6312.md)|Exception Continue Execution Loop|  
-|[C6314](../code-quality/c6314.md)|Bitwise-Or Precedence|  
-|[C6317](../code-quality/c6317.md)|Not Not Complement|  
-|[C6318](../code-quality/c6318.md)|Exception Continue Search|  
-|[C6319](../code-quality/c6319.md)|Ignored By Comma|  
-|[C6324](../code-quality/c6324.md)|String Copy Instead Of String Compare|  
-|[C6328](../code-quality/c6328.md)|Potential Argument Type Mismatch|  
-|[C6331](../code-quality/c6331.md)|VirtualFree Invalid Flags|  
-|[C6332](../code-quality/c6332.md)|VirtualFree Invalid Parameter|  
-|[C6333](../code-quality/c6333.md)|VirtualFree Invalid Size|  
-|[C6335](../code-quality/c6335.md)|Leaking Process Handle|  
-|[C6381](../code-quality/c6381.md)|Shutdown Information Missing|  
-|[C6383](../code-quality/c6383.md)|Element-Count Byte-Count Buffer Overrun|  
-|[C6384](../code-quality/c6384.md)|Pointer Size Division|  
-|[C6385](../code-quality/c6385.md)|Read Overrun|  
-|[C6386](../code-quality/c6386.md)|Write Overrun|  
-|[C6387](../code-quality/c6387.md)|Invalid Parameter Value|  
-|[C6388](../code-quality/c6388.md)|Invalid Parameter Value|  
-|[C6500](../code-quality/c6500.md)|Invalid Attribute Property|  
-|[C6501](../code-quality/c6501.md)|Conflicting Attribute Property Values|  
-|[C6503](../code-quality/c6503.md)|References Cannot Be Null|  
-|[C6504](../code-quality/c6504.md)|Null On Non-Pointer|  
-|[C6505](../code-quality/c6505.md)|MustCheck On Void|  
-|[C6506](../code-quality/c6506.md)|Buffer Size On Non-Pointer Or Array|  
-|[C6508](../code-quality/c6508.md)|Write Access On Constant|  
-|[C6509](../code-quality/c6509.md)|Return Used On Precondition|  
-|[C6510](../code-quality/c6510.md)|Null Terminated On Non-Pointer|  
-|[C6511](../code-quality/c6511.md)|MustCheck Must Be Yes Or No|  
-|[C6513](../code-quality/c6513.md)|Element Size Without Buffer Size|  
-|[C6514](../code-quality/c6514.md)|Buffer Size Exceeds Array Size|  
-|[C6515](../code-quality/c6515.md)|Buffer Size On Non-Pointer|  
-|[C6516](../code-quality/c6516.md)|No Properties On Attribute|  
-|[C6517](../code-quality/c6517.md)|Valid Size On Non-Readable Buffer|  
-|[C6518](../code-quality/c6518.md)|Writable Size On Non-Writable Buffer|  
-|[C6522](../code-quality/c6522.md)|Invalid Size String Type|  
-|[C6525](../code-quality/c6525.md)|Invalid Size String Unreachable Location|  
-|[C6527](../code-quality/c6527.md)|Invalid annotation: 'NeedsRelease' property may not be used on values of void type|  
-|[C6530](../code-quality/c6530.md)|Unrecognized Format String Style|  
-|[C6540](../code-quality/c6540.md)|The use of attribute annotations on this function will invalidate all of its existing __declspec annotations|  
-|[C6551](../code-quality/c6551.md)|Invalid size specification: expression not parsable|  
-|[C6552](../code-quality/c6552.md)|Invalid Deref= or Notref=: expression not parsable|  
-|[C6701](../code-quality/c6701.md)|The value is not a valid Yes/No/Maybe value|  
-|[C6702](../code-quality/c6702.md)|The value is not a string value|  
-|[C6703](../code-quality/c6703.md)|The value is not a number|  
-|[C6704](../code-quality/c6704.md)|Unexpected Annotation Expression Error|  
-|[C6705](../code-quality/c6705.md)|Expected number of arguments for annotation does not match actual number of arguments for annotation|  
-|[C6706](../code-quality/c6706.md)|Unexpected Annotation Error for annotation|  
-|[C6995](../code-quality/c6995.md)|Failed to save XML Log file|  
-|[C26100](../code-quality/c26100.md)|Race condition|  
-|[C26101](../code-quality/c26101.md)|Failing to use interlocked operation properly|  
-|[C26110](../code-quality/c26110.md)|Caller failing to hold lock|  
-|[C26111](../code-quality/c26111.md)|Caller failing to release lock|  
-|[C26112](../code-quality/c26112.md)|Caller cannot hold any lock|  
-|[C26115](../code-quality/c26115.md)|Failing to release lock|  
-|[C26116](../code-quality/c26116.md)|Failing to acquire or to hold lock|  
-|[C26117](../code-quality/c26117.md)|Releasing unheld lock|  
-|[C26140](../code-quality/c26140.md)|Concurrency SAL annotation error|  
-|[C28020](../code-quality/c28020.md)|The expression is not true at this call|  
-|[C28021](../code-quality/c28021.md)|The parameter being annotated must be a pointer|  
-|[C28022](../code-quality/c28022.md)|The function class(es) on this function do not match the function class(es) on the typedef used to define it.|  
-|[C28023](../code-quality/c28023.md)|The function being assigned or passed should have a _Function_class\_ annotation for at least one of the class(es)|  
-|[C28024](../code-quality/c28024.md)|The function pointer being assigned to is annotated with the function class, which is not contained in the function class(es) list.|  
-|[C28039](../code-quality/c28039.md)|The type of actual parameter should exactly match the type|  
-|[C28112](../code-quality/c28112.md)|A variable which is accessed via an Interlocked function must always be accessed via an Interlocked function.|  
-|[C28113](../code-quality/c28113.md)|Accessing a local variable via an Interlocked function|  
-|[C28125](../code-quality/c28125.md)|The function must be called from within a try/except block|  
-|[C28137](../code-quality/c28137.md)|The variable argument should instead be a (literal) constant|  
-|[C28138](../code-quality/c28138.md)|The constant argument should instead be variable|  
-|[C28159](../code-quality/c28159.md)|Consider using another function instead.|  
-|[C28160](../code-quality/c28160.md)|Error annotation|  
-|[C28163](../code-quality/c28163.md)|The function should never be called from within a try/except block|  
-|[C28164](../code-quality/c28164.md)|The argument is being passed to a function that expects a pointer to an object (not a pointer to a pointer)|  
-|[C28182](../code-quality/c28182.md)|Dereferencing NULL pointer. The pointer contains the same NULL value as another pointer did.|  
-|[C28183](../code-quality/c28183.md)|The argument could be one value, and is a copy of the value found in the pointer|  
-|[C28193](../code-quality/c28193.md)|The variable holds a value that must be examined|  
-|[C28196](../code-quality/c28196.md)|The requirement is not satisfied. (The expression does not evaluate to true.)|  
-|[C28202](../code-quality/c28202.md)|Illegal reference to non-static member|  
-|[C28203](../code-quality/c28203.md)|Ambiguous reference to class member.|  
-|[C28205](../code-quality/c28205.md)|_Success\_ or _On_failure\_ used in an illegal context|  
-|[C28206](../code-quality/c28206.md)|Left operand points to a struct, use '->'|  
-|[C28207](../code-quality/c28207.md)|Left operand is a struct, use '.'|  
-|[C28209](../code-quality/c28209.md)|The declaration for symbol has a conflicting declaration|  
-|[C28210](../code-quality/c28210.md)|Annotations for the __on_failure context must not be in explicit pre context|  
-|[C28211](../code-quality/c28211.md)|Static context name expected for SAL_context|  
-|[C28212](../code-quality/c28212.md)|Pointer expression expected for annotation|  
-|[C28213](../code-quality/c28213.md)|The _Use_decl_annotations\_ annotation must be used to reference, without modification, a prior declaration.|  
-|[C28214](../code-quality/c28214.md)|Attribute parameter names must be p1...p9|  
-|[C28215](../code-quality/c28215.md)|The typefix cannot be applied to a parameter that already has a typefix|  
-|[C28216](../code-quality/c28216.md)|The checkReturn annotation only applies to postconditions for the specific function parameter.|  
-|[C28217](../code-quality/c28217.md)|For function, the number of parameters to annotation does not match that found at file|  
-|[C28218](../code-quality/c28218.md)|For function paramteer, the annotation's parameter does not match that found at file|  
-|[C28219](../code-quality/c28219.md)|Member of enumeration expected for annotation the parameter in the annotation|  
-|[C28220](../code-quality/c28220.md)|Integer expression expected for annotation the parameter in the annotation|  
-|[C28221](../code-quality/c28221.md)|String expression expected for the parameter in the annotation|  
-|[C28222](../code-quality/c28222.md)|__yes, \__no, or \__maybe expected for annotation|  
-|[C28223](../code-quality/c28223.md)|Did not find expected Token/identifier for annotation, parameter|  
-|[C28224](../code-quality/c28224.md)|Annotation requires parameters|  
-|[C28225](../code-quality/c28225.md)|Did not find the correct number of required parameters in annotation|  
-|[C28226](../code-quality/c28226.md)|Annotation cannot also be a PrimOp (in current declaration)|  
-|[C28227](../code-quality/c28227.md)|Annotation cannot also be a PrimOp (see prior declaration)|  
-|[C28228](../code-quality/c28228.md)|Annotation parameter: cannot use type in annotations|  
-|[C28229](../code-quality/c28229.md)|Annotation does not support parameters|  
-|[C28230](../code-quality/c28230.md)|The type of parameter has no member.|  
-|[C28231](../code-quality/c28231.md)|Annotation is only valid on array|  
-|[C28232](../code-quality/c28232.md)|pre, post, or deref not applied to any annotation|  
-|[C28233](../code-quality/c28233.md)|pre, post, or deref applied to a block|  
-|[C28234](../code-quality/c28234.md)|__at expression does not apply to current function|  
-|[C28235](../code-quality/c28235.md)|The function cannot stand alone as an annotation|  
-|[C28236](../code-quality/c28236.md)|The annotation cannot be used in an expression|  
-|[C28237](../code-quality/c28237.md)|The annotation on parameter is no longer supported|  
-|[C28238](../code-quality/c28238.md)|The annotation on parameter has more than one of value, stringValue, and longValue. Use paramn=xxx|  
-|[C28239](../code-quality/c28239.md)|The annotation on parameter has both value, stringValue, or longValue; and paramn=xxx. Use only paramn=xxx|  
-|[C28240](../code-quality/c28240.md)|The annotation on parameter has param2 but no param1|  
-|[C28241](../code-quality/c28241.md)|The annotation for function on parameter is not recognized|  
-|[C28243](../code-quality/c28243.md)|The annotation for function on parameter requires more dereferences than the actual type annotated allows|  
-|[C28244](../code-quality/c28244.md)|The annotation for function has an unparseable parameter/external annotation|  
-|[C28245](../code-quality/c28245.md)|The annotation for function annotates 'this' on a non-member-function|  
-|[C28246](../code-quality/c28246.md)|The parameter annotation for function does not match the type of the parameter|  
-|[C28250](../code-quality/c28250.md)|Inconsistent annotation for function: the prior instance has an error.|  
-|[C28251](../code-quality/c28251.md)|Inconsistent annotation for function: this instance has an error.|  
-|[C28252](../code-quality/c28252.md)|Inconsistent annotation for function: parameter has another annotations on this instance.|  
-|[C28253](../code-quality/c28253.md)|Inconsistent annotation for function: parameter has another annotations on this instance.|  
-|[C28254](../code-quality/c28254.md)|dynamic_cast<>() is not supported in annotations|  
-|[C28262](../code-quality/c28262.md)|A syntax error in the annotation was found in function, for annotation|  
-|[C28263](../code-quality/c28263.md)|A syntax error in a conditional annotation was found for Intrinsic annotation| 
-|[C28267](../code-quality/c28267.md)|A syntax error in the annotations was found annotation in the function.|  
-|[C28272](../code-quality/c28272.md)|The annotation for function, parameter when examining is inconsistent with the function declaration|  
-|[C28273](../code-quality/c28273.md)|For function, the clues are inconsistent with the function declaration|  
-|[C28275](../code-quality/c28275.md)|The parameter to _Macro_value\_ is null|  
-|[C28279](../code-quality/c28279.md)|For symbol, a 'begin' was found without a matching 'end'|  
-|[C28280](../code-quality/c28280.md)|For symbol, an 'end' was found without a matching 'begin'|  
-|[C28282](../code-quality/c28282.md)|Format Strings must be in preconditions|  
-|[C28285](../code-quality/c28285.md)|For function, syntax error in parameter|  
-|[C28286](../code-quality/c28286.md)|For function, syntax error near the end|  
-|[C28287](../code-quality/c28287.md)|For function, syntax Error in _At\_() annotation (unrecognized parameter name)|  
-|[C28288](../code-quality/c28288.md)|For function, syntax Error in _At\_() annotation (invalid parameter name)|  
-|[C28289](../code-quality/c28289.md)|For function: ReadableTo or WritableTo did not have a limit-spec as a parameter|  
-|[C28290](../code-quality/c28290.md)|the annotation for function contains more Externals than the actual number of parameters|  
-|[C28291](../code-quality/c28291.md)|post null/notnull at deref level 0 is meaningless for function.|  
-|[C28300](../code-quality/c28300.md)|Expression operands of incompatible types for operator|  
-|[C28301](../code-quality/c28301.md)|No annotations for first declaration of function.|  
-|[C28302](../code-quality/c28302.md)|An extra _Deref\_ operator was found on annotation.|  
-|[C28303](../code-quality/c28303.md)|An ambiguous _Deref\_ operator was found on annotation.|  
-|[C28304](../code-quality/c28304.md)|An improperly placed _Notref\_ operator was found applied to token.|  
-|[C28305](../code-quality/c28305.md)|An error while parsing a token was discovered.|  
-|[C28306](../code-quality/c28306.md)|The annotation on parameter is obsolescent|  
-|[C28307](../code-quality/c28307.md)|The annotation on parameter is obsolescent|  
-|[C28350](../code-quality/c28350.md)|The annotation describes a situation that is not conditionally applicable.|  
->>>>>>> 85dcbec3
 |[C28351](../code-quality/c28351.md)|The annotation describes where a dynamic value (a variable) cannot be used in the condition.|
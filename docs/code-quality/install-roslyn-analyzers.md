--- conflicted
+++ resolved
@@ -1,5 +1,4 @@
 ---
-<<<<<<< HEAD
 title: Install third party analyzers
 ms.date: 08/27/2020
 ms.topic: conceptual
@@ -9,17 +8,6 @@
 - Roslyn analyzers
 author: mikadumont
 ms.author: midumont
-=======
-title: Install Roslyn analyzers
-ms.date: 08/03/2018
-ms.topic: how-to
-helpviewer_keywords: 
-  - code analysis, managed code
-  - analyzers
-  - Roslyn analyzers
-author: mikejo5000
-ms.author: mikejo
->>>>>>> f4d73432
 manager: jillfra
 ms.workload: 
   - dotnet

---
title: Configure .NET code-quality analyzers using editorconfig
ms.date: 09/23/2019
ms.topic: conceptual
helpviewer_keywords:
- .NET analyzers, FxCop analyzers, configuring, code quality
author: mikejo5000
ms.author: mikejo
manager: jillfra
ms.workload:
- dotnet
---
# Configure .NET code-quality analyzers

For certain .NET code-quality analyzers (CAxxxx rule IDs), you can refine which parts of your codebase they should be applied to through [configurable options](fxcop-analyzer-options.md). Each option is specified by adding a key-value pair to an [EditorConfig](https://editorconfig.org) file. A configuration file can be [specific to a project](#per-project-configuration) or it can be [shared](#shared-configuration) between two or more projects.

> [!TIP]
> Add an .editorconfig file to your project by right-clicking on the project in **Solution Explorer** and selecting **Add** > **New Item**. In the **Add New Item** window, enter **editorconfig** in the search box. Select the **editorconfig File (default)** template and choose **Add**.
>
> ![Add editorconfig file to project in Visual Studio](media/add-editorconfig-file.png)

::: moniker range=">=vs-2019"

For information about configuring a rule's severity (for example, whether it's an error or a warning), see [Set rule severity in an EditorConfig file](use-roslyn-analyzers.md#set-rule-severity-in-an-editorconfig-file). Or, you can choose one of the built-in [EditorConfig files or rule sets](analyzer-rule-sets.md) to quickly enable or disable a category of rules.

::: moniker-end

The remainder of this article discusses general syntax for the [options that refine](fxcop-analyzer-options.md) where .NET code-quality analyzers are applied.

## Option scopes

Each refining option can be configured for all rules, for a category of rules (for example, Naming or Design), or for a specific rule.

### All rules

The syntax for configuring an option for *all* rules is as follows:

|Syntax|Example|
|-|-|
| dotnet_code_quality.OptionName = OptionValue | `dotnet_code_quality.api_surface = public` |

### Category of rules

The syntax for configuring an option for a *category* of rules (such as Naming, Design, or Performance) is as follows:

|Syntax|Example|
|-|-|
| dotnet_code_quality.RuleCategory.OptionName = OptionValue | `dotnet_code_quality.Naming.api_surface = public` |

### Specific rule

The syntax for configuring an option for a *specific* rule is as follows:

|Syntax|Example|
|-|-|
| dotnet_code_quality.RuleId.OptionName = OptionValue | `dotnet_code_quality.CA1040.api_surface = public` |

<<<<<<< HEAD
## Enabling .editorconfig based configuration
=======
## Enabling Editorconfig based configuration

### VS2019 16.3 and later + FxCopAnalyzers package version 3.3.x and later

EditorConfig-based analyzer configuration can be enabled for the following scopes:

- Specific document(s)
- Specific folder(s)
- Specific project(s)
- Specific solution(s)
- Entire repo

To enable configuration, add an *.editorconfig* file with the options in the corresponding directory. This file can also contain EditorConfig-based diagnostic severity configuration entries. See [here](use-roslyn-analyzers.md#rule-severity) for more details.

### Prior to VS2019 16.3 or using an FxCopAnalyzers package version prior to 3.3.x

#### Per-project configuration

To enable EditorConfig-based analyzer configuration for a specific project, add an *.editorconfig* file to the project's root directory.

#### Shared configuration

You can share an .editorconfig file for FxCop analyzer configuration between two or more projects, but it requires some additional steps.

1. Save the *.editorconfig* file to a common location.

2. Create a *.props* file with the following content:

   ```xml
   <Project DefaultTargets="Build" xmlns="http://schemas.microsoft.com/developer/msbuild/2003">
     <PropertyGroup>
       <SkipDefaultEditorConfigAsAdditionalFile>true</SkipDefaultEditorConfigAsAdditionalFile>
     </PropertyGroup>
     <ItemGroup Condition="Exists('<your path>\.editorconfig')" >
       <AdditionalFiles Include="<your path>\.editorconfig" />
     </ItemGroup>
   </Project>
   ```

3. Add a line to your *.csproj* or *.vbproj* file to import the *.props* file you created in the previous step. This line must be placed before any lines that import the FxCop analyzer *.props* files. For example, if your .props file is named *editorconfig.props*:

   ```xml
   ...
   <Import Project="..\..\editorconfig.props" Condition="Exists('..\..\editorconfig.props')" />
   <Import Project="..\packages\Microsoft.CodeAnalysis.FxCopAnalyzers.2.6.3\build\Microsoft.CodeAnalysis.FxCopAnalyzers.props" Condition="Exists('..\packages\Microsoft.CodeAnalysis.FxCopAnalyzers.2.6.3\build\Microsoft.CodeAnalysis.FxCopAnalyzers.props')" />
   ...
   ```

4. Reload the project.
>>>>>>> 3ef987e9

End users can enable .editorconfig based configuration for individual documents, folders, projects, solution or entire repo. You can do so by creating an .editorconfig file with the options in the corresponding directory. This file can also contain .editorconfig based diagnostic severity configuration entries. See [set rule severity in an EditorConfig file](use-roslyn-analyzers.md#set-rule-severity-in-an-editorconfig-file) for further details.

## See also

- [Rule scope options for .NET code-quality analyzers](fxcop-analyzer-options.md)
- [Analyzer configuration](https://github.com/dotnet/roslyn-analyzers/blob/master/docs/Analyzer%20Configuration.md)
- [.NET coding conventions for EditorConfig](../ide/editorconfig-code-style-settings-reference.md)<|MERGE_RESOLUTION|>--- conflicted
+++ resolved
@@ -55,12 +55,7 @@
 |-|-|
 | dotnet_code_quality.RuleId.OptionName = OptionValue | `dotnet_code_quality.CA1040.api_surface = public` |
 
-<<<<<<< HEAD
-## Enabling .editorconfig based configuration
-=======
 ## Enabling Editorconfig based configuration
-
-### VS2019 16.3 and later + FxCopAnalyzers package version 3.3.x and later
 
 EditorConfig-based analyzer configuration can be enabled for the following scopes:
 
@@ -72,45 +67,6 @@
 
 To enable configuration, add an *.editorconfig* file with the options in the corresponding directory. This file can also contain EditorConfig-based diagnostic severity configuration entries. See [here](use-roslyn-analyzers.md#rule-severity) for more details.
 
-### Prior to VS2019 16.3 or using an FxCopAnalyzers package version prior to 3.3.x
-
-#### Per-project configuration
-
-To enable EditorConfig-based analyzer configuration for a specific project, add an *.editorconfig* file to the project's root directory.
-
-#### Shared configuration
-
-You can share an .editorconfig file for FxCop analyzer configuration between two or more projects, but it requires some additional steps.
-
-1. Save the *.editorconfig* file to a common location.
-
-2. Create a *.props* file with the following content:
-
-   ```xml
-   <Project DefaultTargets="Build" xmlns="http://schemas.microsoft.com/developer/msbuild/2003">
-     <PropertyGroup>
-       <SkipDefaultEditorConfigAsAdditionalFile>true</SkipDefaultEditorConfigAsAdditionalFile>
-     </PropertyGroup>
-     <ItemGroup Condition="Exists('<your path>\.editorconfig')" >
-       <AdditionalFiles Include="<your path>\.editorconfig" />
-     </ItemGroup>
-   </Project>
-   ```
-
-3. Add a line to your *.csproj* or *.vbproj* file to import the *.props* file you created in the previous step. This line must be placed before any lines that import the FxCop analyzer *.props* files. For example, if your .props file is named *editorconfig.props*:
-
-   ```xml
-   ...
-   <Import Project="..\..\editorconfig.props" Condition="Exists('..\..\editorconfig.props')" />
-   <Import Project="..\packages\Microsoft.CodeAnalysis.FxCopAnalyzers.2.6.3\build\Microsoft.CodeAnalysis.FxCopAnalyzers.props" Condition="Exists('..\packages\Microsoft.CodeAnalysis.FxCopAnalyzers.2.6.3\build\Microsoft.CodeAnalysis.FxCopAnalyzers.props')" />
-   ...
-   ```
-
-4. Reload the project.
->>>>>>> 3ef987e9
-
-End users can enable .editorconfig based configuration for individual documents, folders, projects, solution or entire repo. You can do so by creating an .editorconfig file with the options in the corresponding directory. This file can also contain .editorconfig based diagnostic severity configuration entries. See [set rule severity in an EditorConfig file](use-roslyn-analyzers.md#set-rule-severity-in-an-editorconfig-file) for further details.
-
 ## See also
 
 - [Rule scope options for .NET code-quality analyzers](fxcop-analyzer-options.md)

--- conflicted
+++ resolved
@@ -71,11 +71,8 @@
 - CA1066
 - CA1067
 - CA1068
-<<<<<<< HEAD
+- CA1069
 - CA1070
-=======
-- CA1069
->>>>>>> 0a6dd02f
 - CA1200
 - CA1300
 - CA1301
@@ -351,11 +348,8 @@
 | CA1066 | [CA1066: Implement IEquatable when overriding Equals](../code-quality/ca1066.md) | A value type overrides <xref:System.Object.Equals%2A> method, but does not implement <xref:System.IEquatable%601>. |
 | CA1067 | [CA1067: Override Equals when implementing IEquatable](../code-quality/ca1067.md) | A type implements <xref:System.IEquatable%601>, but does not override <xref:System.Object.Equals%2A> method. |
 | CA1068 | [CA1068: CancellationToken parameters must come last](../code-quality/ca1068.md) | A method has a CancellationToken parameter that is not the last parameter. |
-<<<<<<< HEAD
+| CA1069 | [CA1069: Enums should not have duplicate values](../code-quality/ca1069.md) | An enumeration has multiple members which are explicitly assigned the same constant value. |
 | CA1070 | [CA1070: Do not declare event fields as virtual](../code-quality/ca1070.md) | A [field-like event](/dotnet/csharp/language-reference/language-specification/classes#field-like-events) was declared as virtual. |
-=======
-| CA1069 | [CA1069: Enums should not have duplicate values](../code-quality/ca1069.md) | An enumeration has multiple members which are explicitly assigned the same constant value. |
->>>>>>> 0a6dd02f
 | CA1200 | [CA1200: Avoid using cref tags with a prefix](../code-quality/ca1200.md) | The [cref](/dotnet/csharp/programming-guide/xmldoc/cref-attribute) attribute in an XML documentation tag means "code reference". It specifies that the inner text of the tag is a code element, such as a type, method, or property. Avoid using `cref` tags with prefixes, because it prevents the compiler from verifying references. It also prevents the Visual Studio integrated development environment (IDE) from finding and updating these symbol references during refactorings. |
 | CA1300 | [CA1300: Specify MessageBoxOptions](../code-quality/ca1300.md) | To correctly display a message box for cultures that use a right-to-left reading order, the RightAlign and RtlReading members of the MessageBoxOptions enumeration must be passed to the Show method. |
 | CA1301 | [CA1301: Avoid duplicate accelerators](../code-quality/ca1301.md) | An access key, also known as an accelerator, enables keyboard access to a control by using the ALT key. When multiple controls have duplicate access keys, the behavior of the access key is not well-defined. |

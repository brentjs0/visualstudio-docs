--- conflicted
+++ resolved
@@ -165,13 +165,10 @@
 - CA1827
 - CA1828
 - CA1829
-<<<<<<< HEAD
 - CA1831
 - CA1832
 - CA1833
-=======
 - CA1835
->>>>>>> 0fd32aa9
 - CA1900
 - CA1901
 - CA1903
@@ -445,13 +442,10 @@
 | CA1827 |[CA1827: Do not use Count/LongCount when Any can be used](../code-quality/ca1827.md) | <xref:System.Linq.Enumerable.Count%2A> or <xref:System.Linq.Enumerable.LongCount%2A> method was used where <xref:System.Linq.Enumerable.Any%2A> method would be more efficient. |
 | CA1828 |[CA1828: Do not use CountAsync/LongCountAsync when AnyAsync can be used](../code-quality/ca1828.md) | <xref:Microsoft.EntityFrameworkCore.EntityFrameworkQueryableExtensions.CountAsync%2A> or <xref:Microsoft.EntityFrameworkCore.EntityFrameworkQueryableExtensions.LongCountAsync%2A> method was used where <xref:Microsoft.EntityFrameworkCore.EntityFrameworkQueryableExtensions.AnyAsync%2A> method would be more efficient. |
 | CA1829 |[CA1829: Use Length/Count property instead of Enumerable.Count method](../code-quality/ca1829.md) | <xref:System.Linq.Enumerable.Count%2A> LINQ method was used on a type that supports an equivalent, more efficient `Length` or `Count` property. |
-<<<<<<< HEAD
 | CA1831 |[CA1831: Use AsSpan instead of Range-based indexers for string when appropriate](../code-quality/ca1831.md) | When using a range-indexer on a string and implicitly assigning the value to  ReadOnlySpan&lt;char&gt; type, the method <xref:System.String.Substring%2A?#System_String_Substring_System_Int32_System_Int32_> will be used instead of <xref:System.Span%601.Slice%2A?#System_Span_1_Slice_System_Int32_System_Int32_>, this produces a copy of requested portion of the string. |
 | CA1832 |[CA1832: Use AsSpan or AsMemory instead of Range-based indexers for getting ReadOnlySpan or ReadOnlyMemory portion of an array](../code-quality/ca1832.md) | When using a range-indexer on an array and implicitly assigning the value to a <xref:System.ReadOnlySpan%601> or <xref:System.ReadOnlyMemory%601> type, the method <xref:System.Runtime.CompilerServices.RuntimeHelpers.GetSubArray%2A> will be used instead of <xref:System.Span%601.Slice%2A?#System_Span_1_Slice_System_Int32_System_Int32_>, this produces a copy of requested portion of the array. |
 | CA1833 |[CA1833: Use AsSpan or AsMemory instead of Range-based indexers for getting Span or Memory portion of an array](../code-quality/ca1833.md) | When using a range-indexer on an array and implicitly assigning the value to a <xref:System.Span%601> or <xref:System.Memory%601> type, the method <xref:System.Runtime.CompilerServices.RuntimeHelpers.GetSubArray%2A> will be used instead of <xref:System.Span%601.Slice%2A?#System_Span_1_Slice_System_Int32_System_Int32_>, this produces a copy of requested portion of the array. |
-=======
 | CA1835 |[CA1835: Prefer the 'Memory'-based overloads for 'ReadAsync' and 'WriteAsync'](../code-quality/ca1835.md) | 'Stream' has a 'ReadAsync' overload that takes a 'Memory&lt;Byte&gt;' as the first argument, and a 'WriteAsync' overload that takes a 'ReadOnlyMemory&lt;Byte&gt;' as the first argument. Prefer calling the memory based overloads, which are more efficient. |
->>>>>>> 0fd32aa9
 | CA1900 | [CA1900: Value type fields should be portable](../code-quality/ca1900.md) | This rule checks that structures that are declared by using explicit layout will align correctly when marshaled to unmanaged code on 64-bit operating systems. |
 | CA1901 | [CA1901: P/Invoke declarations should be portable](../code-quality/ca1901.md) | This rule evaluates the size of each parameter and the return value of a P/Invoke, and verifies that the size of the parameter is correct when marshaled to unmanaged code on 32-bit and 64-bit operating systems. |
 | CA1903 | [CA1903: Use only API from targeted framework](../code-quality/ca1903.md) | A member or type is using a member or type that was introduced in a service pack that was not included together with the targeted framework of the project. |

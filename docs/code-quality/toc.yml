--- conflicted
+++ resolved
@@ -784,17 +784,14 @@
           href: ca5380.md
         - name: "CA5381: Ensure certificates are not added to root store"
           href: ca5381.md
-<<<<<<< HEAD
+        - name: "CA5382: Use secure cookies in ASP.NET Core"
+          href: ca5382.md
+        - name: "CA5383: Ensure use secure cookies in ASP.NET Core"
+          href: ca5383.md
         - name: "CA5384: Do not use digital signature algorithm (DSA)"
           href: ca5384.md
         - name: "CA5385: Use Rivest–Shamir–Adleman (RSA) algorithm with sufficient key size"
           href: ca5385.md
-=======
-        - name: "CA5382: Use secure cookies in ASP.NET Core"
-          href: ca5382.md
-        - name: "CA5383: Ensure use secure cookies in ASP.NET Core"
-          href: ca5383.md
->>>>>>> 6af182fa
         - name: "CA5386: Avoid hardcoding SecurityProtocolType value"
           href: ca5386.md
         - name: "CA5387: Do not use weak key derivation function with insufficient iteration count"

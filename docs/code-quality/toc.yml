- name: Code analysis documentation
  href: index.yml
- name: .NET code analysis
  items:
  - name: Source code analysis
    expanded: true
    items:
    - name: Overview
      href: source-code-analyzers-overview.md
    - name: Configuration
      items:
      - name: Code quality
        items:
        - name: Overview
          href: code-quality-analysis-settings.md
        - name: Configure code quality analysis with EditorConfig
          href: configure-code-quality-with-editorconfig.md
      - name: Configure live code analysis
        href: configure-live-code-analysis-scope-managed-code.md
      - name: Run code analysis manually
        href: how-to-run-code-analysis-manually-for-managed-code.md
      - name: Disable code analysis
        href: disable-code-analysis.md
      - name: Suppress code analysis violations
        href: in-source-suppression-overview.md
    - name: Install third-party analyzers
      href: install-roslyn-analyzers.md
    - name: FAQ
      href: analyzers-faq.md
  - name: Legacy analysis
    items:
    - name: Overview
      displayName: static code analysis, binary analysis
      href: static-code-analysis-for-managed-code-overview.md
    - name: Legacy analysis walkthrough
      href: walkthrough-analyzing-managed-code-for-code-defects.md
    - name: Migrate to FxCop analyzers
      href: migrate-from-legacy-analysis-to-fxcop-analyzers.md
    - name: Run legacy analysis manually
      href: how-to-run-legacy-code-analysis-manually-for-managed-code.md
    - name: Configuration
      items:
      - name: Configure legacy analysis
        href: how-to-configure-code-analysis-for-a-managed-code-project.md
      - name: Enable automatic legacy code analysis
        href: how-to-enable-and-disable-automatic-code-analysis-for-managed-code.md
      - name: Customize the legacy code analysis dictionary
        href: how-to-customize-the-code-analysis-dictionary.md
    - name: Suppression
      items:
      - name: Suppress legacy analysis warnings for generated code
        href: how-to-suppress-code-analysis-warnings-for-generated-code.md
    - name: Legacy analysis application errors
      items:
      - name: Legacy analysis policy errors
        href: code-analysis-policy-errors.md
      - name: Overview
        href: code-analysis-application-errors.md
      - name: "CA0001"
        href: ca0001.md
      - name: "CA0051"
        href: ca0051.md
      - name: "CA0052"
        href: ca0052.md
      - name: "CA0053"
        href: ca0053.md
      - name: "CA0054"
        href: ca0054.md
      - name: "CA0055"
        href: ca0055.md
      - name: "CA0056"
        href: ca0056.md
      - name: "CA0057"
        href: ca0057.md
      - name: "CA0058"
        href: ca0058.md
      - name: "CA0059"
        href: ca0059.md
      - name: "CA0060"
        href: ca0060.md
      - name: "CA0061"
        href: ca0061.md
      - name: "CA0062"
        href: ca0062.md
      - name: "CA0063"
        href: ca0063.md
      - name: "CA0064"
        href: ca0064.md
      - name: "A0065"
        href: ca0065.md
      - name: "CA0066"
        href: ca0066.md
      - name: "CA0067"
        href: ca0067.md
      - name: "CA0068"
        href: ca0068.md
      - name: "CA0069"
        href: ca0069.md
      - name: "CA0070"
        href: ca0070.md
      - name: "CA0501"
        href: ca0501.md
      - name: "CA0502"
        href: ca0502.md
      - name: "CA0503"
        href: ca0503.md
      - name: "CA0504"
        href: ca0504.md
      - name: "CA0505"
        href: ca0505.md
      - name: FxCopCmd errors
        href: fxcopcmd-errors.md
    - name: Check-in policies
      items:
      - name: How to create or update check-in policies
        href: how-to-create-or-update-standard-code-analysis-check-in-policies.md
      - name: Implement legacy analysis check-in policies
        href: implementing-custom-code-analysis-check-in-policies-for-managed-code.md
      - name: Enforce maintainable code
        href: how-to-enforce-maintainable-code-with-a-code-analysis-check-in-policy.md
      - name: Synchronize project rule sets with check-in policy
        href: how-to-synchronize-code-project-rule-sets-with-team-project-check-in-policy.md
      - name: Version compatibility
        href: version-compatibility-for-code-analysis-check-in-policies.md
    - name: FxCop analyzers
      items:
      - name: Install FxCop analyzers
        href: install-fxcop-analyzers.md
      - name: Migrate to FxCop analyzers
        items:
        - name: Migrate from legacy analysis to FxCop analyzers
          href: migrate-from-legacy-analysis-to-fxcop-analyzers.md
        - name: FAQ
          href: fxcop-analyzers-faq.md
        - name: Ported rules
          href: fxcop-rule-port-status.md
      - name: Configure FxCop analyzers
        items:
        - name: Rule sets
          items:
          - name: Overview
            href: rule-set-reference.md
          - name: All Rules
            href: all-rules-rule-set.md
          - name: Basic Correctness Rules
            href: basic-correctness-rules-rule-set-for-managed-code.md
          - name: Basic Design Guideline Rules
            href: basic-design-guideline-rules-rule-set-for-managed-code.md
          - name: Extended Correctness Rules
            href: extended-correctness-rules-rule-set-for-managed-code.md
          - name: Extended Design Guidelines Rules
            href: extended-design-guidelines-rules-rule-set-for-managed-code.md
          - name: Globalization Rules
            href: globalization-rules-rule-set-for-managed-code.md
          - name: Managed Minimum Rules
            href: managed-minimum-rules-rule-set-for-managed-code.md
          - name: Managed Recommended Rules
            href: managed-recommended-rules-rule-set-for-managed-code.md
          - name: Mixed Minimum Rules
            href: mixed-minimum-rules-rule-set.md
          - name: Mixed Recommended Rules
            href: mixed-recommended-rules-rule-set.md
          - name: Native Minimum Rules
            href: native-minimum-rules-rule-set.md
          - name: Native Recommended Rules
            href: native-recommended-rules-rule-set.md
          - name: Security Rules
            href: security-rules-rule-set-for-managed-code.md
    - name: Rule sets
      items:
      - name: Overview
        href: using-rule-sets-to-group-code-analysis-rules.md
      - name: Configure rule sets
        href: how-to-configure-code-analysis-for-a-managed-code-project.md
      - name: Create a custom rule set
        href: how-to-create-a-custom-rule-set.md
      - name: Use the rule set editor
        href: working-in-the-code-analysis-rule-set-editor.md
  - name: Code metrics
    items:
    - name: Overview
      displayName: code metrics
      href: code-metrics-values.md
    - name: Generate code metrics data
      href: how-to-generate-code-metrics-data.md
    - name: Work with code metrics data
      href: working-with-code-metrics-data.md
  - name: Reference
    items:
    - name: .NET code analysis rules
      items:
      - name: Overview
        href: code-analysis-for-managed-code-warnings.md
<<<<<<< HEAD
      - name: Code quality analysis rules
=======
      - name: Code quality rules overview
        href: code-analysis-warnings-for-managed-code-by-checkid.md
      - name: Cryptography warnings
        items:
        - name: Overview
          displayName: "cryptography warnings"
          href: cryptography-warnings.md
        - name: "CA5350: Do Not Use Weak Cryptographic Algorithms"
          href: ca5350.md
        - name: "CA5351 Do Not Use Broken Cryptographic Algorithms"
          href: ca5351.md
      - name: Design warnings
        items:
        - name: Overview
          displayName: "design warnings"
          href: design-warnings.md
        - name: "CA1000: Do not declare static members on generic types"
          href: ca1000.md
        - name: "CA1001: Types that own disposable fields should be disposable"
          href: ca1001.md
        - name: "CA1002: Do not expose generic lists"
          href: ca1002.md
        - name: "CA1003: Use generic event handler instances"
          href: ca1003.md
        - name: "CA1004: Generic methods should provide type parameter"
          href: ca1004.md
        - name: "CA1005: Avoid excessive parameters on generic types"
          href: ca1005.md
        - name: "CA1006: Do not nest generic types in member signatures"
          href: ca1006.md
        - name: "CA1007: Use generics where appropriate"
          href: ca1007.md
        - name: "CA1008: Enums should have zero value"
          href: ca1008.md
        - name: "CA1009: Declare event handlers correctly"
          href: ca1009.md
        - name: "CA1010: Collections should implement generic interface"
          href: ca1010.md
        - name: "CA1011: Consider passing base types as parameters"
          href: ca1011.md
        - name: "CA1012: Abstract types should not have constructors"
          href: ca1012.md
        - name: "CA1013: Overload operator equals on overloading add and subtract"
          href: ca1013.md
        - name: "CA1014: Mark assemblies with CLSCompliantAttribute"
          href: ca1014.md
        - name: "CA1016: Mark assemblies with AssemblyVersionAttribute"
          href: ca1016.md
        - name: "CA1017: Mark assemblies with ComVisibleAttribute"
          href: ca1017.md
        - name: "CA1018: Mark attributes with AttributeUsageAttribute"
          href: ca1018.md
        - name: "CA1019: Define accessors for attribute arguments"
          href: ca1019.md
        - name: "CA1020: Avoid namespaces with few types"
          href: ca1020.md
        - name: "CA1021: Avoid out parameters"
          href: ca1021.md
        - name: "CA1023: Indexers should not be multidimensional"
          href: ca1023.md
        - name: "CA1024: Use properties where appropriate"
          href: ca1024.md
        - name: "CA1025: Replace repetitive arguments with params array"
          href: ca1025.md
        - name: "CA1026: Default parameters should not be used"
          href: ca1026.md
        - name: "CA1027: Mark enums with FlagsAttribute"
          href: ca1027.md
        - name: "CA1028: Enum storage should be Int32"
          href: ca1028.md
        - name: "CA1030: Use events where appropriate"
          href: ca1030.md
        - name: "CA1031: Do not catch general exception types"
          href: ca1031.md
        - name: "CA1032: Implement standard exception constructors"
          href: ca1032.md
        - name: "CA1033: Interface methods should be callable by child types"
          href: ca1033.md
        - name: "CA1034: Nested types should not be visible"
          href: ca1034.md
        - name: "CA1035: ICollection implementations have strongly typed members"
          href: ca1035.md
        - name: "CA1036: Override methods on comparable types"
          href: ca1036.md
        - name: "CA1038: Enumerators should be strongly typed"
          href: ca1038.md
        - name: "CA1039: Lists are strongly typed"
          href: ca1039.md
        - name: "CA1040: Avoid empty interfaces"
          href: ca1040.md
        - name: "CA1041: Provide ObsoleteAttribute message"
          href: ca1041.md
        - name: "CA1043: Use integral or string argument for indexers"
          href: ca1043.md
        - name: "CA1044: Properties should not be write only"
          href: ca1044.md
        - name: "CA1045: Do not pass types by reference"
          href: ca1045.md
        - name: "CA1046: Do not overload operator equals on reference types"
          href: ca1046.md
        - name: "CA1047: Do not declare protected members in sealed types"
          href: ca1047.md
        - name: "CA1048: Do not declare virtual members in sealed types"
          href: ca1048.md
        - name: "CA1049: Types that own native resources should be disposable"
          href: ca1049.md
        - name: "CA1050: Declare types in namespaces"
          href: ca1050.md
        - name: "CA1051: Do not declare visible instance fields"
          href: ca1051.md
        - name: "CA1052: Static holder types should be sealed"
          href: ca1052.md
        - name: "CA1053: Static holder types should not have constructors"
          href: ca1053.md
        - name: "CA1054: URI parameters should not be strings"
          href: ca1054.md
        - name: "CA1055: URI return values should not be strings"
          href: ca1055.md
        - name: "CA1056: URI properties should not be strings"
          href: ca1056.md
        - name: "CA1057: String URI overloads call System.Uri overloads"
          href: ca1057.md
        - name: "CA1058: Types should not extend certain base types"
          href: ca1058.md
        - name: "CA1059: Members should not expose certain concrete types"
          href: ca1059.md
        - name: "CA1060: Move P-Invokes to NativeMethods class"
          href: ca1060.md
        - name: "CA1061: Do not hide base class methods"
          href: ca1061.md
        - name: "CA1062: Validate arguments of public methods"
          href: ca1062.md
        - name: "CA1063: Implement IDisposable correctly"
          href: ca1063.md
        - name: "CA1064: Exceptions should be public"
          href: ca1064.md
        - name: "CA1065: Do not raise exceptions in unexpected locations"
          href: ca1065.md
        - name: "CA1066: Implement IEquatable when overriding Equals"
          href: ca1066.md
        - name: "CA1067: Override Equals when implementing IEquatable"
          href: ca1067.md
        - name: "CA1068: CancellationToken parameters must come last"
          href: ca1068.md
        - name: "CA1069: Enums should not have duplicate values"
          href: ca1069.md
        - name: "CA1070: Do not declare event fields as virtual"
          href: ca1070.md
        - name: "CA2210: Assemblies should have valid strong names"
          href: ca2210.md
      - name: Documentation warnings
        items:
        - name: Overview
          displayName: "documentation warnings"
          href: documentation-warnings.md
        - name: "CA1200: Avoid using cref tags with a prefix"
          href: ca1200.md
      - name: Globalization warnings
        items:
        - name: Overview
          displayName: "globalization warnings"
          href: globalization-warnings.md
        - name: "CA1300: Specify MessageBoxOptions"
          href: ca1300.md
        - name: "CA1301: Avoid duplicate accelerators"
          href: ca1301.md
        - name: "CA1302: Do not hardcode locale specific strings"
          href: ca1302.md
        - name: "CA1303: Do not pass literals as localized parameters"
          href: ca1303.md
        - name: "CA1304: Specify CultureInfo"
          href: ca1304.md
        - name: "CA1305: Specify IFormatProvider"
          href: ca1305.md
        - name: "CA1306: Set locale for data types"
          href: ca1306.md
        - name: "CA1307: Specify StringComparison for clarity"
          href: ca1307.md
        - name: "CA1308: Normalize strings to uppercase"
          href: ca1308.md
        - name: "CA1309: Use ordinal StringComparison"
          href: ca1309.md
        - name: "CA1310: Specify StringComparison for correctness"
          href: ca1310.md
        - name: "CA2101: Specify marshaling for P-Invoke string arguments"
          href: ca2101.md
      - name: Interoperability warnings
        items:
        - name: Overview
          displayName: "interoperability warnings"
          href: interoperability-warnings.md
        - name: "CA1400: P-Invoke entry points should exist"
          href: ca1400.md
        - name: "CA1401: P-Invokes should not be visible"
          href: ca1401.md
        - name: "CA1402: Avoid overloads in COM visible interfaces"
          href: ca1402.md
        - name: "CA1403: Auto layout types should not be COM visible"
          href: ca1403.md
        - name: "CA1404: Call GetLastError immediately after P-Invoke"
          href: ca1404.md
        - name: "CA1405: COM visible type base types should be COM visible"
          href: ca1405.md
        - name: "CA1406: Avoid Int64 arguments for Visual Basic 6 clients"
          href: ca1406.md
        - name: "CA1407: Avoid static members in COM visible types"
          href: ca1407.md
        - name: "CA1408: Do not use AutoDual ClassInterfaceType"
          href: ca1408.md
        - name: "CA1409: Com visible types should be creatable"
          href: ca1409.md
        - name: "CA1410: COM registration methods should be matched"
          href: ca1410.md
        - name: "CA1411: COM registration methods should not be visible"
          href: ca1411.md
        - name: "CA1412: Mark ComSource Interfaces as IDispatch"
          href: ca1412.md
        - name: "CA1413: Avoid non-public fields in COM visible value types"
          href: ca1413.md
        - name: "CA1414: Mark boolean P-Invoke arguments with MarshalAs"
          href: ca1414.md
        - name: "CA1415: Declare P-Invokes correctly"
          href: ca1415.md
        - name: "CA1417: Do not use OutAttribute on string parameters for P/Invokes"
          href: ca1417.md
      - name: Maintainability warnings
        items:
        - name: Overview
          displayName: "maintainability warnings"
          href: maintainability-warnings.md
        - name: "CA1500: Variable names should not match field names"
          href: ca1500.md
        - name: "CA1501: Avoid excessive inheritance"
          href: ca1501.md
        - name: "CA1502: Avoid excessive complexity"
          href: ca1502.md
        - name: "CA1504: Review misleading field names"
          href: ca1504.md
        - name: "CA1505: Avoid unmaintainable code"
          href: ca1505.md
        - name: "CA1506: Avoid excessive class coupling"
          href: ca1506.md
        - name: "CA1507: Use nameof in place of string"
          href: ca1507.md
        - name: "CA1508: Avoid dead conditional code"
          href: ca1508.md
        - name: "CA1509: Invalid entry in code metrics configuration file"
          href: ca1509.md
      - name: Mobility warnings
        items:
        - name: Overview
          displayName: "mobility warnings"
          href: mobility-warnings.md
        - name: "CA1600: Do not use idle process priority"
          href: ca1600.md
        - name: "CA1601: Do not use timers that prevent power state changes"
          href: ca1601.md
      - name: Naming warnings
        items:
        - name: Overview
          displayName: "naming warnings"
          href: naming-warnings.md
        - name: "CA1700: Do not name enum values 'Reserved'"
          href: ca1700.md
        - name: "CA1701: Resource string compound words should be cased correctly"
          href: ca1701.md
        - name: "CA1702: Compound words should be cased correctly"
          href: ca1702.md
        - name: "CA1703: Resource strings should be spelled correctly"
          href: ca1703.md
        - name: "CA1704: Identifiers should be spelled correctly"
          href: ca1704.md
        - name: "CA1707: Identifiers should not contain underscores"
          href: ca1707.md
        - name: "CA1708: Identifiers should differ by more than case"
          href: ca1708.md
        - name: "CA1709: Identifiers should be cased correctly"
          href: ca1709.md
        - name: "CA1710: Identifiers should have correct suffix"
          href: ca1710.md
        - name: "CA1711: Identifiers should not have incorrect suffix"
          href: ca1711.md
        - name: "CA1712: Do not prefix enum values with type name"
          href: ca1712.md
        - name: "CA1713: Events should not have before or after prefix"
          href: ca1713.md
        - name: "CA1714: Flags enums should have plural names"
          href: ca1714.md
        - name: "CA1715: Identifiers should have correct prefix"
          href: ca1715.md
        - name: "CA1716: Identifiers should not match keywords"
          href: ca1716.md
        - name: "CA1717: Only FlagsAttribute enums should have plural names"
          href: ca1717.md
        - name: "CA1719: Parameter names should not match member names"
          href: ca1719.md
        - name: "CA1720: Identifiers should not contain type names"
          href: ca1720.md
        - name: "CA1721: Property names should not match get methods"
          href: ca1721.md
        - name: "CA1722: Identifiers should not have incorrect prefix"
          href: ca1722.md
        - name: "CA1725: Parameter names should match base declaration"
          href: ca1725.md
        - name: "CA1724: Type Names Should Not Match Namespaces"
          href: ca1724.md
        - name: "CA1726: Use preferred terms"
          href: ca1726.md
      - name: Performance warnings
        items:
        - name: Overview
          displayName: "performance warnings"
          href: performance-warnings.md
        - name: "CA1800: Do not cast unnecessarily"
          href: ca1800.md
        - name: "CA1801: Review unused parameters"
          href: ca1801.md
        - name: "CA1802: Use Literals Where Appropriate"
          href: ca1802.md
        - name: "CA1804: Remove unused locals"
          href: ca1804.md
        - name: "CA1805: Do not initialize unnecessarily"
          href: ca1805.md
        - name: "CA1806: Do not ignore method results"
          href: ca1806.md
        - name: "CA1809: Avoid excessive locals"
          href: ca1809.md
        - name: "CA1810: Initialize reference type static fields inline"
          href: ca1810.md
        - name: "CA1811: Avoid uncalled private code"
          href: ca1811.md
        - name: "CA1812: Avoid uninstantiated internal classes"
          href: ca1812.md
        - name: "CA1813: Avoid unsealed attributes"
          href: ca1813.md
        - name: "CA1814: Prefer jagged arrays over multidimensional"
          href: ca1814.md
        - name: "CA1815: Override equals and operator equals on value types"
          href: ca1815.md
        - name: "CA1816: Call GC.SuppressFinalize correctly"
          href: ca1816.md
        - name: "CA1819: Properties should not return arrays"
          href: ca1819.md
        - name: "CA1820: Test for empty strings using string length"
          href: ca1820.md
        - name: "CA1821: Remove empty finalizers"
          href: ca1821.md
        - name: "CA1822: Mark members as static"
          href: ca1822.md
        - name: "CA1823: Avoid unused private fields"
          href: ca1823.md
        - name: "CA1824: Mark assemblies with NeutralResourcesLanguageAttribute"
          href: ca1824.md
        - name: "CA1825: Avoid zero-length array allocations"
          href: ca1825.md
        - name: "CA1826: Use property instead of Linq Enumerable method"
          href: ca1826.md
        - name: "CA1827: Do not use Count/LongCount when Any can be used"
          href: ca1827.md
        - name: "CA1828: Do not use CountAsync/LongCountAsync when AnyAsync can be used"
          href: ca1828.md
        - name: "CA1829: Use Length/Count property instead of Enumerable.Count method"
          href: ca1829.md
        - name: "CA1830: Prefer strongly-typed Append and Insert method overloads on StringBuilder"
          href: ca1830.md
        - name: "CA1831: Use AsSpan instead of Range-based indexers for string when appropriate"
          href: ca1831.md
        - name: "CA1832: Use AsSpan or AsMemory instead of Range-based indexers for getting ReadOnlySpan or ReadOnlyMemory portion of an array"
          href: ca1832.md
        - name: "CA1833: Use AsSpan or AsMemory instead of Range-based indexers for getting Span or Memory portion of an array"
          href: ca1833.md
        - name: "CA1834: Use StringBuilder.Append(char) for single character strings"
          href: ca1834.md
        - name: "CA1835: Prefer the memory overloads of Stream ReadAsync/WriteAsync methods"
          href: ca1835.md
        - name: "CA1836: Prefer IsEmpty over Count when available"
          href: ca1836.md
        - name: "CA1837: Use Environment.ProcessId instead of Process.GetCurrentProcess().Id"
          href: ca1837.md
        - name: "CA1838: Avoid StringBuilder parameters for P/Invokes"
          href: ca1838.md
      - name: Portability warnings
        items:
        - name: Overview
          displayName: "portability warnings"
          href: portability-warnings.md
        - name: "CA1900: Value type fields should be portable"
          href: ca1900.md
        - name: "CA1901: P-Invoke declarations should be portable"
          href: ca1901.md
        - name: "CA1903: Use only API from targeted framework"
          href: ca1903.md
      - name: Reliability warnings
        items:
        - name: Overview
          displayName: "reliability warnings"
          href: reliability-warnings.md
        - name: "CA2000: Dispose objects before losing scope"
          href: ca2000.md
        - name: "CA2001: Avoid calling problematic methods"
          href: ca2001.md
        - name: "CA2002: Do not lock on objects with weak identity"
          href: ca2002.md
        - name: "CA2003: Do not treat fibers as threads"
          href: ca2003.md
        - name: "CA2004: Remove calls to GC.KeepAlive"
          href: ca2004.md
        - name: "CA2006: Use SafeHandle to encapsulate native resources"
          href: ca2006.md
        - name: "CA2007: Do not directly await a Task"
          href: ca2007.md
        - name: "CA2008: Do not create tasks without passing a TaskScheduler"
          href: ca2008.md
        - name: "CA2009: Do not call ToImmutableCollection on an ImmutableCollection value"
          href: ca2009.md
        - name: "CA2011: Do not assign property within its setter"
          href: ca2011.md
        - name: "CA2012: Use ValueTasks correctly"
          href: ca2012.md
        - name: "CA2013: Do not use ReferenceEquals with value types"
          href: ca2013.md
        - name: "CA2014: Do not use stackalloc in loops"
          href: ca2014.md
        - name: "CA2015: Do not define finalizers for types derived from MemoryManager<T>"
          href: ca2015.md
        - name: "CA2016: Forward the CancellationToken parameter to methods that take one"
          href: ca2016.md
      - name: Security warnings
        items:
        - name: Overview
          displayName: "security warnings"
          href: security-warnings.md
        - name: "CA2100: Review SQL queries for security vulnerabilities"
          href: ca2100.md
        - name: "CA2102: Catch non-CLSCompliant exceptions in general handlers"
          href: ca2102.md
        - name: "CA2103: Review imperative security"
          href: ca2103.md
        - name: "CA2104: Do not declare read only mutable reference types"
          href: ca2104.md
        - name: "CA2105: Array fields should not be read only"
          href: ca2105.md
        - name: "CA2106: Secure asserts"
          href: ca2106.md
        - name: "CA2107: Review deny and permit only usage"
          href: ca2107.md
        - name: "CA2108: Review declarative security on value types"
          href: ca2108.md
        - name: "CA2109: Review visible event handlers"
          href: ca2109.md
        - name: "CA2111: Pointers should not be visible"
          href: ca2111.md
        - name: "CA2112: Secured types should not expose fields"
          href: ca2112.md
        - name: "CA2114: Method security should be a superset of type"
          href: ca2114.md
        - name: "CA2115: Call GC.KeepAlive when using native resources"
          href: ca2115.md
        - name: "CA2116: APTCA methods should only call APTCA methods"
          href: ca2116.md
        - name: "CA2117: APTCA types should only extend APTCA base types"
          href: ca2117.md
        - name: "CA2118: Review SuppressUnmanagedCodeSecurityAttribute usage"
          href: ca2118.md
        - name: "CA2119: Seal methods that satisfy private interfaces"
          href: ca2119.md
        - name: "CA2120: Secure serialization constructors"
          href: ca2120.md
        - name: "CA2121: Static constructors should be private"
          href: ca2121.md
        - name: "CA2122: Do not indirectly expose methods with link demands"
          href: ca2122.md
        - name: "CA2123: Override link demands should be identical to base"
          href: ca2123.md
        - name: "CA2124: Wrap vulnerable finally clauses in outer try"
          href: ca2124.md
        - name: "CA2126: Type link demands require inheritance demands"
          href: ca2126.md
        - name: "CA2130: Security critical constants should be transparent"
          href: ca2130.md
        - name: "CA2131: Security critical types may not participate in type equivalence"
          href: ca2131.md
        - name: "CA2132: Default constructors must be at least as critical as base type default constructors"
          href: ca2132.md
        - name: "CA2133: Delegates must bind to methods with consistent transparency"
          href: ca2133.md
        - name: "CA2134: Methods must keep consistent transparency when overriding base methods"
          href: ca2134.md
        - name: "CA2135: Level 2 assemblies should not contain LinkDemands"
          href: ca2135.md
        - name: "CA2136: Members should not have conflicting transparency annotations"
          href: ca2136.md
        - name: "CA2137: Transparent methods must contain only verifiable IL"
          href: ca2137.md
        - name: "CA2138: Transparent methods must not call methods with the SuppressUnmanagedCodeSecurity attribute"
          href: ca2138.md
        - name: "CA2139: Transparent methods may not use the HandleProcessCorruptingExceptions attribute"
          href: ca2139.md
        - name: "CA2140: Transparent code must not reference security critical items"
          href: ca2140.md
        - name: "CA2141:Transparent methods must not satisfy LinkDemands"
          href: ca2141.md
        - name: "CA2142: Transparent code should not be protected with LinkDemands"
          href: ca2142.md
        - name: "CA2143: Transparent methods should not use security demands"
          href: ca2143.md
        - name: "CA2144: Transparent code should not load assemblies from byte arrays"
          href: ca2144.md
        - name: "CA2145: Transparent methods should not be decorated with the SuppressUnmanagedCodeSecurityAttribute"
          href: ca2145.md
        - name: "CA2146: Types must be at least as critical as their base types and interfaces"
          href: ca2146.md
        - name: "CA2147: Transparent methods may not use security asserts"
          href: ca2147.md
        - name: "CA2149: Transparent methods must not call into native code"
          href: ca2149.md
        - name: "CA2151: Fields with critical types should be security critical"
          href: ca2151.md
        - name: "CA5122 P-Invoke declarations should not be safe critical"
          href: ca5122.md
        - name: "CA2153: Avoid Handling Corrupted State Exceptions"
          href: ca2153.md
        - name: "CA2300: Do not use insecure deserializer BinaryFormatter"
          href: ca2300.md
        - name: "CA2301: Do not call BinaryFormatter.Deserialize without first setting BinaryFormatter.Binder"
          href: ca2301.md
        - name: "CA2302: Ensure BinaryFormatter.Binder is set before calling BinaryFormatter.Deserialize"
          href: ca2302.md
        - name: "CA2305: Do not use insecure deserializer LosFormatter"
          href: ca2305.md
        - name: "CA2310: Do not use insecure deserializer NetDataContractSerializer"
          href: ca2310.md
        - name: "CA2311: Do not deserialize without first setting NetDataContractSerializer.Binder"
          href: ca2311.md
        - name: "CA2312: Ensure NetDataContractSerializer.Binder is set before deserializing"
          href: ca2312.md
        - name: "CA2315: Do not use insecure deserializer ObjectStateFormatter"
          href: ca2315.md
        - name: "CA2321: Do not deserialize with JavaScriptSerializer using a SimpleTypeResolver"
          href: ca2321.md
        - name: "CA2322: Ensure JavaScriptSerializer is not initialized with SimpleTypeResolver before deserializing"
          href: ca2322.md
        - name: "CA2326: Do not use TypeNameHandling values other than None"
          href: ca2326.md
        - name: "CA2327: Do not use insecure JsonSerializerSettings"
          href: ca2327.md
        - name: "CA2328: Ensure that JsonSerializerSettings are secure"
          href: ca2328.md
        - name: "CA2329: Do not deserialize with JsonSerializer using an insecure configuration"
          href: ca2329.md
        - name: "CA2350: Ensure DataTable.ReadXml()'s input is trusted"
          href: ca2350.md
        - name: "CA2351: Ensure DataSet.ReadXml()'s input is trusted"
          href: ca2351.md
        - name: "CA2352: Unsafe DataSet or DataTable in serializable type can be vulnerable to remote code execution attacks"
          href: ca2352.md
        - name: "CA2353: Unsafe DataSet or DataTable in serializable type"
          href: ca2353.md
        - name: "CA2354: Unsafe DataSet or DataTable in deserialized object graph can be vulnerable to remote code execution attack"
          href: ca2354.md
        - name: "CA2355: Unsafe DataSet or DataTable in deserialized object graph"
          href: ca2355.md
        - name: "CA2356: Unsafe DataSet or DataTable type in web deserialized object graph"
          href: ca2356.md
        - name: "CA2361: Ensure autogenerated class containing DataSet.ReadXml() is not used with untrusted data"
          href: ca2361.md
        - name: "CA2362: Unsafe DataSet or DataTable in autogenerated serializable type can be vulnerable to remote code execution attacks"
          href: ca2362.md
        - name: "CA2330: Ensure that JsonSerializer has a secure configuration when deserializing"
          href: ca2330.md
        - name: "CA3001: Review code for SQL injection vulnerabilities"
          href: ca3001.md
        - name: "CA3002: Review code for XSS vulnerabilities"
          href: ca3002.md
        - name: "CA3003: Review code for file path injection vulnerabilities"
          href: ca3003.md
        - name: "CA3004: Review code for information disclosure vulnerabilities"
          href: ca3004.md
        - name: "CA3005: Review code for LDAP injection vulnerabilities"
          href: ca3005.md
        - name: "CA3006: Review code for process command injection vulnerabilities"
          href: ca3006.md
        - name: "CA3007: Review code for open redirect vulnerabilities"
          href: ca3007.md
        - name: "CA3008: Review code for XPath injection vulnerabilities"
          href: ca3008.md
        - name: "CA3009: Review code for XML injection vulnerabilities"
          href: ca3009.md
        - name: "CA3010: Review code for XAML injection vulnerabilities"
          href: ca3010.md
        - name: "CA3011: Review code for DLL injection vulnerabilities"
          href: ca3011.md
        - name: "CA3012: Review code for regex injection vulnerabilities"
          href: ca3012.md
        - name: "CA3061: Do not add schema by URL"
          href: ca3061.md
        - name: "CA3075: Insecure DTD Processing"
          href: ca3075.md
        - name: "CA3076: Insecure XSLT Script Execution"
          href: ca3076.md
        - name: "CA3077: Insecure Processing in API Design, XML Document and XML Text Reader"
          href: ca3077.md
        - name: "CA3147: Mark verb handlers with ValidateAntiForgeryToken"
          href: ca3147.md
        - name: "CA5358: Do Not Use Unsafe Cipher Modes"
          href: ca5358.md
        - name: "CA5359: Do not disable certificate validation"
          href: ca5359.md
        - name: "CA5360: Do not call dangerous methods in deserialization"
          href: ca5360.md
        - name: "CA5361: Do not disable SChannel use of strong crypto"
          href: ca5361.md
        - name: "CA5362: Potential reference cycle in deserialized object graph"
          href: ca5362.md
        - name: "CA5363: Do not disable request validation"
          href: ca5363.md
        - name: "CA5364: Do not use deprecated security protocols"
          href: ca5364.md
        - name: "CA5365: Do Not Disable HTTP Header Checking"
          href: ca5365.md
        - name: "CA5366: Use XmlReader For DataSet Read XML"
          href: ca5366.md
        - name: "CA5367: Do Not Serialize Types With Pointer Fields"
          href: ca5367.md
        - name: "CA5368: Set ViewStateUserKey For Classes Derived From Page"
          href: ca5368.md
        - name: "CA5369: Use XmlReader for Deserialize"
          href: ca5369.md
        - name: "CA5370: Use XmlReader for validating reader"
          href: ca5370.md
        - name: "CA5371: Use XmlReader for schema read"
          href: ca5371.md
        - name: "CA5372: Use XmlReader for XPathDocument"
          href: ca5372.md
        - name: "CA5373: Do not use obsolete key derivation function"
          href: ca5373.md
        - name: "CA5374: Do Not Use XslTransform"
          href: ca5374.md
        - name: "CA5375: Do not use account shared access signature"
          href: ca5375.md
        - name: "CA5376: Use SharedAccessProtocol HttpsOnly"
          href: ca5376.md
        - name: "CA5377: Use container level access policy"
          href: ca5377.md
        - name: "CA5378: Do not disable ServicePointManagerSecurityProtocols"
          href: ca5378.md
        - name: "CA5379: Do not use weak key derivation function algorithm"
          href: ca5379.md
        - name: "CA5380: Do not add certificates to root store"
          href: ca5380.md
        - name: "CA5381: Ensure certificates are not added to root store"
          href: ca5381.md
        - name: "CA5382: Use secure cookies in ASP.NET Core"
          href: ca5382.md
        - name: "CA5383: Ensure use secure cookies in ASP.NET Core"
          href: ca5383.md
        - name: "CA5384: Do not use digital signature algorithm (DSA)"
          href: ca5384.md
        - name: "CA5385: Use Rivest–Shamir–Adleman (RSA) algorithm with sufficient key size"
          href: ca5385.md
        - name: "CA5386: Avoid hardcoding SecurityProtocolType value"
          href: ca5386.md
        - name: "CA5387: Do not use weak key derivation function with insufficient iteration count"
          href: ca5387.md
        - name: "CA5388: Ensure sufficient iteration count when using weak key derivation function"
          href: ca5388.md
        - name: "CA5389: Do not add archive item's path to the target file system path"
          href: ca5389.md
        - name: "CA5390: Do not hard-code encryption key"
          href: ca5390.md
        - name: "CA5391: Use antiforgery tokens in ASP.NET Core MVC controllers"
          href: ca5391.md
        - name: "CA5392: Use DefaultDllImportSearchPaths attribute for P/Invokes"
          href: ca5392.md
        - name: "CA5393: Do not use unsafe DllImportSearchPath value"
          href: ca5393.md
        - name: "CA5394: Do not use insecure randomness"
          href: ca5394.md
        - name: "CA5395: Miss HttpVerb attribute for action methods"
          href: ca5395.md
        - name: "CA5396: Set HttpOnly to true for HttpCookie"
          href: ca5396.md
        - name: "CA5397: Do not use deprecated SslProtocols values"
          href: ca5397.md
        - name: "CA5398: Avoid hardcoded SslProtocols values"
          href: ca5398.md
        - name: "CA5399: Definitely disable HttpClient certificate revocation list check"
          href: ca5399.md
        - name: "CA5400: Ensure HttpClient certificate revocation list check is not disabled"
          href: ca5400.md
        - name: "CA5401: Do not use CreateEncryptor with non-default IV"
          href: ca5401.md
        - name: "CA5402: Use CreateEncryptor with the default IV"
          href: ca5402.md
        - name: "CA5403: Do not hard-code certificate"
          href: ca5403.md
      - name: Usage warnings
>>>>>>> 6a43ace7
        items:
        - name: Overview
          href: code-analysis-warnings-for-managed-code-by-checkid.md
        - name: Cryptography warnings
          items:
          - name: Overview
            displayName: "cryptography warnings"
            href: cryptography-warnings.md
          - name: "CA5350: Do Not Use Weak Cryptographic Algorithms"
            href: ca5350.md
          - name: "CA5351 Do Not Use Broken Cryptographic Algorithms"
            href: ca5351.md
        - name: Design warnings
          items:
          - name: Overview
            displayName: "design warnings"
            href: design-warnings.md
          - name: "CA1000: Do not declare static members on generic types"
            href: ca1000.md
          - name: "CA1001: Types that own disposable fields should be disposable"
            href: ca1001.md
          - name: "CA1002: Do not expose generic lists"
            href: ca1002.md
          - name: "CA1003: Use generic event handler instances"
            href: ca1003.md
          - name: "CA1004: Generic methods should provide type parameter"
            href: ca1004.md
          - name: "CA1005: Avoid excessive parameters on generic types"
            href: ca1005.md
          - name: "CA1006: Do not nest generic types in member signatures"
            href: ca1006.md
          - name: "CA1007: Use generics where appropriate"
            href: ca1007.md
          - name: "CA1008: Enums should have zero value"
            href: ca1008.md
          - name: "CA1009: Declare event handlers correctly"
            href: ca1009.md
          - name: "CA1010: Collections should implement generic interface"
            href: ca1010.md
          - name: "CA1011: Consider passing base types as parameters"
            href: ca1011.md
          - name: "CA1012: Abstract types should not have constructors"
            href: ca1012.md
          - name: "CA1013: Overload operator equals on overloading add and subtract"
            href: ca1013.md
          - name: "CA1014: Mark assemblies with CLSCompliantAttribute"
            href: ca1014.md
          - name: "CA1016: Mark assemblies with AssemblyVersionAttribute"
            href: ca1016.md
          - name: "CA1017: Mark assemblies with ComVisibleAttribute"
            href: ca1017.md
          - name: "CA1018: Mark attributes with AttributeUsageAttribute"
            href: ca1018.md
          - name: "CA1019: Define accessors for attribute arguments"
            href: ca1019.md
          - name: "CA1020: Avoid namespaces with few types"
            href: ca1020.md
          - name: "CA1021: Avoid out parameters"
            href: ca1021.md
          - name: "CA1023: Indexers should not be multidimensional"
            href: ca1023.md
          - name: "CA1024: Use properties where appropriate"
            href: ca1024.md
          - name: "CA1025: Replace repetitive arguments with params array"
            href: ca1025.md
          - name: "CA1026: Default parameters should not be used"
            href: ca1026.md
          - name: "CA1027: Mark enums with FlagsAttribute"
            href: ca1027.md
          - name: "CA1028: Enum storage should be Int32"
            href: ca1028.md
          - name: "CA1030: Use events where appropriate"
            href: ca1030.md
          - name: "CA1031: Do not catch general exception types"
            href: ca1031.md
          - name: "CA1032: Implement standard exception constructors"
            href: ca1032.md
          - name: "CA1033: Interface methods should be callable by child types"
            href: ca1033.md
          - name: "CA1034: Nested types should not be visible"
            href: ca1034.md
          - name: "CA1035: ICollection implementations have strongly typed members"
            href: ca1035.md
          - name: "CA1036: Override methods on comparable types"
            href: ca1036.md
          - name: "CA1038: Enumerators should be strongly typed"
            href: ca1038.md
          - name: "CA1039: Lists are strongly typed"
            href: ca1039.md
          - name: "CA1040: Avoid empty interfaces"
            href: ca1040.md
          - name: "CA1041: Provide ObsoleteAttribute message"
            href: ca1041.md
          - name: "CA1043: Use integral or string argument for indexers"
            href: ca1043.md
          - name: "CA1044: Properties should not be write only"
            href: ca1044.md
          - name: "CA1045: Do not pass types by reference"
            href: ca1045.md
          - name: "CA1046: Do not overload operator equals on reference types"
            href: ca1046.md
          - name: "CA1047: Do not declare protected members in sealed types"
            href: ca1047.md
          - name: "CA1048: Do not declare virtual members in sealed types"
            href: ca1048.md
          - name: "CA1049: Types that own native resources should be disposable"
            href: ca1049.md
          - name: "CA1050: Declare types in namespaces"
            href: ca1050.md
          - name: "CA1051: Do not declare visible instance fields"
            href: ca1051.md
          - name: "CA1052: Static holder types should be sealed"
            href: ca1052.md
          - name: "CA1053: Static holder types should not have constructors"
            href: ca1053.md
          - name: "CA1054: URI parameters should not be strings"
            href: ca1054.md
          - name: "CA1055: URI return values should not be strings"
            href: ca1055.md
          - name: "CA1056: URI properties should not be strings"
            href: ca1056.md
          - name: "CA1057: String URI overloads call System.Uri overloads"
            href: ca1057.md
          - name: "CA1058: Types should not extend certain base types"
            href: ca1058.md
          - name: "CA1059: Members should not expose certain concrete types"
            href: ca1059.md
          - name: "CA1060: Move P-Invokes to NativeMethods class"
            href: ca1060.md
          - name: "CA1061: Do not hide base class methods"
            href: ca1061.md
          - name: "CA1062: Validate arguments of public methods"
            href: ca1062.md
          - name: "CA1063: Implement IDisposable correctly"
            href: ca1063.md
          - name: "CA1064: Exceptions should be public"
            href: ca1064.md
          - name: "CA1065: Do not raise exceptions in unexpected locations"
            href: ca1065.md
          - name: "CA1066: Implement IEquatable when overriding Equals"
            href: ca1066.md
          - name: "CA1067: Override Equals when implementing IEquatable"
            href: ca1067.md
          - name: "CA1068: CancellationToken parameters must come last"
            href: ca1068.md
          - name: "CA1069: Enums should not have duplicate values"
            href: ca1069.md
          - name: "CA1070: Do not declare event fields as virtual"
            href: ca1070.md
          - name: "CA2210: Assemblies should have valid strong names"
            href: ca2210.md
        - name: Documentation warnings
          items:
          - name: Overview
            displayName: "documentation warnings"
            href: documentation-warnings.md
          - name: "CA1200: Avoid using cref tags with a prefix"
            href: ca1200.md
        - name: Globalization warnings
          items:
          - name: Overview
            displayName: "globalization warnings"
            href: globalization-warnings.md
          - name: "CA1300: Specify MessageBoxOptions"
            href: ca1300.md
          - name: "CA1301: Avoid duplicate accelerators"
            href: ca1301.md
          - name: "CA1302: Do not hardcode locale specific strings"
            href: ca1302.md
          - name: "CA1303: Do not pass literals as localized parameters"
            href: ca1303.md
          - name: "CA1304: Specify CultureInfo"
            href: ca1304.md
          - name: "CA1305: Specify IFormatProvider"
            href: ca1305.md
          - name: "CA1306: Set locale for data types"
            href: ca1306.md
          - name: "CA1307: Specify StringComparison for clarity"
            href: ca1307.md
          - name: "CA1308: Normalize strings to uppercase"
            href: ca1308.md
          - name: "CA1309: Use ordinal StringComparison"
            href: ca1309.md
          - name: "CA1310: Specify StringComparison for correctness"
            href: ca1310.md
          - name: "CA2101: Specify marshaling for P-Invoke string arguments"
            href: ca2101.md
        - name: Interoperability warnings
          items:
          - name: Overview
            displayName: "interoperability warnings"
            href: interoperability-warnings.md
          - name: "CA1400: P-Invoke entry points should exist"
            href: ca1400.md
          - name: "CA1401: P-Invokes should not be visible"
            href: ca1401.md
          - name: "CA1402: Avoid overloads in COM visible interfaces"
            href: ca1402.md
          - name: "CA1403: Auto layout types should not be COM visible"
            href: ca1403.md
          - name: "CA1404: Call GetLastError immediately after P-Invoke"
            href: ca1404.md
          - name: "CA1405: COM visible type base types should be COM visible"
            href: ca1405.md
          - name: "CA1406: Avoid Int64 arguments for Visual Basic 6 clients"
            href: ca1406.md
          - name: "CA1407: Avoid static members in COM visible types"
            href: ca1407.md
          - name: "CA1408: Do not use AutoDual ClassInterfaceType"
            href: ca1408.md
          - name: "CA1409: Com visible types should be creatable"
            href: ca1409.md
          - name: "CA1410: COM registration methods should be matched"
            href: ca1410.md
          - name: "CA1411: COM registration methods should not be visible"
            href: ca1411.md
          - name: "CA1412: Mark ComSource Interfaces as IDispatch"
            href: ca1412.md
          - name: "CA1413: Avoid non-public fields in COM visible value types"
            href: ca1413.md
          - name: "CA1414: Mark boolean P-Invoke arguments with MarshalAs"
            href: ca1414.md
          - name: "CA1415: Declare P-Invokes correctly"
            href: ca1415.md
          - name: "CA1417: Do not use OutAttribute on string parameters for P/Invokes"
            href: ca1417.md
        - name: Maintainability warnings
          items:
          - name: Overview
            displayName: "maintainability warnings"
            href: maintainability-warnings.md
          - name: "CA1500: Variable names should not match field names"
            href: ca1500.md
          - name: "CA1501: Avoid excessive inheritance"
            href: ca1501.md
          - name: "CA1502: Avoid excessive complexity"
            href: ca1502.md
          - name: "CA1504: Review misleading field names"
            href: ca1504.md
          - name: "CA1505: Avoid unmaintainable code"
            href: ca1505.md
          - name: "CA1506: Avoid excessive class coupling"
            href: ca1506.md
          - name: "CA1507: Use nameof in place of string"
            href: ca1507.md
          - name: "CA1508: Avoid dead conditional code"
            href: ca1508.md
          - name: "CA1509: Invalid entry in code metrics configuration file"
            href: ca1509.md
        - name: Mobility warnings
          items:
          - name: Overview
            displayName: "mobility warnings"
            href: mobility-warnings.md
          - name: "CA1600: Do not use idle process priority"
            href: ca1600.md
          - name: "CA1601: Do not use timers that prevent power state changes"
            href: ca1601.md
        - name: Naming warnings
          items:
          - name: Overview
            displayName: "naming warnings"
            href: naming-warnings.md
          - name: "CA1700: Do not name enum values 'Reserved'"
            href: ca1700.md
          - name: "CA1701: Resource string compound words should be cased correctly"
            href: ca1701.md
          - name: "CA1702: Compound words should be cased correctly"
            href: ca1702.md
          - name: "CA1703: Resource strings should be spelled correctly"
            href: ca1703.md
          - name: "CA1704: Identifiers should be spelled correctly"
            href: ca1704.md
          - name: "CA1707: Identifiers should not contain underscores"
            href: ca1707.md
          - name: "CA1708: Identifiers should differ by more than case"
            href: ca1708.md
          - name: "CA1709: Identifiers should be cased correctly"
            href: ca1709.md
          - name: "CA1710: Identifiers should have correct suffix"
            href: ca1710.md
          - name: "CA1711: Identifiers should not have incorrect suffix"
            href: ca1711.md
          - name: "CA1712: Do not prefix enum values with type name"
            href: ca1712.md
          - name: "CA1713: Events should not have before or after prefix"
            href: ca1713.md
          - name: "CA1714: Flags enums should have plural names"
            href: ca1714.md
          - name: "CA1715: Identifiers should have correct prefix"
            href: ca1715.md
          - name: "CA1716: Identifiers should not match keywords"
            href: ca1716.md
          - name: "CA1717: Only FlagsAttribute enums should have plural names"
            href: ca1717.md
          - name: "CA1719: Parameter names should not match member names"
            href: ca1719.md
          - name: "CA1720: Identifiers should not contain type names"
            href: ca1720.md
          - name: "CA1721: Property names should not match get methods"
            href: ca1721.md
          - name: "CA1722: Identifiers should not have incorrect prefix"
            href: ca1722.md
          - name: "CA1725: Parameter names should match base declaration"
            href: ca1725.md
          - name: "CA1724: Type Names Should Not Match Namespaces"
            href: ca1724.md
          - name: "CA1726: Use preferred terms"
            href: ca1726.md
        - name: Performance warnings
          items:
          - name: Overview
            displayName: "performance warnings"
            href: performance-warnings.md
          - name: "CA1800: Do not cast unnecessarily"
            href: ca1800.md
          - name: "CA1801: Review unused parameters"
            href: ca1801.md
          - name: "CA1802: Use Literals Where Appropriate"
            href: ca1802.md
          - name: "CA1804: Remove unused locals"
            href: ca1804.md
          - name: "CA1805: Do not initialize unnecessarily"
            href: ca1805.md
          - name: "CA1806: Do not ignore method results"
            href: ca1806.md
          - name: "CA1809: Avoid excessive locals"
            href: ca1809.md
          - name: "CA1810: Initialize reference type static fields inline"
            href: ca1810.md
          - name: "CA1811: Avoid uncalled private code"
            href: ca1811.md
          - name: "CA1812: Avoid uninstantiated internal classes"
            href: ca1812.md
          - name: "CA1813: Avoid unsealed attributes"
            href: ca1813.md
          - name: "CA1814: Prefer jagged arrays over multidimensional"
            href: ca1814.md
          - name: "CA1815: Override equals and operator equals on value types"
            href: ca1815.md
          - name: "CA1816: Call GC.SuppressFinalize correctly"
            href: ca1816.md
          - name: "CA1819: Properties should not return arrays"
            href: ca1819.md
          - name: "CA1820: Test for empty strings using string length"
            href: ca1820.md
          - name: "CA1821: Remove empty finalizers"
            href: ca1821.md
          - name: "CA1822: Mark members as static"
            href: ca1822.md
          - name: "CA1823: Avoid unused private fields"
            href: ca1823.md
          - name: "CA1824: Mark assemblies with NeutralResourcesLanguageAttribute"
            href: ca1824.md
          - name: "CA1825: Avoid zero-length array allocations"
            href: ca1825.md
          - name: "CA1826: Use property instead of Linq Enumerable method"
            href: ca1826.md
          - name: "CA1827: Do not use Count/LongCount when Any can be used"
            href: ca1827.md
          - name: "CA1828: Do not use CountAsync/LongCountAsync when AnyAsync can be used"
            href: ca1828.md
          - name: "CA1829: Use Length/Count property instead of Enumerable.Count method"
            href: ca1829.md
          - name: "CA1830: Prefer strongly-typed Append and Insert method overloads on StringBuilder"
            href: ca1830.md
          - name: "CA1831: Use AsSpan instead of Range-based indexers for string when appropriate"
            href: ca1831.md
          - name: "CA1832: Use AsSpan or AsMemory instead of Range-based indexers for getting ReadOnlySpan or ReadOnlyMemory portion of an array"
            href: ca1832.md
          - name: "CA1833: Use AsSpan or AsMemory instead of Range-based indexers for getting Span or Memory portion of an array"
            href: ca1833.md
          - name: "CA1835: Prefer the memory overloads of Stream ReadAsync/WriteAsync methods"
            href: ca1835.md
          - name: "CA1836: Prefer IsEmpty over Count when available"
            href: ca1836.md
          - name: "CA1837: Use Environment.ProcessId instead of Process.GetCurrentProcess().Id"
            href: ca1837.md
          - name: "CA1838: Avoid StringBuilder parameters for P/Invokes"
            href: ca1838.md
        - name: Portability warnings
          items:
          - name: Overview
            displayName: "portability warnings"
            href: portability-warnings.md
          - name: "CA1900: Value type fields should be portable"
            href: ca1900.md
          - name: "CA1901: P-Invoke declarations should be portable"
            href: ca1901.md
          - name: "CA1903: Use only API from targeted framework"
            href: ca1903.md
        - name: Reliability warnings
          items:
          - name: Overview
            displayName: "reliability warnings"
            href: reliability-warnings.md
          - name: "CA2000: Dispose objects before losing scope"
            href: ca2000.md
          - name: "CA2001: Avoid calling problematic methods"
            href: ca2001.md
          - name: "CA2002: Do not lock on objects with weak identity"
            href: ca2002.md
          - name: "CA2003: Do not treat fibers as threads"
            href: ca2003.md
          - name: "CA2004: Remove calls to GC.KeepAlive"
            href: ca2004.md
          - name: "CA2006: Use SafeHandle to encapsulate native resources"
            href: ca2006.md
          - name: "CA2007: Do not directly await a Task"
            href: ca2007.md
          - name: "CA2008: Do not create tasks without passing a TaskScheduler"
            href: ca2008.md
          - name: "CA2009: Do not call ToImmutableCollection on an ImmutableCollection value"
            href: ca2009.md
          - name: "CA2011: Do not assign property within its setter"
            href: ca2011.md
          - name: "CA2012: Use ValueTasks correctly"
            href: ca2012.md
          - name: "CA2013: Do not use ReferenceEquals with value types"
            href: ca2013.md
          - name: "CA2014: Do not use stackalloc in loops"
            href: ca2014.md
          - name: "CA2015: Do not define finalizers for types derived from MemoryManager<T>"
            href: ca2015.md
          - name: "CA2016: Forward the CancellationToken parameter to methods that take one"
            href: ca2016.md
        - name: Security warnings
          items:
          - name: Overview
            displayName: "security warnings"
            href: security-warnings.md
          - name: "CA2100: Review SQL queries for security vulnerabilities"
            href: ca2100.md
          - name: "CA2102: Catch non-CLSCompliant exceptions in general handlers"
            href: ca2102.md
          - name: "CA2103: Review imperative security"
            href: ca2103.md
          - name: "CA2104: Do not declare read only mutable reference types"
            href: ca2104.md
          - name: "CA2105: Array fields should not be read only"
            href: ca2105.md
          - name: "CA2106: Secure asserts"
            href: ca2106.md
          - name: "CA2107: Review deny and permit only usage"
            href: ca2107.md
          - name: "CA2108: Review declarative security on value types"
            href: ca2108.md
          - name: "CA2109: Review visible event handlers"
            href: ca2109.md
          - name: "CA2111: Pointers should not be visible"
            href: ca2111.md
          - name: "CA2112: Secured types should not expose fields"
            href: ca2112.md
          - name: "CA2114: Method security should be a superset of type"
            href: ca2114.md
          - name: "CA2115: Call GC.KeepAlive when using native resources"
            href: ca2115.md
          - name: "CA2116: APTCA methods should only call APTCA methods"
            href: ca2116.md
          - name: "CA2117: APTCA types should only extend APTCA base types"
            href: ca2117.md
          - name: "CA2118: Review SuppressUnmanagedCodeSecurityAttribute usage"
            href: ca2118.md
          - name: "CA2119: Seal methods that satisfy private interfaces"
            href: ca2119.md
          - name: "CA2120: Secure serialization constructors"
            href: ca2120.md
          - name: "CA2121: Static constructors should be private"
            href: ca2121.md
          - name: "CA2122: Do not indirectly expose methods with link demands"
            href: ca2122.md
          - name: "CA2123: Override link demands should be identical to base"
            href: ca2123.md
          - name: "CA2124: Wrap vulnerable finally clauses in outer try"
            href: ca2124.md
          - name: "CA2126: Type link demands require inheritance demands"
            href: ca2126.md
          - name: "CA2130: Security critical constants should be transparent"
            href: ca2130.md
          - name: "CA2131: Security critical types may not participate in type equivalence"
            href: ca2131.md
          - name: "CA2132: Default constructors must be at least as critical as base type default constructors"
            href: ca2132.md
          - name: "CA2133: Delegates must bind to methods with consistent transparency"
            href: ca2133.md
          - name: "CA2134: Methods must keep consistent transparency when overriding base methods"
            href: ca2134.md
          - name: "CA2135: Level 2 assemblies should not contain LinkDemands"
            href: ca2135.md
          - name: "CA2136: Members should not have conflicting transparency annotations"
            href: ca2136.md
          - name: "CA2137: Transparent methods must contain only verifiable IL"
            href: ca2137.md
          - name: "CA2138: Transparent methods must not call methods with the SuppressUnmanagedCodeSecurity attribute"
            href: ca2138.md
          - name: "CA2139: Transparent methods may not use the HandleProcessCorruptingExceptions attribute"
            href: ca2139.md
          - name: "CA2140: Transparent code must not reference security critical items"
            href: ca2140.md
          - name: "CA2141:Transparent methods must not satisfy LinkDemands"
            href: ca2141.md
          - name: "CA2142: Transparent code should not be protected with LinkDemands"
            href: ca2142.md
          - name: "CA2143: Transparent methods should not use security demands"
            href: ca2143.md
          - name: "CA2144: Transparent code should not load assemblies from byte arrays"
            href: ca2144.md
          - name: "CA2145: Transparent methods should not be decorated with the SuppressUnmanagedCodeSecurityAttribute"
            href: ca2145.md
          - name: "CA2146: Types must be at least as critical as their base types and interfaces"
            href: ca2146.md
          - name: "CA2147: Transparent methods may not use security asserts"
            href: ca2147.md
          - name: "CA2149: Transparent methods must not call into native code"
            href: ca2149.md
          - name: "CA2151: Fields with critical types should be security critical"
            href: ca2151.md
          - name: "CA5122 P-Invoke declarations should not be safe critical"
            href: ca5122.md
          - name: "CA2153: Avoid Handling Corrupted State Exceptions"
            href: ca2153.md
          - name: "CA2300: Do not use insecure deserializer BinaryFormatter"
            href: ca2300.md
          - name: "CA2301: Do not call BinaryFormatter.Deserialize without first setting BinaryFormatter.Binder"
            href: ca2301.md
          - name: "CA2302: Ensure BinaryFormatter.Binder is set before calling BinaryFormatter.Deserialize"
            href: ca2302.md
          - name: "CA2305: Do not use insecure deserializer LosFormatter"
            href: ca2305.md
          - name: "CA2310: Do not use insecure deserializer NetDataContractSerializer"
            href: ca2310.md
          - name: "CA2311: Do not deserialize without first setting NetDataContractSerializer.Binder"
            href: ca2311.md
          - name: "CA2312: Ensure NetDataContractSerializer.Binder is set before deserializing"
            href: ca2312.md
          - name: "CA2315: Do not use insecure deserializer ObjectStateFormatter"
            href: ca2315.md
          - name: "CA2321: Do not deserialize with JavaScriptSerializer using a SimpleTypeResolver"
            href: ca2321.md
          - name: "CA2322: Ensure JavaScriptSerializer is not initialized with SimpleTypeResolver before deserializing"
            href: ca2322.md
          - name: "CA2326: Do not use TypeNameHandling values other than None"
            href: ca2326.md
          - name: "CA2327: Do not use insecure JsonSerializerSettings"
            href: ca2327.md
          - name: "CA2328: Ensure that JsonSerializerSettings are secure"
            href: ca2328.md
          - name: "CA2329: Do not deserialize with JsonSerializer using an insecure configuration"
            href: ca2329.md
          - name: "CA2350: Ensure DataTable.ReadXml()'s input is trusted"
            href: ca2350.md
          - name: "CA2351: Ensure DataSet.ReadXml()'s input is trusted"
            href: ca2351.md
          - name: "CA2352: Unsafe DataSet or DataTable in serializable type can be vulnerable to remote code execution attacks"
            href: ca2352.md
          - name: "CA2353: Unsafe DataSet or DataTable in serializable type"
            href: ca2353.md
          - name: "CA2354: Unsafe DataSet or DataTable in deserialized object graph can be vulnerable to remote code execution attack"
            href: ca2354.md
          - name: "CA2355: Unsafe DataSet or DataTable in deserialized object graph"
            href: ca2355.md
          - name: "CA2356: Unsafe DataSet or DataTable type in web deserialized object graph"
            href: ca2356.md
          - name: "CA2361: Ensure autogenerated class containing DataSet.ReadXml() is not used with untrusted data"
            href: ca2361.md
          - name: "CA2362: Unsafe DataSet or DataTable in autogenerated serializable type can be vulnerable to remote code execution attacks"
            href: ca2362.md
          - name: "CA2330: Ensure that JsonSerializer has a secure configuration when deserializing"
            href: ca2330.md
          - name: "CA3001: Review code for SQL injection vulnerabilities"
            href: ca3001.md
          - name: "CA3002: Review code for XSS vulnerabilities"
            href: ca3002.md
          - name: "CA3003: Review code for file path injection vulnerabilities"
            href: ca3003.md
          - name: "CA3004: Review code for information disclosure vulnerabilities"
            href: ca3004.md
          - name: "CA3005: Review code for LDAP injection vulnerabilities"
            href: ca3005.md
          - name: "CA3006: Review code for process command injection vulnerabilities"
            href: ca3006.md
          - name: "CA3007: Review code for open redirect vulnerabilities"
            href: ca3007.md
          - name: "CA3008: Review code for XPath injection vulnerabilities"
            href: ca3008.md
          - name: "CA3009: Review code for XML injection vulnerabilities"
            href: ca3009.md
          - name: "CA3010: Review code for XAML injection vulnerabilities"
            href: ca3010.md
          - name: "CA3011: Review code for DLL injection vulnerabilities"
            href: ca3011.md
          - name: "CA3012: Review code for regex injection vulnerabilities"
            href: ca3012.md
          - name: "CA3061: Do not add schema by URL"
            href: ca3061.md
          - name: "CA3075: Insecure DTD Processing"
            href: ca3075.md
          - name: "CA3076: Insecure XSLT Script Execution"
            href: ca3076.md
          - name: "CA3077: Insecure Processing in API Design, XML Document and XML Text Reader"
            href: ca3077.md
          - name: "CA3147: Mark verb handlers with ValidateAntiForgeryToken"
            href: ca3147.md
          - name: "CA5358: Do Not Use Unsafe Cipher Modes"
            href: ca5358.md
          - name: "CA5359: Do not disable certificate validation"
            href: ca5359.md
          - name: "CA5360: Do not call dangerous methods in deserialization"
            href: ca5360.md
          - name: "CA5361: Do not disable SChannel use of strong crypto"
            href: ca5361.md
          - name: "CA5362: Potential reference cycle in deserialized object graph"
            href: ca5362.md
          - name: "CA5363: Do not disable request validation"
            href: ca5363.md
          - name: "CA5364: Do not use deprecated security protocols"
            href: ca5364.md
          - name: "CA5365: Do Not Disable HTTP Header Checking"
            href: ca5365.md
          - name: "CA5366: Use XmlReader For DataSet Read XML"
            href: ca5366.md
          - name: "CA5367: Do Not Serialize Types With Pointer Fields"
            href: ca5367.md
          - name: "CA5368: Set ViewStateUserKey For Classes Derived From Page"
            href: ca5368.md
          - name: "CA5369: Use XmlReader for Deserialize"
            href: ca5369.md
          - name: "CA5370: Use XmlReader for validating reader"
            href: ca5370.md
          - name: "CA5371: Use XmlReader for schema read"
            href: ca5371.md
          - name: "CA5372: Use XmlReader for XPathDocument"
            href: ca5372.md
          - name: "CA5373: Do not use obsolete key derivation function"
            href: ca5373.md
          - name: "CA5374: Do Not Use XslTransform"
            href: ca5374.md
          - name: "CA5375: Do not use account shared access signature"
            href: ca5375.md
          - name: "CA5376: Use SharedAccessProtocol HttpsOnly"
            href: ca5376.md
          - name: "CA5377: Use container level access policy"
            href: ca5377.md
          - name: "CA5378: Do not disable ServicePointManagerSecurityProtocols"
            href: ca5378.md
          - name: "CA5379: Do not use weak key derivation function algorithm"
            href: ca5379.md
          - name: "CA5380: Do not add certificates to root store"
            href: ca5380.md
          - name: "CA5381: Ensure certificates are not added to root store"
            href: ca5381.md
          - name: "CA5382: Use secure cookies in ASP.NET Core"
            href: ca5382.md
          - name: "CA5383: Ensure use secure cookies in ASP.NET Core"
            href: ca5383.md
          - name: "CA5384: Do not use digital signature algorithm (DSA)"
            href: ca5384.md
          - name: "CA5385: Use Rivest–Shamir–Adleman (RSA) algorithm with sufficient key size"
            href: ca5385.md
          - name: "CA5386: Avoid hardcoding SecurityProtocolType value"
            href: ca5386.md
          - name: "CA5387: Do not use weak key derivation function with insufficient iteration count"
            href: ca5387.md
          - name: "CA5388: Ensure sufficient iteration count when using weak key derivation function"
            href: ca5388.md
          - name: "CA5389: Do not add archive item's path to the target file system path"
            href: ca5389.md
          - name: "CA5390: Do not hard-code encryption key"
            href: ca5390.md
          - name: "CA5391: Use antiforgery tokens in ASP.NET Core MVC controllers"
            href: ca5391.md
          - name: "CA5392: Use DefaultDllImportSearchPaths attribute for P/Invokes"
            href: ca5392.md
          - name: "CA5393: Do not use unsafe DllImportSearchPath value"
            href: ca5393.md
          - name: "CA5394: Do not use insecure randomness"
            href: ca5394.md
          - name: "CA5395: Miss HttpVerb attribute for action methods"
            href: ca5395.md
          - name: "CA5396: Set HttpOnly to true for HttpCookie"
            href: ca5396.md
          - name: "CA5397: Do not use deprecated SslProtocols values"
            href: ca5397.md
          - name: "CA5398: Avoid hardcoded SslProtocols values"
            href: ca5398.md
          - name: "CA5399: Definitely disable HttpClient certificate revocation list check"
            href: ca5399.md
          - name: "CA5400: Ensure HttpClient certificate revocation list check is not disabled"
            href: ca5400.md
          - name: "CA5401: Do not use CreateEncryptor with non-default IV"
            href: ca5401.md
          - name: "CA5402: Use CreateEncryptor with the default IV"
            href: ca5402.md
          - name: "CA5403: Do not hard-code certificate"
            href: ca5403.md
        - name: Usage warnings
          items:
          - name: Overview
            displayName: "usage warnings"
            href: usage-warnings.md
          - name: "CA1801: Review unused parameters"
            href: ca1801.md
          - name: "CA1806: Do not ignore method results"
            href: ca1806.md
          - name: "CA1816: Call GC.SuppressFinalize correctly"
            href: ca1816.md
          - name: "CA2200: Rethrow to preserve stack details"
            href: ca2200.md
          - name: "CA2201: Do not raise reserved exception types"
            href: ca2201.md
          - name: "CA2202: Do not dispose objects multiple times"
            href: ca2202.md
          - name: "CA2204: Literals should be spelled correctly"
            href: ca2204.md
          - name: "CA2205: Use managed equivalents of Win32 API"
            href: ca2205.md
          - name: "CA2207: Initialize value type static fields inline"
            href: ca2207.md
          - name: "CA2208: Instantiate argument exceptions correctly"
            href: ca2208.md
          - name: "CA2211: Non-constant fields should not be visible"
            href: ca2211.md
          - name: "CA2212: Do not mark serviced components with WebMethod"
            href: ca2212.md
          - name: "CA2213: Disposable fields should be disposed"
            href: ca2213.md
          - name: "CA2214: Do not call overridable methods in constructors"
            href: ca2214.md
          - name: "CA2215: Dispose methods should call base class dispose"
            href: ca2215.md
          - name: "CA2216: Disposable types should declare finalizer"
            href: ca2216.md
          - name: "CA2217: Do not mark enums with FlagsAttribute"
            href: ca2217.md
          - name: "CA2218: Override GetHashCode on overriding Equals"
            href: ca2218.md
          - name: "CA2219: Do not raise exceptions in exception clauses"
            href: ca2219.md
          - name: "CA2220: Finalizers should call base class finalizer"
            href: ca2220.md
          - name: "CA2221: Finalizers should be protected"
            href: ca2221.md
          - name: "CA2222: Do not decrease inherited member visibility"
            href: ca2222.md
          - name: "CA2223: Members should differ by more than return type"
            href: ca2223.md
          - name: "CA2224: Override equals on overloading operator equals"
            href: ca2224.md
          - name: "CA2225: Operator overloads have named alternates"
            href: ca2225.md
          - name: "CA2226: Operators should have symmetrical overloads"
            href: ca2226.md
          - name: "CA2227: Collection properties should be read only"
            href: ca2227.md
          - name: "CA2228: Do not ship unreleased resource formats"
            href: ca2228.md
          - name: "CA2229: Implement serialization constructors"
            href: ca2229.md
          - name: "CA2230: Use params for variable arguments"
            href: ca2230.md
          - name: "CA2231: Overload operator equals on overriding ValueType.Equals"
            href: ca2231.md
          - name: "CA2232: Mark Windows Forms entry points with STAThread"
            href: ca2232.md
          - name: "CA2233: Operations should not overflow"
            href: ca2233.md
          - name: "CA2234: Pass System.Uri objects instead of strings"
            href: ca2234.md
          - name: "CA2235: Mark all non-serializable fields"
            href: ca2235.md
          - name: "CA2236: Call base class methods on ISerializable types"
            href: ca2236.md
          - name: "CA2237: Mark ISerializable types with SerializableAttribute"
            href: ca2237.md
          - name: "CA2238: Implement serialization methods correctly"
            href: ca2238.md
          - name: "CA2239: Provide deserialization methods for optional fields"
            href: ca2239.md
          - name: "CA2240: Implement ISerializable correctly"
            href: ca2240.md
          - name: "CA2241: Provide correct arguments to formatting methods"
            href: ca2241.md
          - name: "CA2242: Test for NaN correctly"
            href: ca2242.md
          - name: "CA2243: Attribute string literals should parse correctly"
            href: ca2243.md
          - name: "CA2244: Do not duplicate indexed element initializations"
            href: ca2244.md
          - name: "CA2245: Do not assign a property to itself"
            href: ca2245.md
          - name: "CA2246: Do not assign a symbol and its member in the same statement"
            href: ca2246.md
          - name: "CA2247: Argument passed to TaskCompletionSource constructor should be TaskCreationOptions enum instead of TaskContinuationOptions enum"
            href: ca2247.md
          - name: "CA2248: Provide correct enum argument to Enum.HasFlag"
            href: ca2248.md
          - name: "CA2249: Consider using String.Contains instead of String.IndexOf"
            href: ca2249.md
        - name: Automatic feature suspension
          href: automatic-feature-suspension.md
        - name: Publish warnings
          items:
          - name: Overview
            displayName: "publish warnings"
          - name: "IL3000: Avoid accessing Assembly file path when publishing as a single file"
            href: il3000.md
          - name: "IL3001: Avoid accessing Assembly file path when publishing as a single file"
            href: il3001.md<|MERGE_RESOLUTION|>--- conflicted
+++ resolved
@@ -191,707 +191,6 @@
       items:
       - name: Overview
         href: code-analysis-for-managed-code-warnings.md
-<<<<<<< HEAD
-      - name: Code quality analysis rules
-=======
-      - name: Code quality rules overview
-        href: code-analysis-warnings-for-managed-code-by-checkid.md
-      - name: Cryptography warnings
-        items:
-        - name: Overview
-          displayName: "cryptography warnings"
-          href: cryptography-warnings.md
-        - name: "CA5350: Do Not Use Weak Cryptographic Algorithms"
-          href: ca5350.md
-        - name: "CA5351 Do Not Use Broken Cryptographic Algorithms"
-          href: ca5351.md
-      - name: Design warnings
-        items:
-        - name: Overview
-          displayName: "design warnings"
-          href: design-warnings.md
-        - name: "CA1000: Do not declare static members on generic types"
-          href: ca1000.md
-        - name: "CA1001: Types that own disposable fields should be disposable"
-          href: ca1001.md
-        - name: "CA1002: Do not expose generic lists"
-          href: ca1002.md
-        - name: "CA1003: Use generic event handler instances"
-          href: ca1003.md
-        - name: "CA1004: Generic methods should provide type parameter"
-          href: ca1004.md
-        - name: "CA1005: Avoid excessive parameters on generic types"
-          href: ca1005.md
-        - name: "CA1006: Do not nest generic types in member signatures"
-          href: ca1006.md
-        - name: "CA1007: Use generics where appropriate"
-          href: ca1007.md
-        - name: "CA1008: Enums should have zero value"
-          href: ca1008.md
-        - name: "CA1009: Declare event handlers correctly"
-          href: ca1009.md
-        - name: "CA1010: Collections should implement generic interface"
-          href: ca1010.md
-        - name: "CA1011: Consider passing base types as parameters"
-          href: ca1011.md
-        - name: "CA1012: Abstract types should not have constructors"
-          href: ca1012.md
-        - name: "CA1013: Overload operator equals on overloading add and subtract"
-          href: ca1013.md
-        - name: "CA1014: Mark assemblies with CLSCompliantAttribute"
-          href: ca1014.md
-        - name: "CA1016: Mark assemblies with AssemblyVersionAttribute"
-          href: ca1016.md
-        - name: "CA1017: Mark assemblies with ComVisibleAttribute"
-          href: ca1017.md
-        - name: "CA1018: Mark attributes with AttributeUsageAttribute"
-          href: ca1018.md
-        - name: "CA1019: Define accessors for attribute arguments"
-          href: ca1019.md
-        - name: "CA1020: Avoid namespaces with few types"
-          href: ca1020.md
-        - name: "CA1021: Avoid out parameters"
-          href: ca1021.md
-        - name: "CA1023: Indexers should not be multidimensional"
-          href: ca1023.md
-        - name: "CA1024: Use properties where appropriate"
-          href: ca1024.md
-        - name: "CA1025: Replace repetitive arguments with params array"
-          href: ca1025.md
-        - name: "CA1026: Default parameters should not be used"
-          href: ca1026.md
-        - name: "CA1027: Mark enums with FlagsAttribute"
-          href: ca1027.md
-        - name: "CA1028: Enum storage should be Int32"
-          href: ca1028.md
-        - name: "CA1030: Use events where appropriate"
-          href: ca1030.md
-        - name: "CA1031: Do not catch general exception types"
-          href: ca1031.md
-        - name: "CA1032: Implement standard exception constructors"
-          href: ca1032.md
-        - name: "CA1033: Interface methods should be callable by child types"
-          href: ca1033.md
-        - name: "CA1034: Nested types should not be visible"
-          href: ca1034.md
-        - name: "CA1035: ICollection implementations have strongly typed members"
-          href: ca1035.md
-        - name: "CA1036: Override methods on comparable types"
-          href: ca1036.md
-        - name: "CA1038: Enumerators should be strongly typed"
-          href: ca1038.md
-        - name: "CA1039: Lists are strongly typed"
-          href: ca1039.md
-        - name: "CA1040: Avoid empty interfaces"
-          href: ca1040.md
-        - name: "CA1041: Provide ObsoleteAttribute message"
-          href: ca1041.md
-        - name: "CA1043: Use integral or string argument for indexers"
-          href: ca1043.md
-        - name: "CA1044: Properties should not be write only"
-          href: ca1044.md
-        - name: "CA1045: Do not pass types by reference"
-          href: ca1045.md
-        - name: "CA1046: Do not overload operator equals on reference types"
-          href: ca1046.md
-        - name: "CA1047: Do not declare protected members in sealed types"
-          href: ca1047.md
-        - name: "CA1048: Do not declare virtual members in sealed types"
-          href: ca1048.md
-        - name: "CA1049: Types that own native resources should be disposable"
-          href: ca1049.md
-        - name: "CA1050: Declare types in namespaces"
-          href: ca1050.md
-        - name: "CA1051: Do not declare visible instance fields"
-          href: ca1051.md
-        - name: "CA1052: Static holder types should be sealed"
-          href: ca1052.md
-        - name: "CA1053: Static holder types should not have constructors"
-          href: ca1053.md
-        - name: "CA1054: URI parameters should not be strings"
-          href: ca1054.md
-        - name: "CA1055: URI return values should not be strings"
-          href: ca1055.md
-        - name: "CA1056: URI properties should not be strings"
-          href: ca1056.md
-        - name: "CA1057: String URI overloads call System.Uri overloads"
-          href: ca1057.md
-        - name: "CA1058: Types should not extend certain base types"
-          href: ca1058.md
-        - name: "CA1059: Members should not expose certain concrete types"
-          href: ca1059.md
-        - name: "CA1060: Move P-Invokes to NativeMethods class"
-          href: ca1060.md
-        - name: "CA1061: Do not hide base class methods"
-          href: ca1061.md
-        - name: "CA1062: Validate arguments of public methods"
-          href: ca1062.md
-        - name: "CA1063: Implement IDisposable correctly"
-          href: ca1063.md
-        - name: "CA1064: Exceptions should be public"
-          href: ca1064.md
-        - name: "CA1065: Do not raise exceptions in unexpected locations"
-          href: ca1065.md
-        - name: "CA1066: Implement IEquatable when overriding Equals"
-          href: ca1066.md
-        - name: "CA1067: Override Equals when implementing IEquatable"
-          href: ca1067.md
-        - name: "CA1068: CancellationToken parameters must come last"
-          href: ca1068.md
-        - name: "CA1069: Enums should not have duplicate values"
-          href: ca1069.md
-        - name: "CA1070: Do not declare event fields as virtual"
-          href: ca1070.md
-        - name: "CA2210: Assemblies should have valid strong names"
-          href: ca2210.md
-      - name: Documentation warnings
-        items:
-        - name: Overview
-          displayName: "documentation warnings"
-          href: documentation-warnings.md
-        - name: "CA1200: Avoid using cref tags with a prefix"
-          href: ca1200.md
-      - name: Globalization warnings
-        items:
-        - name: Overview
-          displayName: "globalization warnings"
-          href: globalization-warnings.md
-        - name: "CA1300: Specify MessageBoxOptions"
-          href: ca1300.md
-        - name: "CA1301: Avoid duplicate accelerators"
-          href: ca1301.md
-        - name: "CA1302: Do not hardcode locale specific strings"
-          href: ca1302.md
-        - name: "CA1303: Do not pass literals as localized parameters"
-          href: ca1303.md
-        - name: "CA1304: Specify CultureInfo"
-          href: ca1304.md
-        - name: "CA1305: Specify IFormatProvider"
-          href: ca1305.md
-        - name: "CA1306: Set locale for data types"
-          href: ca1306.md
-        - name: "CA1307: Specify StringComparison for clarity"
-          href: ca1307.md
-        - name: "CA1308: Normalize strings to uppercase"
-          href: ca1308.md
-        - name: "CA1309: Use ordinal StringComparison"
-          href: ca1309.md
-        - name: "CA1310: Specify StringComparison for correctness"
-          href: ca1310.md
-        - name: "CA2101: Specify marshaling for P-Invoke string arguments"
-          href: ca2101.md
-      - name: Interoperability warnings
-        items:
-        - name: Overview
-          displayName: "interoperability warnings"
-          href: interoperability-warnings.md
-        - name: "CA1400: P-Invoke entry points should exist"
-          href: ca1400.md
-        - name: "CA1401: P-Invokes should not be visible"
-          href: ca1401.md
-        - name: "CA1402: Avoid overloads in COM visible interfaces"
-          href: ca1402.md
-        - name: "CA1403: Auto layout types should not be COM visible"
-          href: ca1403.md
-        - name: "CA1404: Call GetLastError immediately after P-Invoke"
-          href: ca1404.md
-        - name: "CA1405: COM visible type base types should be COM visible"
-          href: ca1405.md
-        - name: "CA1406: Avoid Int64 arguments for Visual Basic 6 clients"
-          href: ca1406.md
-        - name: "CA1407: Avoid static members in COM visible types"
-          href: ca1407.md
-        - name: "CA1408: Do not use AutoDual ClassInterfaceType"
-          href: ca1408.md
-        - name: "CA1409: Com visible types should be creatable"
-          href: ca1409.md
-        - name: "CA1410: COM registration methods should be matched"
-          href: ca1410.md
-        - name: "CA1411: COM registration methods should not be visible"
-          href: ca1411.md
-        - name: "CA1412: Mark ComSource Interfaces as IDispatch"
-          href: ca1412.md
-        - name: "CA1413: Avoid non-public fields in COM visible value types"
-          href: ca1413.md
-        - name: "CA1414: Mark boolean P-Invoke arguments with MarshalAs"
-          href: ca1414.md
-        - name: "CA1415: Declare P-Invokes correctly"
-          href: ca1415.md
-        - name: "CA1417: Do not use OutAttribute on string parameters for P/Invokes"
-          href: ca1417.md
-      - name: Maintainability warnings
-        items:
-        - name: Overview
-          displayName: "maintainability warnings"
-          href: maintainability-warnings.md
-        - name: "CA1500: Variable names should not match field names"
-          href: ca1500.md
-        - name: "CA1501: Avoid excessive inheritance"
-          href: ca1501.md
-        - name: "CA1502: Avoid excessive complexity"
-          href: ca1502.md
-        - name: "CA1504: Review misleading field names"
-          href: ca1504.md
-        - name: "CA1505: Avoid unmaintainable code"
-          href: ca1505.md
-        - name: "CA1506: Avoid excessive class coupling"
-          href: ca1506.md
-        - name: "CA1507: Use nameof in place of string"
-          href: ca1507.md
-        - name: "CA1508: Avoid dead conditional code"
-          href: ca1508.md
-        - name: "CA1509: Invalid entry in code metrics configuration file"
-          href: ca1509.md
-      - name: Mobility warnings
-        items:
-        - name: Overview
-          displayName: "mobility warnings"
-          href: mobility-warnings.md
-        - name: "CA1600: Do not use idle process priority"
-          href: ca1600.md
-        - name: "CA1601: Do not use timers that prevent power state changes"
-          href: ca1601.md
-      - name: Naming warnings
-        items:
-        - name: Overview
-          displayName: "naming warnings"
-          href: naming-warnings.md
-        - name: "CA1700: Do not name enum values 'Reserved'"
-          href: ca1700.md
-        - name: "CA1701: Resource string compound words should be cased correctly"
-          href: ca1701.md
-        - name: "CA1702: Compound words should be cased correctly"
-          href: ca1702.md
-        - name: "CA1703: Resource strings should be spelled correctly"
-          href: ca1703.md
-        - name: "CA1704: Identifiers should be spelled correctly"
-          href: ca1704.md
-        - name: "CA1707: Identifiers should not contain underscores"
-          href: ca1707.md
-        - name: "CA1708: Identifiers should differ by more than case"
-          href: ca1708.md
-        - name: "CA1709: Identifiers should be cased correctly"
-          href: ca1709.md
-        - name: "CA1710: Identifiers should have correct suffix"
-          href: ca1710.md
-        - name: "CA1711: Identifiers should not have incorrect suffix"
-          href: ca1711.md
-        - name: "CA1712: Do not prefix enum values with type name"
-          href: ca1712.md
-        - name: "CA1713: Events should not have before or after prefix"
-          href: ca1713.md
-        - name: "CA1714: Flags enums should have plural names"
-          href: ca1714.md
-        - name: "CA1715: Identifiers should have correct prefix"
-          href: ca1715.md
-        - name: "CA1716: Identifiers should not match keywords"
-          href: ca1716.md
-        - name: "CA1717: Only FlagsAttribute enums should have plural names"
-          href: ca1717.md
-        - name: "CA1719: Parameter names should not match member names"
-          href: ca1719.md
-        - name: "CA1720: Identifiers should not contain type names"
-          href: ca1720.md
-        - name: "CA1721: Property names should not match get methods"
-          href: ca1721.md
-        - name: "CA1722: Identifiers should not have incorrect prefix"
-          href: ca1722.md
-        - name: "CA1725: Parameter names should match base declaration"
-          href: ca1725.md
-        - name: "CA1724: Type Names Should Not Match Namespaces"
-          href: ca1724.md
-        - name: "CA1726: Use preferred terms"
-          href: ca1726.md
-      - name: Performance warnings
-        items:
-        - name: Overview
-          displayName: "performance warnings"
-          href: performance-warnings.md
-        - name: "CA1800: Do not cast unnecessarily"
-          href: ca1800.md
-        - name: "CA1801: Review unused parameters"
-          href: ca1801.md
-        - name: "CA1802: Use Literals Where Appropriate"
-          href: ca1802.md
-        - name: "CA1804: Remove unused locals"
-          href: ca1804.md
-        - name: "CA1805: Do not initialize unnecessarily"
-          href: ca1805.md
-        - name: "CA1806: Do not ignore method results"
-          href: ca1806.md
-        - name: "CA1809: Avoid excessive locals"
-          href: ca1809.md
-        - name: "CA1810: Initialize reference type static fields inline"
-          href: ca1810.md
-        - name: "CA1811: Avoid uncalled private code"
-          href: ca1811.md
-        - name: "CA1812: Avoid uninstantiated internal classes"
-          href: ca1812.md
-        - name: "CA1813: Avoid unsealed attributes"
-          href: ca1813.md
-        - name: "CA1814: Prefer jagged arrays over multidimensional"
-          href: ca1814.md
-        - name: "CA1815: Override equals and operator equals on value types"
-          href: ca1815.md
-        - name: "CA1816: Call GC.SuppressFinalize correctly"
-          href: ca1816.md
-        - name: "CA1819: Properties should not return arrays"
-          href: ca1819.md
-        - name: "CA1820: Test for empty strings using string length"
-          href: ca1820.md
-        - name: "CA1821: Remove empty finalizers"
-          href: ca1821.md
-        - name: "CA1822: Mark members as static"
-          href: ca1822.md
-        - name: "CA1823: Avoid unused private fields"
-          href: ca1823.md
-        - name: "CA1824: Mark assemblies with NeutralResourcesLanguageAttribute"
-          href: ca1824.md
-        - name: "CA1825: Avoid zero-length array allocations"
-          href: ca1825.md
-        - name: "CA1826: Use property instead of Linq Enumerable method"
-          href: ca1826.md
-        - name: "CA1827: Do not use Count/LongCount when Any can be used"
-          href: ca1827.md
-        - name: "CA1828: Do not use CountAsync/LongCountAsync when AnyAsync can be used"
-          href: ca1828.md
-        - name: "CA1829: Use Length/Count property instead of Enumerable.Count method"
-          href: ca1829.md
-        - name: "CA1830: Prefer strongly-typed Append and Insert method overloads on StringBuilder"
-          href: ca1830.md
-        - name: "CA1831: Use AsSpan instead of Range-based indexers for string when appropriate"
-          href: ca1831.md
-        - name: "CA1832: Use AsSpan or AsMemory instead of Range-based indexers for getting ReadOnlySpan or ReadOnlyMemory portion of an array"
-          href: ca1832.md
-        - name: "CA1833: Use AsSpan or AsMemory instead of Range-based indexers for getting Span or Memory portion of an array"
-          href: ca1833.md
-        - name: "CA1834: Use StringBuilder.Append(char) for single character strings"
-          href: ca1834.md
-        - name: "CA1835: Prefer the memory overloads of Stream ReadAsync/WriteAsync methods"
-          href: ca1835.md
-        - name: "CA1836: Prefer IsEmpty over Count when available"
-          href: ca1836.md
-        - name: "CA1837: Use Environment.ProcessId instead of Process.GetCurrentProcess().Id"
-          href: ca1837.md
-        - name: "CA1838: Avoid StringBuilder parameters for P/Invokes"
-          href: ca1838.md
-      - name: Portability warnings
-        items:
-        - name: Overview
-          displayName: "portability warnings"
-          href: portability-warnings.md
-        - name: "CA1900: Value type fields should be portable"
-          href: ca1900.md
-        - name: "CA1901: P-Invoke declarations should be portable"
-          href: ca1901.md
-        - name: "CA1903: Use only API from targeted framework"
-          href: ca1903.md
-      - name: Reliability warnings
-        items:
-        - name: Overview
-          displayName: "reliability warnings"
-          href: reliability-warnings.md
-        - name: "CA2000: Dispose objects before losing scope"
-          href: ca2000.md
-        - name: "CA2001: Avoid calling problematic methods"
-          href: ca2001.md
-        - name: "CA2002: Do not lock on objects with weak identity"
-          href: ca2002.md
-        - name: "CA2003: Do not treat fibers as threads"
-          href: ca2003.md
-        - name: "CA2004: Remove calls to GC.KeepAlive"
-          href: ca2004.md
-        - name: "CA2006: Use SafeHandle to encapsulate native resources"
-          href: ca2006.md
-        - name: "CA2007: Do not directly await a Task"
-          href: ca2007.md
-        - name: "CA2008: Do not create tasks without passing a TaskScheduler"
-          href: ca2008.md
-        - name: "CA2009: Do not call ToImmutableCollection on an ImmutableCollection value"
-          href: ca2009.md
-        - name: "CA2011: Do not assign property within its setter"
-          href: ca2011.md
-        - name: "CA2012: Use ValueTasks correctly"
-          href: ca2012.md
-        - name: "CA2013: Do not use ReferenceEquals with value types"
-          href: ca2013.md
-        - name: "CA2014: Do not use stackalloc in loops"
-          href: ca2014.md
-        - name: "CA2015: Do not define finalizers for types derived from MemoryManager<T>"
-          href: ca2015.md
-        - name: "CA2016: Forward the CancellationToken parameter to methods that take one"
-          href: ca2016.md
-      - name: Security warnings
-        items:
-        - name: Overview
-          displayName: "security warnings"
-          href: security-warnings.md
-        - name: "CA2100: Review SQL queries for security vulnerabilities"
-          href: ca2100.md
-        - name: "CA2102: Catch non-CLSCompliant exceptions in general handlers"
-          href: ca2102.md
-        - name: "CA2103: Review imperative security"
-          href: ca2103.md
-        - name: "CA2104: Do not declare read only mutable reference types"
-          href: ca2104.md
-        - name: "CA2105: Array fields should not be read only"
-          href: ca2105.md
-        - name: "CA2106: Secure asserts"
-          href: ca2106.md
-        - name: "CA2107: Review deny and permit only usage"
-          href: ca2107.md
-        - name: "CA2108: Review declarative security on value types"
-          href: ca2108.md
-        - name: "CA2109: Review visible event handlers"
-          href: ca2109.md
-        - name: "CA2111: Pointers should not be visible"
-          href: ca2111.md
-        - name: "CA2112: Secured types should not expose fields"
-          href: ca2112.md
-        - name: "CA2114: Method security should be a superset of type"
-          href: ca2114.md
-        - name: "CA2115: Call GC.KeepAlive when using native resources"
-          href: ca2115.md
-        - name: "CA2116: APTCA methods should only call APTCA methods"
-          href: ca2116.md
-        - name: "CA2117: APTCA types should only extend APTCA base types"
-          href: ca2117.md
-        - name: "CA2118: Review SuppressUnmanagedCodeSecurityAttribute usage"
-          href: ca2118.md
-        - name: "CA2119: Seal methods that satisfy private interfaces"
-          href: ca2119.md
-        - name: "CA2120: Secure serialization constructors"
-          href: ca2120.md
-        - name: "CA2121: Static constructors should be private"
-          href: ca2121.md
-        - name: "CA2122: Do not indirectly expose methods with link demands"
-          href: ca2122.md
-        - name: "CA2123: Override link demands should be identical to base"
-          href: ca2123.md
-        - name: "CA2124: Wrap vulnerable finally clauses in outer try"
-          href: ca2124.md
-        - name: "CA2126: Type link demands require inheritance demands"
-          href: ca2126.md
-        - name: "CA2130: Security critical constants should be transparent"
-          href: ca2130.md
-        - name: "CA2131: Security critical types may not participate in type equivalence"
-          href: ca2131.md
-        - name: "CA2132: Default constructors must be at least as critical as base type default constructors"
-          href: ca2132.md
-        - name: "CA2133: Delegates must bind to methods with consistent transparency"
-          href: ca2133.md
-        - name: "CA2134: Methods must keep consistent transparency when overriding base methods"
-          href: ca2134.md
-        - name: "CA2135: Level 2 assemblies should not contain LinkDemands"
-          href: ca2135.md
-        - name: "CA2136: Members should not have conflicting transparency annotations"
-          href: ca2136.md
-        - name: "CA2137: Transparent methods must contain only verifiable IL"
-          href: ca2137.md
-        - name: "CA2138: Transparent methods must not call methods with the SuppressUnmanagedCodeSecurity attribute"
-          href: ca2138.md
-        - name: "CA2139: Transparent methods may not use the HandleProcessCorruptingExceptions attribute"
-          href: ca2139.md
-        - name: "CA2140: Transparent code must not reference security critical items"
-          href: ca2140.md
-        - name: "CA2141:Transparent methods must not satisfy LinkDemands"
-          href: ca2141.md
-        - name: "CA2142: Transparent code should not be protected with LinkDemands"
-          href: ca2142.md
-        - name: "CA2143: Transparent methods should not use security demands"
-          href: ca2143.md
-        - name: "CA2144: Transparent code should not load assemblies from byte arrays"
-          href: ca2144.md
-        - name: "CA2145: Transparent methods should not be decorated with the SuppressUnmanagedCodeSecurityAttribute"
-          href: ca2145.md
-        - name: "CA2146: Types must be at least as critical as their base types and interfaces"
-          href: ca2146.md
-        - name: "CA2147: Transparent methods may not use security asserts"
-          href: ca2147.md
-        - name: "CA2149: Transparent methods must not call into native code"
-          href: ca2149.md
-        - name: "CA2151: Fields with critical types should be security critical"
-          href: ca2151.md
-        - name: "CA5122 P-Invoke declarations should not be safe critical"
-          href: ca5122.md
-        - name: "CA2153: Avoid Handling Corrupted State Exceptions"
-          href: ca2153.md
-        - name: "CA2300: Do not use insecure deserializer BinaryFormatter"
-          href: ca2300.md
-        - name: "CA2301: Do not call BinaryFormatter.Deserialize without first setting BinaryFormatter.Binder"
-          href: ca2301.md
-        - name: "CA2302: Ensure BinaryFormatter.Binder is set before calling BinaryFormatter.Deserialize"
-          href: ca2302.md
-        - name: "CA2305: Do not use insecure deserializer LosFormatter"
-          href: ca2305.md
-        - name: "CA2310: Do not use insecure deserializer NetDataContractSerializer"
-          href: ca2310.md
-        - name: "CA2311: Do not deserialize without first setting NetDataContractSerializer.Binder"
-          href: ca2311.md
-        - name: "CA2312: Ensure NetDataContractSerializer.Binder is set before deserializing"
-          href: ca2312.md
-        - name: "CA2315: Do not use insecure deserializer ObjectStateFormatter"
-          href: ca2315.md
-        - name: "CA2321: Do not deserialize with JavaScriptSerializer using a SimpleTypeResolver"
-          href: ca2321.md
-        - name: "CA2322: Ensure JavaScriptSerializer is not initialized with SimpleTypeResolver before deserializing"
-          href: ca2322.md
-        - name: "CA2326: Do not use TypeNameHandling values other than None"
-          href: ca2326.md
-        - name: "CA2327: Do not use insecure JsonSerializerSettings"
-          href: ca2327.md
-        - name: "CA2328: Ensure that JsonSerializerSettings are secure"
-          href: ca2328.md
-        - name: "CA2329: Do not deserialize with JsonSerializer using an insecure configuration"
-          href: ca2329.md
-        - name: "CA2350: Ensure DataTable.ReadXml()'s input is trusted"
-          href: ca2350.md
-        - name: "CA2351: Ensure DataSet.ReadXml()'s input is trusted"
-          href: ca2351.md
-        - name: "CA2352: Unsafe DataSet or DataTable in serializable type can be vulnerable to remote code execution attacks"
-          href: ca2352.md
-        - name: "CA2353: Unsafe DataSet or DataTable in serializable type"
-          href: ca2353.md
-        - name: "CA2354: Unsafe DataSet or DataTable in deserialized object graph can be vulnerable to remote code execution attack"
-          href: ca2354.md
-        - name: "CA2355: Unsafe DataSet or DataTable in deserialized object graph"
-          href: ca2355.md
-        - name: "CA2356: Unsafe DataSet or DataTable type in web deserialized object graph"
-          href: ca2356.md
-        - name: "CA2361: Ensure autogenerated class containing DataSet.ReadXml() is not used with untrusted data"
-          href: ca2361.md
-        - name: "CA2362: Unsafe DataSet or DataTable in autogenerated serializable type can be vulnerable to remote code execution attacks"
-          href: ca2362.md
-        - name: "CA2330: Ensure that JsonSerializer has a secure configuration when deserializing"
-          href: ca2330.md
-        - name: "CA3001: Review code for SQL injection vulnerabilities"
-          href: ca3001.md
-        - name: "CA3002: Review code for XSS vulnerabilities"
-          href: ca3002.md
-        - name: "CA3003: Review code for file path injection vulnerabilities"
-          href: ca3003.md
-        - name: "CA3004: Review code for information disclosure vulnerabilities"
-          href: ca3004.md
-        - name: "CA3005: Review code for LDAP injection vulnerabilities"
-          href: ca3005.md
-        - name: "CA3006: Review code for process command injection vulnerabilities"
-          href: ca3006.md
-        - name: "CA3007: Review code for open redirect vulnerabilities"
-          href: ca3007.md
-        - name: "CA3008: Review code for XPath injection vulnerabilities"
-          href: ca3008.md
-        - name: "CA3009: Review code for XML injection vulnerabilities"
-          href: ca3009.md
-        - name: "CA3010: Review code for XAML injection vulnerabilities"
-          href: ca3010.md
-        - name: "CA3011: Review code for DLL injection vulnerabilities"
-          href: ca3011.md
-        - name: "CA3012: Review code for regex injection vulnerabilities"
-          href: ca3012.md
-        - name: "CA3061: Do not add schema by URL"
-          href: ca3061.md
-        - name: "CA3075: Insecure DTD Processing"
-          href: ca3075.md
-        - name: "CA3076: Insecure XSLT Script Execution"
-          href: ca3076.md
-        - name: "CA3077: Insecure Processing in API Design, XML Document and XML Text Reader"
-          href: ca3077.md
-        - name: "CA3147: Mark verb handlers with ValidateAntiForgeryToken"
-          href: ca3147.md
-        - name: "CA5358: Do Not Use Unsafe Cipher Modes"
-          href: ca5358.md
-        - name: "CA5359: Do not disable certificate validation"
-          href: ca5359.md
-        - name: "CA5360: Do not call dangerous methods in deserialization"
-          href: ca5360.md
-        - name: "CA5361: Do not disable SChannel use of strong crypto"
-          href: ca5361.md
-        - name: "CA5362: Potential reference cycle in deserialized object graph"
-          href: ca5362.md
-        - name: "CA5363: Do not disable request validation"
-          href: ca5363.md
-        - name: "CA5364: Do not use deprecated security protocols"
-          href: ca5364.md
-        - name: "CA5365: Do Not Disable HTTP Header Checking"
-          href: ca5365.md
-        - name: "CA5366: Use XmlReader For DataSet Read XML"
-          href: ca5366.md
-        - name: "CA5367: Do Not Serialize Types With Pointer Fields"
-          href: ca5367.md
-        - name: "CA5368: Set ViewStateUserKey For Classes Derived From Page"
-          href: ca5368.md
-        - name: "CA5369: Use XmlReader for Deserialize"
-          href: ca5369.md
-        - name: "CA5370: Use XmlReader for validating reader"
-          href: ca5370.md
-        - name: "CA5371: Use XmlReader for schema read"
-          href: ca5371.md
-        - name: "CA5372: Use XmlReader for XPathDocument"
-          href: ca5372.md
-        - name: "CA5373: Do not use obsolete key derivation function"
-          href: ca5373.md
-        - name: "CA5374: Do Not Use XslTransform"
-          href: ca5374.md
-        - name: "CA5375: Do not use account shared access signature"
-          href: ca5375.md
-        - name: "CA5376: Use SharedAccessProtocol HttpsOnly"
-          href: ca5376.md
-        - name: "CA5377: Use container level access policy"
-          href: ca5377.md
-        - name: "CA5378: Do not disable ServicePointManagerSecurityProtocols"
-          href: ca5378.md
-        - name: "CA5379: Do not use weak key derivation function algorithm"
-          href: ca5379.md
-        - name: "CA5380: Do not add certificates to root store"
-          href: ca5380.md
-        - name: "CA5381: Ensure certificates are not added to root store"
-          href: ca5381.md
-        - name: "CA5382: Use secure cookies in ASP.NET Core"
-          href: ca5382.md
-        - name: "CA5383: Ensure use secure cookies in ASP.NET Core"
-          href: ca5383.md
-        - name: "CA5384: Do not use digital signature algorithm (DSA)"
-          href: ca5384.md
-        - name: "CA5385: Use Rivest–Shamir–Adleman (RSA) algorithm with sufficient key size"
-          href: ca5385.md
-        - name: "CA5386: Avoid hardcoding SecurityProtocolType value"
-          href: ca5386.md
-        - name: "CA5387: Do not use weak key derivation function with insufficient iteration count"
-          href: ca5387.md
-        - name: "CA5388: Ensure sufficient iteration count when using weak key derivation function"
-          href: ca5388.md
-        - name: "CA5389: Do not add archive item's path to the target file system path"
-          href: ca5389.md
-        - name: "CA5390: Do not hard-code encryption key"
-          href: ca5390.md
-        - name: "CA5391: Use antiforgery tokens in ASP.NET Core MVC controllers"
-          href: ca5391.md
-        - name: "CA5392: Use DefaultDllImportSearchPaths attribute for P/Invokes"
-          href: ca5392.md
-        - name: "CA5393: Do not use unsafe DllImportSearchPath value"
-          href: ca5393.md
-        - name: "CA5394: Do not use insecure randomness"
-          href: ca5394.md
-        - name: "CA5395: Miss HttpVerb attribute for action methods"
-          href: ca5395.md
-        - name: "CA5396: Set HttpOnly to true for HttpCookie"
-          href: ca5396.md
-        - name: "CA5397: Do not use deprecated SslProtocols values"
-          href: ca5397.md
-        - name: "CA5398: Avoid hardcoded SslProtocols values"
-          href: ca5398.md
-        - name: "CA5399: Definitely disable HttpClient certificate revocation list check"
-          href: ca5399.md
-        - name: "CA5400: Ensure HttpClient certificate revocation list check is not disabled"
-          href: ca5400.md
-        - name: "CA5401: Do not use CreateEncryptor with non-default IV"
-          href: ca5401.md
-        - name: "CA5402: Use CreateEncryptor with the default IV"
-          href: ca5402.md
-        - name: "CA5403: Do not hard-code certificate"
-          href: ca5403.md
-      - name: Usage warnings
->>>>>>> 6a43ace7
         items:
         - name: Overview
           href: code-analysis-warnings-for-managed-code-by-checkid.md

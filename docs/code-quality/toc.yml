- name: Code analysis documentation
  href: index.yml
- name: Analyze managed code
  items:
  - name: Overview
    href: code-analysis-for-managed-code-overview.md
  - name: Source code analysis
    expanded: true
    items:
    - name: Overview
      displayName: roslyn analyzers, source analysis
      href: roslyn-analyzers-overview.md
    - name: Install source code analyzers
      href: install-roslyn-analyzers.md
    - name: Configure source code analyzers
      href: use-roslyn-analyzers.md
    - name: Live code analysis scope
      href: configure-live-code-analysis-scope-managed-code.md
    - name: Run code analysis manually
      href: how-to-run-code-analysis-manually-for-managed-code.md
    - name: Disable code analysis
      href: disable-code-analysis.md
    - name: FAQ
      href: analyzers-faq.md
    - name: FxCop analyzers
      items:
      - name: Install FxCop analyzers
        href: install-fxcop-analyzers.md
      - name: Migrate to FxCop analyzers
        items:
        - name: Migrate from legacy analysis to FxCop analyzers
          href: migrate-from-legacy-analysis-to-fxcop-analyzers.md
        - name: FAQ
          href: fxcop-analyzers-faq.md
        - name: Ported rules
          href: fxcop-rule-port-status.md
      - name: Configure FxCop analyzers
        items:
        - name: Configure rules and projects
          href: configure-fxcop-analyzers.md
        - name: Scope options
          href: fxcop-analyzer-options.md
        - name: Enable a category of rules
          href: analyzer-rule-sets.md
  - name: Legacy analysis
    items:
    - name: Overview
      displayName: static code analysis, binary analysis
      href: static-code-analysis-for-managed-code-overview.md
    - name: Legacy analysis walkthrough
      href: walkthrough-analyzing-managed-code-for-code-defects.md
    - name: Migrate to FxCop analyzers
      href: migrate-from-legacy-analysis-to-fxcop-analyzers.md
    - name: Run legacy analysis manually
      href: how-to-run-legacy-code-analysis-manually-for-managed-code.md
    - name: Configuration
      items:
      - name: Configure legacy analysis
        href: how-to-configure-code-analysis-for-a-managed-code-project.md
      - name: Enable automatic legacy code analysis
        href: how-to-enable-and-disable-automatic-code-analysis-for-managed-code.md
      - name: Customize the legacy code analysis dictionary
        href: how-to-customize-the-code-analysis-dictionary.md
    - name: Suppression
      items:
      - name: Suppress legacy analysis warnings for generated code
        href: how-to-suppress-code-analysis-warnings-for-generated-code.md
    - name: Legacy analysis application errors
      items:
      - name: Legacy analysis policy errors
        href: code-analysis-policy-errors.md
      - name: Overview
        href: code-analysis-application-errors.md
      - name: "CA0001"
        href: ca0001.md
      - name: "CA0051"
        href: ca0051.md
      - name: "CA0052"
        href: ca0052.md
      - name: "CA0053"
        href: ca0053.md
      - name: "CA0054"
        href: ca0054.md
      - name: "CA0055"
        href: ca0055.md
      - name: "CA0056"
        href: ca0056.md
      - name: "CA0057"
        href: ca0057.md
      - name: "CA0058"
        href: ca0058.md
      - name: "CA0059"
        href: ca0059.md
      - name: "CA0060"
        href: ca0060.md
      - name: "CA0061"
        href: ca0061.md
      - name: "CA0062"
        href: ca0062.md
      - name: "CA0063"
        href: ca0063.md
      - name: "CA0064"
        href: ca0064.md
      - name: "A0065"
        href: ca0065.md
      - name: "CA0066"
        href: ca0066.md
      - name: "CA0067"
        href: ca0067.md
      - name: "CA0068"
        href: ca0068.md
      - name: "CA0069"
        href: ca0069.md
      - name: "CA0070"
        href: ca0070.md
      - name: "CA0501"
        href: ca0501.md
      - name: "CA0502"
        href: ca0502.md
      - name: "CA0503"
        href: ca0503.md
      - name: "CA0504"
        href: ca0504.md
      - name: "CA0505"
        href: ca0505.md
      - name: FxCopCmd errors
        href: fxcopcmd-errors.md
    - name: Check-in policies
      items:
      - name: How to create or update check-in policies
        href: how-to-create-or-update-standard-code-analysis-check-in-policies.md
      - name: Implement legacy analysis check-in policies
        href: implementing-custom-code-analysis-check-in-policies-for-managed-code.md
      - name: Enforce maintainable code
        href: how-to-enforce-maintainable-code-with-a-code-analysis-check-in-policy.md
      - name: Synchronize project rule sets with check-in policy
        href: how-to-synchronize-code-project-rule-sets-with-team-project-check-in-policy.md
      - name: Version compatibility
        href: version-compatibility-for-code-analysis-check-in-policies.md
  - name: Rule sets
    items:
    - name: Overview
      href: using-rule-sets-to-group-code-analysis-rules.md
    - name: Configure rule sets
      href: how-to-configure-code-analysis-for-a-managed-code-project.md
    - name: Create a custom rule set
      href: how-to-create-a-custom-rule-set.md
    - name: Use the rule set editor
      href: working-in-the-code-analysis-rule-set-editor.md
  - name: Code metrics
    items:
    - name: Overview
      displayName: code metrics
      href: code-metrics-values.md
    - name: Generate code metrics data
      href: how-to-generate-code-metrics-data.md
    - name: Work with code metrics data
      href: working-with-code-metrics-data.md
  - name: Reference
    items:
    - name: Rule sets
      items:
      - name: Overview
        href: rule-set-reference.md
      - name: All Rules
        href: all-rules-rule-set.md
      - name: Basic Correctness Rules
        href: basic-correctness-rules-rule-set-for-managed-code.md
      - name: Basic Design Guideline Rules
        href: basic-design-guideline-rules-rule-set-for-managed-code.md
      - name: Extended Correctness Rules
        href: extended-correctness-rules-rule-set-for-managed-code.md
      - name: Extended Design Guidelines Rules
        href: extended-design-guidelines-rules-rule-set-for-managed-code.md
      - name: Globalization Rules
        href: globalization-rules-rule-set-for-managed-code.md
      - name: Managed Minimum Rules
        href: managed-minimum-rules-rule-set-for-managed-code.md
      - name: Managed Recommended Rules
        href: managed-recommended-rules-rule-set-for-managed-code.md
      - name: Mixed Minimum Rules
        href: mixed-minimum-rules-rule-set.md
      - name: Mixed Recommended Rules
        href: mixed-recommended-rules-rule-set.md
      - name: Native Minimum Rules
        href: native-minimum-rules-rule-set.md
      - name: Native Recommended Rules
        href: native-recommended-rules-rule-set.md
      - name: Security Rules
        href: security-rules-rule-set-for-managed-code.md
    - name: Suppress warnings
      href: in-source-suppression-overview.md
    - name: Managed code warnings
      items:
      - name: Overview
        href: code-analysis-for-managed-code-warnings.md
      - name: Warnings by CheckId
        href: code-analysis-warnings-for-managed-code-by-checkid.md
      - name: Cryptography warnings
        items:
        - name: Overview
          displayName: "cryptography warnings"
          href: cryptography-warnings.md
        - name: "CA5350: Do Not Use Weak Cryptographic Algorithms"
          href: ca5350.md
        - name: "CA5351 Do Not Use Broken Cryptographic Algorithms"
          href: ca5351.md
      - name: Design warnings
        items:
        - name: Overview
          displayName: "design warnings"
          href: design-warnings.md
        - name: "CA1000: Do not declare static members on generic types"
          href: ca1000.md
        - name: "CA1001: Types that own disposable fields should be disposable"
          href: ca1001.md
        - name: "CA1002: Do not expose generic lists"
          href: ca1002.md
        - name: "CA1003: Use generic event handler instances"
          href: ca1003.md
        - name: "CA1004: Generic methods should provide type parameter"
          href: ca1004.md
        - name: "CA1005: Avoid excessive parameters on generic types"
          href: ca1005.md
        - name: "CA1006: Do not nest generic types in member signatures"
          href: ca1006.md
        - name: "CA1007: Use generics where appropriate"
          href: ca1007.md
        - name: "CA1008: Enums should have zero value"
          href: ca1008.md
        - name: "CA1009: Declare event handlers correctly"
          href: ca1009.md
        - name: "CA1010: Collections should implement generic interface"
          href: ca1010.md
        - name: "CA1011: Consider passing base types as parameters"
          href: ca1011.md
        - name: "CA1012: Abstract types should not have constructors"
          href: ca1012.md
        - name: "CA1013: Overload operator equals on overloading add and subtract"
          href: ca1013.md
        - name: "CA1014: Mark assemblies with CLSCompliantAttribute"
          href: ca1014.md
        - name: "CA1016: Mark assemblies with AssemblyVersionAttribute"
          href: ca1016.md
        - name: "CA1017: Mark assemblies with ComVisibleAttribute"
          href: ca1017.md
        - name: "CA1018: Mark attributes with AttributeUsageAttribute"
          href: ca1018.md
        - name: "CA1019: Define accessors for attribute arguments"
          href: ca1019.md
        - name: "CA1020: Avoid namespaces with few types"
          href: ca1020.md
        - name: "CA1021: Avoid out parameters"
          href: ca1021.md
        - name: "CA1023: Indexers should not be multidimensional"
          href: ca1023.md
        - name: "CA1024: Use properties where appropriate"
          href: ca1024.md
        - name: "CA1025: Replace repetitive arguments with params array"
          href: ca1025.md
        - name: "CA1026: Default parameters should not be used"
          href: ca1026.md
        - name: "CA1027: Mark enums with FlagsAttribute"
          href: ca1027.md
        - name: "CA1028: Enum storage should be Int32"
          href: ca1028.md
        - name: "CA1030: Use events where appropriate"
          href: ca1030.md
        - name: "CA1031: Do not catch general exception types"
          href: ca1031.md
        - name: "CA1032: Implement standard exception constructors"
          href: ca1032.md
        - name: "CA1033: Interface methods should be callable by child types"
          href: ca1033.md
        - name: "CA1034: Nested types should not be visible"
          href: ca1034.md
        - name: "CA1035: ICollection implementations have strongly typed members"
          href: ca1035.md
        - name: "CA1036: Override methods on comparable types"
          href: ca1036.md
        - name: "CA1038: Enumerators should be strongly typed"
          href: ca1038.md
        - name: "CA1039: Lists are strongly typed"
          href: ca1039.md
        - name: "CA1040: Avoid empty interfaces"
          href: ca1040.md
        - name: "CA1041: Provide ObsoleteAttribute message"
          href: ca1041.md
        - name: "CA1043: Use integral or string argument for indexers"
          href: ca1043.md
        - name: "CA1044: Properties should not be write only"
          href: ca1044.md
        - name: "CA1045: Do not pass types by reference"
          href: ca1045.md
        - name: "CA1046: Do not overload operator equals on reference types"
          href: ca1046.md
        - name: "CA1047: Do not declare protected members in sealed types"
          href: ca1047.md
        - name: "CA1048: Do not declare virtual members in sealed types"
          href: ca1048.md
        - name: "CA1049: Types that own native resources should be disposable"
          href: ca1049.md
        - name: "CA1050: Declare types in namespaces"
          href: ca1050.md
        - name: "CA1051: Do not declare visible instance fields"
          href: ca1051.md
        - name: "CA1052: Static holder types should be sealed"
          href: ca1052.md
        - name: "CA1053: Static holder types should not have constructors"
          href: ca1053.md
        - name: "CA1054: URI parameters should not be strings"
          href: ca1054.md
        - name: "CA1055: URI return values should not be strings"
          href: ca1055.md
        - name: "CA1056: URI properties should not be strings"
          href: ca1056.md
        - name: "CA1057: String URI overloads call System.Uri overloads"
          href: ca1057.md
        - name: "CA1058: Types should not extend certain base types"
          href: ca1058.md
        - name: "CA1059: Members should not expose certain concrete types"
          href: ca1059.md
        - name: "CA1060: Move P-Invokes to NativeMethods class"
          href: ca1060.md
        - name: "CA1061: Do not hide base class methods"
          href: ca1061.md
        - name: "CA1062: Validate arguments of public methods"
          href: ca1062.md
        - name: "CA1063: Implement IDisposable correctly"
          href: ca1063.md
        - name: "CA1064: Exceptions should be public"
          href: ca1064.md
        - name: "CA1065: Do not raise exceptions in unexpected locations"
          href: ca1065.md
        - name: "CA1066: Implement IEquatable when overriding Equals"
          href: ca1066.md
        - name: "CA1067: Override Equals when implementing IEquatable"
          href: ca1067.md
        - name: "CA1068: CancellationToken parameters must come last"
          href: ca1068.md
        - name: "CA1069: Enums should not have duplicate values"
          href: ca1069.md
        - name: "CA1070: Do not declare event fields as virtual"
          href: ca1070.md
        - name: "CA2210: Assemblies should have valid strong names"
          href: ca2210.md
      - name: Documentation warnings
        items:
        - name: Overview
          displayName: "documentation warnings"
          href: documentation-warnings.md
        - name: "CA1200: Avoid using cref tags with a prefix"
          href: ca1200.md
      - name: Globalization warnings
        items:
        - name: Overview
          displayName: "globalization warnings"
          href: globalization-warnings.md
        - name: "CA1300: Specify MessageBoxOptions"
          href: ca1300.md
        - name: "CA1301: Avoid duplicate accelerators"
          href: ca1301.md
        - name: "CA1302: Do not hardcode locale specific strings"
          href: ca1302.md
        - name: "CA1303: Do not pass literals as localized parameters"
          href: ca1303.md
        - name: "CA1304: Specify CultureInfo"
          href: ca1304.md
        - name: "CA1305: Specify IFormatProvider"
          href: ca1305.md
        - name: "CA1306: Set locale for data types"
          href: ca1306.md
        - name: "CA1307: Specify StringComparison"
          href: ca1307.md
        - name: "CA1308: Normalize strings to uppercase"
          href: ca1308.md
        - name: "CA1309: Use ordinal StringComparison"
          href: ca1309.md
        - name: "CA2101: Specify marshaling for P-Invoke string arguments"
          href: ca2101.md
      - name: Interoperability warnings
        items:
        - name: Overview
          displayName: "interoperability warnings"
          href: interoperability-warnings.md
        - name: "CA1400: P-Invoke entry points should exist"
          href: ca1400.md
        - name: "CA1401: P-Invokes should not be visible"
          href: ca1401.md
        - name: "CA1402: Avoid overloads in COM visible interfaces"
          href: ca1402.md
        - name: "CA1403: Auto layout types should not be COM visible"
          href: ca1403.md
        - name: "CA1404: Call GetLastError immediately after P-Invoke"
          href: ca1404.md
        - name: "CA1405: COM visible type base types should be COM visible"
          href: ca1405.md
        - name: "CA1406: Avoid Int64 arguments for Visual Basic 6 clients"
          href: ca1406.md
        - name: "CA1407: Avoid static members in COM visible types"
          href: ca1407.md
        - name: "CA1408: Do not use AutoDual ClassInterfaceType"
          href: ca1408.md
        - name: "CA1409: Com visible types should be creatable"
          href: ca1409.md
        - name: "CA1410: COM registration methods should be matched"
          href: ca1410.md
        - name: "CA1411: COM registration methods should not be visible"
          href: ca1411.md
        - name: "CA1412: Mark ComSource Interfaces as IDispatch"
          href: ca1412.md
        - name: "CA1413: Avoid non-public fields in COM visible value types"
          href: ca1413.md
        - name: "CA1414: Mark boolean P-Invoke arguments with MarshalAs"
          href: ca1414.md
        - name: "CA1415: Declare P-Invokes correctly"
          href: ca1415.md
      - name: Maintainability warnings
        items:
        - name: Overview
          displayName: "maintainability warnings"
          href: maintainability-warnings.md
        - name: "CA1500: Variable names should not match field names"
          href: ca1500.md
        - name: "CA1501: Avoid excessive inheritance"
          href: ca1501.md
        - name: "CA1502: Avoid excessive complexity"
          href: ca1502.md
        - name: "CA1504: Review misleading field names"
          href: ca1504.md
        - name: "CA1505: Avoid unmaintainable code"
          href: ca1505.md
        - name: "CA1506: Avoid excessive class coupling"
          href: ca1506.md
        - name: "CA1507: Use nameof in place of string"
          href: ca1507.md
        - name: "CA1508: Avoid dead conditional code"
          href: ca1508.md
        - name: "CA1509: Invalid entry in code metrics configuration file"
          href: ca1509.md
      - name: Mobility warnings
        items:
        - name: Overview
          displayName: "mobility warnings"
          href: mobility-warnings.md
        - name: "CA1600: Do not use idle process priority"
          href: ca1600.md
        - name: "CA1601: Do not use timers that prevent power state changes"
          href: ca1601.md
      - name: Naming warnings
        items:
        - name: Overview
          displayName: "naming warnings"
          href: naming-warnings.md
        - name: "CA1700: Do not name enum values 'Reserved'"
          href: ca1700.md
        - name: "CA1701: Resource string compound words should be cased correctly"
          href: ca1701.md
        - name: "CA1702: Compound words should be cased correctly"
          href: ca1702.md
        - name: "CA1703: Resource strings should be spelled correctly"
          href: ca1703.md
        - name: "CA1704: Identifiers should be spelled correctly"
          href: ca1704.md
        - name: "CA1707: Identifiers should not contain underscores"
          href: ca1707.md
        - name: "CA1708: Identifiers should differ by more than case"
          href: ca1708.md
        - name: "CA1709: Identifiers should be cased correctly"
          href: ca1709.md
        - name: "CA1710: Identifiers should have correct suffix"
          href: ca1710.md
        - name: "CA1711: Identifiers should not have incorrect suffix"
          href: ca1711.md
        - name: "CA1712: Do not prefix enum values with type name"
          href: ca1712.md
        - name: "CA1713: Events should not have before or after prefix"
          href: ca1713.md
        - name: "CA1714: Flags enums should have plural names"
          href: ca1714.md
        - name: "CA1715: Identifiers should have correct prefix"
          href: ca1715.md
        - name: "CA1716: Identifiers should not match keywords"
          href: ca1716.md
        - name: "CA1717: Only FlagsAttribute enums should have plural names"
          href: ca1717.md
        - name: "CA1719: Parameter names should not match member names"
          href: ca1719.md
        - name: "CA1720: Identifiers should not contain type names"
          href: ca1720.md
        - name: "CA1721: Property names should not match get methods"
          href: ca1721.md
        - name: "CA1722: Identifiers should not have incorrect prefix"
          href: ca1722.md
        - name: "CA1725: Parameter names should match base declaration"
          href: ca1725.md
        - name: "CA1724: Type Names Should Not Match Namespaces"
          href: ca1724.md
        - name: "CA1726: Use preferred terms"
          href: ca1726.md
      - name: Performance warnings
        items:
        - name: Overview
          displayName: "performance warnings"
          href: performance-warnings.md
        - name: "CA1800: Do not cast unnecessarily"
          href: ca1800.md
        - name: "CA1801: Review unused parameters"
          href: ca1801.md
        - name: "CA1802: Use Literals Where Appropriate"
          href: ca1802.md
        - name: "CA1804: Remove unused locals"
          href: ca1804.md
        - name: "CA1806: Do not ignore method results"
          href: ca1806.md
        - name: "CA1809: Avoid excessive locals"
          href: ca1809.md
        - name: "CA1810: Initialize reference type static fields inline"
          href: ca1810.md
        - name: "CA1811: Avoid uncalled private code"
          href: ca1811.md
        - name: "CA1812: Avoid uninstantiated internal classes"
          href: ca1812.md
        - name: "CA1813: Avoid unsealed attributes"
          href: ca1813.md
        - name: "CA1814: Prefer jagged arrays over multidimensional"
          href: ca1814.md
        - name: "CA1815: Override equals and operator equals on value types"
          href: ca1815.md
        - name: "CA1816: Call GC.SuppressFinalize correctly"
          href: ca1816.md
        - name: "CA1819: Properties should not return arrays"
          href: ca1819.md
        - name: "CA1820: Test for empty strings using string length"
          href: ca1820.md
        - name: "CA1821: Remove empty finalizers"
          href: ca1821.md
        - name: "CA1822: Mark members as static"
          href: ca1822.md
        - name: "CA1823: Avoid unused private fields"
          href: ca1823.md
        - name: "CA1824: Mark assemblies with NeutralResourcesLanguageAttribute"
          href: ca1824.md
        - name: "CA1825: Avoid zero-length array allocations"
          href: ca1825.md
        - name: "CA1826: Use property instead of Linq Enumerable method"
          href: ca1826.md
        - name: "CA1827: Do not use Count/LongCount when Any can be used"
          href: ca1827.md
        - name: "CA1828: Do not use CountAsync/LongCountAsync when AnyAsync can be used"
          href: ca1828.md
        - name: "CA1829: Use Length/Count property instead of Enumerable.Count method"
          href: ca1829.md
      - name: Portability warnings
        items:
        - name: Overview
          displayName: "portability warnings"
          href: portability-warnings.md
        - name: "CA1900: Value type fields should be portable"
          href: ca1900.md
        - name: "CA1901: P-Invoke declarations should be portable"
          href: ca1901.md
        - name: "CA1903: Use only API from targeted framework"
          href: ca1903.md
      - name: Reliability warnings
        items:
        - name: Overview
          displayName: "reliability warnings"
          href: reliability-warnings.md
        - name: "CA2000: Dispose objects before losing scope"
          href: ca2000.md
        - name: "CA2001: Avoid calling problematic methods"
          href: ca2001.md
        - name: "CA2002: Do not lock on objects with weak identity"
          href: ca2002.md
        - name: "CA2003: Do not treat fibers as threads"
          href: ca2003.md
        - name: "CA2004: Remove calls to GC.KeepAlive"
          href: ca2004.md
        - name: "CA2006: Use SafeHandle to encapsulate native resources"
          href: ca2006.md
        - name: "CA2007: Do not directly await a Task"
          href: ca2007.md
        - name: "CA2009: Do not call ToImmutableCollection on an ImmutableCollection value"
          href: ca2009.md
        - name: "CA2011: Do not assign property within its setter"
          href: ca2011.md
      - name: Security warnings
        items:
        - name: Overview
          displayName: "security warnings"
          href: security-warnings.md
        - name: "CA2100: Review SQL queries for security vulnerabilities"
          href: ca2100.md
        - name: "CA2102: Catch non-CLSCompliant exceptions in general handlers"
          href: ca2102.md
        - name: "CA2103: Review imperative security"
          href: ca2103.md
        - name: "CA2104: Do not declare read only mutable reference types"
          href: ca2104.md
        - name: "CA2105: Array fields should not be read only"
          href: ca2105.md
        - name: "CA2106: Secure asserts"
          href: ca2106.md
        - name: "CA2107: Review deny and permit only usage"
          href: ca2107.md
        - name: "CA2108: Review declarative security on value types"
          href: ca2108.md
        - name: "CA2109: Review visible event handlers"
          href: ca2109.md
        - name: "CA2111: Pointers should not be visible"
          href: ca2111.md
        - name: "CA2112: Secured types should not expose fields"
          href: ca2112.md
        - name: "CA2114: Method security should be a superset of type"
          href: ca2114.md
        - name: "CA2115: Call GC.KeepAlive when using native resources"
          href: ca2115.md
        - name: "CA2116: APTCA methods should only call APTCA methods"
          href: ca2116.md
        - name: "CA2117: APTCA types should only extend APTCA base types"
          href: ca2117.md
        - name: "CA2118: Review SuppressUnmanagedCodeSecurityAttribute usage"
          href: ca2118.md
        - name: "CA2119: Seal methods that satisfy private interfaces"
          href: ca2119.md
        - name: "CA2120: Secure serialization constructors"
          href: ca2120.md
        - name: "CA2121: Static constructors should be private"
          href: ca2121.md
        - name: "CA2122: Do not indirectly expose methods with link demands"
          href: ca2122.md
        - name: "CA2123: Override link demands should be identical to base"
          href: ca2123.md
        - name: "CA2124: Wrap vulnerable finally clauses in outer try"
          href: ca2124.md
        - name: "CA2126: Type link demands require inheritance demands"
          href: ca2126.md
        - name: "CA2130: Security critical constants should be transparent"
          href: ca2130.md
        - name: "CA2131: Security critical types may not participate in type equivalence"
          href: ca2131.md
        - name: "CA2132: Default constructors must be at least as critical as base type default constructors"
          href: ca2132.md
        - name: "CA2133: Delegates must bind to methods with consistent transparency"
          href: ca2133.md
        - name: "CA2134: Methods must keep consistent transparency when overriding base methods"
          href: ca2134.md
        - name: "CA2135: Level 2 assemblies should not contain LinkDemands"
          href: ca2135.md
        - name: "CA2136: Members should not have conflicting transparency annotations"
          href: ca2136.md
        - name: "CA2137: Transparent methods must contain only verifiable IL"
          href: ca2137.md
        - name: "CA2138: Transparent methods must not call methods with the SuppressUnmanagedCodeSecurity attribute"
          href: ca2138.md
        - name: "CA2139: Transparent methods may not use the HandleProcessCorruptingExceptions attribute"
          href: ca2139.md
        - name: "CA2140: Transparent code must not reference security critical items"
          href: ca2140.md
        - name: "CA2141:Transparent methods must not satisfy LinkDemands"
          href: ca2141.md
        - name: "CA2142: Transparent code should not be protected with LinkDemands"
          href: ca2142.md
        - name: "CA2143: Transparent methods should not use security demands"
          href: ca2143.md
        - name: "CA2144: Transparent code should not load assemblies from byte arrays"
          href: ca2144.md
        - name: "CA2145: Transparent methods should not be decorated with the SuppressUnmanagedCodeSecurityAttribute"
          href: ca2145.md
        - name: "CA2146: Types must be at least as critical as their base types and interfaces"
          href: ca2146.md
        - name: "CA2147: Transparent methods may not use security asserts"
          href: ca2147.md
        - name: "CA2149: Transparent methods must not call into native code"
          href: ca2149.md
        - name: "CA2151: Fields with critical types should be security critical"
          href: ca2151.md
        - name: "CA5122 P-Invoke declarations should not be safe critical"
          href: ca5122.md
        - name: "CA2153: Avoid Handling Corrupted State Exceptions"
          href: ca2153.md
        - name: "CA2300: Do not use insecure deserializer BinaryFormatter"
          href: ca2300.md
        - name: "CA2301: Do not call BinaryFormatter.Deserialize without first setting BinaryFormatter.Binder"
          href: ca2301.md
        - name: "CA2302: Ensure BinaryFormatter.Binder is set before calling BinaryFormatter.Deserialize"
          href: ca2302.md
        - name: "CA2305: Do not use insecure deserializer LosFormatter"
          href: ca2305.md
        - name: "CA2310: Do not use insecure deserializer NetDataContractSerializer"
          href: ca2310.md
        - name: "CA2311: Do not deserialize without first setting NetDataContractSerializer.Binder"
          href: ca2311.md
        - name: "CA2312: Ensure NetDataContractSerializer.Binder is set before deserializing"
          href: ca2312.md
        - name: "CA2315: Do not use insecure deserializer ObjectStateFormatter"
          href: ca2315.md
        - name: "CA2321: Do not deserialize with JavaScriptSerializer using a SimpleTypeResolver"
          href: ca2321.md
        - name: "CA2322: Ensure JavaScriptSerializer is not initialized with SimpleTypeResolver before deserializing"
          href: ca2322.md
        - name: "CA2326: Do not use TypeNameHandling values other than None"
          href: ca2326.md
        - name: "CA2327: Do not use insecure JsonSerializerSettings"
          href: ca2327.md
        - name: "CA2328: Ensure that JsonSerializerSettings are secure"
          href: ca2328.md
        - name: "CA2329: Do not deserialize with JsonSerializer using an insecure configuration"
          href: ca2329.md
        - name: "CA2330: Ensure that JsonSerializer has a secure configuration when deserializing"
          href: ca2330.md
        - name: "CA3001: Review code for SQL injection vulnerabilities"
          href: ca3001.md
        - name: "CA3002: Review code for XSS vulnerabilities"
          href: ca3002.md
        - name: "CA3003: Review code for file path injection vulnerabilities"
          href: ca3003.md
        - name: "CA3004: Review code for information disclosure vulnerabilities"
          href: ca3004.md
        - name: "CA3005: Review code for LDAP injection vulnerabilities"
          href: ca3005.md
        - name: "CA3006: Review code for process command injection vulnerabilities"
          href: ca3006.md
        - name: "CA3007: Review code for open redirect vulnerabilities"
          href: ca3007.md
        - name: "CA3008: Review code for XPath injection vulnerabilities"
          href: ca3008.md
        - name: "CA3009: Review code for XML injection vulnerabilities"
          href: ca3009.md
        - name: "CA3010: Review code for XAML injection vulnerabilities"
          href: ca3010.md
        - name: "CA3011: Review code for DLL injection vulnerabilities"
          href: ca3011.md
        - name: "CA3012: Review code for regex injection vulnerabilities"
          href: ca3012.md
        - name: "CA3061: Do not add schema by URL"
          href: ca3061.md
        - name: "CA3075: Insecure DTD Processing"
          href: ca3075.md
        - name: "CA3076: Insecure XSLT Script Execution"
          href: ca3076.md
        - name: "CA3077: Insecure Processing in API Design, XML Document and XML Text Reader"
          href: ca3077.md
        - name: "CA3147: Mark verb handlers with ValidateAntiForgeryToken"
          href: ca3147.md
        - name: "CA5358: Do Not Use Unsafe Cipher Modes"
          href: ca5358.md
        - name: "CA5361: Do not disable SChannel use of strong crypto"
          href: ca5361.md
        - name: "CA5363: Do not disable request validation"
          href: ca5363.md
        - name: "CA5364: Do not use deprecated security protocols"
          href: ca5364.md
<<<<<<< HEAD
        - name: "CA5368: Set ViewStateUserKey For Classes Derived From Page"
          href: ca5368.md
=======
        - name: "CA5365: Do Not Disable HTTP Header Checking"
          href: ca5365.md
>>>>>>> 0fbb6d7a
        - name: "CA5369: Use XmlReader for Deserialize"
          href: ca5369.md
        - name: "CA5370: Use XmlReader for validating reader"
          href: ca5370.md
        - name: "CA5371: Use XmlReader for schema read"
          href: ca5371.md
        - name: "CA5372: Use XmlReader for XPathDocument"
          href: ca5372.md
        - name: "CA5373: Do not use obsolete key derivation function"
          href: ca5373.md
        - name: "CA5374: Do Not Use XslTransform"
          href: ca5374.md
        - name: "CA5378: Do not disable ServicePointManagerSecurityProtocols"
          href: ca5378.md
        - name: "CA5380: Do not add certificates to root store"
          href: ca5380.md
        - name: "CA5381: Ensure certificates are not added to root store"
          href: ca5381.md
        - name: "CA5386: Avoid hardcoding SecurityProtocolType value"
          href: ca5386.md
        - name: "CA5389: Do not add archive item's path to the target file system path"
          href: ca5389.md
        - name: "CA5397: Do not use deprecated SslProtocols values"
          href: ca5397.md
        - name: "CA5398: Avoid hardcoded SslProtocols values"
          href: ca5398.md
        - name: "CA5403: Do not hard-code certificate"
          href: ca5403.md
      - name: Usage warnings
        items:
        - name: Overview
          displayName: "usage warnings"
          href: usage-warnings.md
        - name: "CA1801: Review unused parameters"
          href: ca1801.md
        - name: "CA1806: Do not ignore method results"
          href: ca1806.md
        - name: "CA1816: Call GC.SuppressFinalize correctly"
          href: ca1816.md
        - name: "CA2200: Rethrow to preserve stack details"
          href: ca2200.md
        - name: "CA2201: Do not raise reserved exception types"
          href: ca2201.md
        - name: "CA2202: Do not dispose objects multiple times"
          href: ca2202.md
        - name: "CA2204: Literals should be spelled correctly"
          href: ca2204.md
        - name: "CA2205: Use managed equivalents of Win32 API"
          href: ca2205.md
        - name: "CA2207: Initialize value type static fields inline"
          href: ca2207.md
        - name: "CA2208: Instantiate argument exceptions correctly"
          href: ca2208.md
        - name: "CA2211: Non-constant fields should not be visible"
          href: ca2211.md
        - name: "CA2212: Do not mark serviced components with WebMethod"
          href: ca2212.md
        - name: "CA2213: Disposable fields should be disposed"
          href: ca2213.md
        - name: "CA2214: Do not call overridable methods in constructors"
          href: ca2214.md
        - name: "CA2215: Dispose methods should call base class dispose"
          href: ca2215.md
        - name: "CA2216: Disposable types should declare finalizer"
          href: ca2216.md
        - name: "CA2217: Do not mark enums with FlagsAttribute"
          href: ca2217.md
        - name: "CA2218: Override GetHashCode on overriding Equals"
          href: ca2218.md
        - name: "CA2219: Do not raise exceptions in exception clauses"
          href: ca2219.md
        - name: "CA2220: Finalizers should call base class finalizer"
          href: ca2220.md
        - name: "CA2221: Finalizers should be protected"
          href: ca2221.md
        - name: "CA2222: Do not decrease inherited member visibility"
          href: ca2222.md
        - name: "CA2223: Members should differ by more than return type"
          href: ca2223.md
        - name: "CA2224: Override equals on overloading operator equals"
          href: ca2224.md
        - name: "CA2225: Operator overloads have named alternates"
          href: ca2225.md
        - name: "CA2226: Operators should have symmetrical overloads"
          href: ca2226.md
        - name: "CA2227: Collection properties should be read only"
          href: ca2227.md
        - name: "CA2228: Do not ship unreleased resource formats"
          href: ca2228.md
        - name: "CA2229: Implement serialization constructors"
          href: ca2229.md
        - name: "CA2230: Use params for variable arguments"
          href: ca2230.md
        - name: "CA2231: Overload operator equals on overriding ValueType.Equals"
          href: ca2231.md
        - name: "CA2232: Mark Windows Forms entry points with STAThread"
          href: ca2232.md
        - name: "CA2233: Operations should not overflow"
          href: ca2233.md
        - name: "CA2234: Pass System.Uri objects instead of strings"
          href: ca2234.md
        - name: "CA2235: Mark all non-serializable fields"
          href: ca2235.md
        - name: "CA2236: Call base class methods on ISerializable types"
          href: ca2236.md
        - name: "CA2237: Mark ISerializable types with SerializableAttribute"
          href: ca2237.md
        - name: "CA2238: Implement serialization methods correctly"
          href: ca2238.md
        - name: "CA2239: Provide deserialization methods for optional fields"
          href: ca2239.md
        - name: "CA2240: Implement ISerializable correctly"
          href: ca2240.md
        - name: "CA2241: Provide correct arguments to formatting methods"
          href: ca2241.md
        - name: "CA2242: Test for NaN correctly"
          href: ca2242.md
        - name: "CA2243: Attribute string literals should parse correctly"
          href: ca2243.md
        - name: "CA2244: Do not duplicate indexed element initializations"
          href: ca2244.md
        - name: "CA2245: Do not assign a property to itself"
          href: ca2245.md
        - name: "CA2246: Do not assign a symbol and its member in the same statement"
          href: ca2246.md
      - name: Automatic feature suspension
        href: automatic-feature-suspension.md<|MERGE_RESOLUTION|>--- conflicted
+++ resolved
@@ -752,13 +752,10 @@
           href: ca5363.md
         - name: "CA5364: Do not use deprecated security protocols"
           href: ca5364.md
-<<<<<<< HEAD
+        - name: "CA5365: Do Not Disable HTTP Header Checking"
+          href: ca5365.md
         - name: "CA5368: Set ViewStateUserKey For Classes Derived From Page"
           href: ca5368.md
-=======
-        - name: "CA5365: Do Not Disable HTTP Header Checking"
-          href: ca5365.md
->>>>>>> 0fbb6d7a
         - name: "CA5369: Use XmlReader for Deserialize"
           href: ca5369.md
         - name: "CA5370: Use XmlReader for validating reader"

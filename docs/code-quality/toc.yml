- name: Code analysis documentation
  href: index.yml
- name: Analyze managed code
  items:
  - name: Overview
    href: code-analysis-for-managed-code-overview.md
  - name: Source code analysis
    expanded: true
    items:
    - name: Overview
      displayName: roslyn analyzers, source analysis
      href: roslyn-analyzers-overview.md
    - name: Install source code analyzers
      href: install-roslyn-analyzers.md
    - name: Configure source code analyzers
      href: use-roslyn-analyzers.md
    - name: Live code analysis scope
      href: configure-live-code-analysis-scope-managed-code.md
    - name: Run code analysis manually
      href: how-to-run-code-analysis-manually-for-managed-code.md
    - name: Disable code analysis
      href: disable-code-analysis.md
    - name: FAQ
      href: analyzers-faq.md
    - name: FxCop analyzers
      items:
      - name: Install FxCop analyzers
        href: install-fxcop-analyzers.md
      - name: Migrate to FxCop analyzers
        items:
        - name: Migrate from legacy analysis to FxCop analyzers
          href: migrate-from-legacy-analysis-to-fxcop-analyzers.md
        - name: FAQ
          href: fxcop-analyzers-faq.md
        - name: Ported rules
          href: fxcop-rule-port-status.md
      - name: Configure FxCop analyzers
        items:
        - name: Configure rules and projects
          href: configure-fxcop-analyzers.md
        - name: Scope options
          href: fxcop-analyzer-options.md
        - name: Enable a category of rules
          href: analyzer-rule-sets.md
  - name: Legacy analysis
    items:
    - name: Overview
      displayName: static code analysis, binary analysis
      href: static-code-analysis-for-managed-code-overview.md
    - name: Legacy analysis walkthrough
      href: walkthrough-analyzing-managed-code-for-code-defects.md
    - name: Migrate to FxCop analyzers
      href: migrate-from-legacy-analysis-to-fxcop-analyzers.md
    - name: Run legacy analysis manually
      href: how-to-run-legacy-code-analysis-manually-for-managed-code.md
    - name: Configuration
      items:
      - name: Configure legacy analysis
        href: how-to-configure-code-analysis-for-a-managed-code-project.md
      - name: Enable automatic legacy code analysis
        href: how-to-enable-and-disable-automatic-code-analysis-for-managed-code.md
      - name: Customize the legacy code analysis dictionary
        href: how-to-customize-the-code-analysis-dictionary.md
    - name: Suppression
      items:
      - name: Suppress legacy analysis warnings for generated code
        href: how-to-suppress-code-analysis-warnings-for-generated-code.md
    - name: Legacy analysis application errors
      items:
      - name: Legacy analysis policy errors
        href: code-analysis-policy-errors.md
      - name: Overview
        href: code-analysis-application-errors.md
      - name: "CA0001"
        href: ca0001.md
      - name: "CA0051"
        href: ca0051.md
      - name: "CA0052"
        href: ca0052.md
      - name: "CA0053"
        href: ca0053.md
      - name: "CA0054"
        href: ca0054.md
      - name: "CA0055"
        href: ca0055.md
      - name: "CA0056"
        href: ca0056.md
      - name: "CA0057"
        href: ca0057.md
      - name: "CA0058"
        href: ca0058.md
      - name: "CA0059"
        href: ca0059.md
      - name: "CA0060"
        href: ca0060.md
      - name: "CA0061"
        href: ca0061.md
      - name: "CA0062"
        href: ca0062.md
      - name: "CA0063"
        href: ca0063.md
      - name: "CA0064"
        href: ca0064.md
      - name: "A0065"
        href: ca0065.md
      - name: "CA0066"
        href: ca0066.md
      - name: "CA0067"
        href: ca0067.md
      - name: "CA0068"
        href: ca0068.md
      - name: "CA0069"
        href: ca0069.md
      - name: "CA0070"
        href: ca0070.md
      - name: "CA0501"
        href: ca0501.md
      - name: "CA0502"
        href: ca0502.md
      - name: "CA0503"
        href: ca0503.md
      - name: "CA0504"
        href: ca0504.md
      - name: "CA0505"
        href: ca0505.md
      - name: FxCopCmd errors
        href: fxcopcmd-errors.md
    - name: Check-in policies
      items:
      - name: How to create or update check-in policies
        href: how-to-create-or-update-standard-code-analysis-check-in-policies.md
      - name: Implement legacy analysis check-in policies
        href: implementing-custom-code-analysis-check-in-policies-for-managed-code.md
      - name: Enforce maintainable code
        href: how-to-enforce-maintainable-code-with-a-code-analysis-check-in-policy.md
      - name: Synchronize project rule sets with check-in policy
        href: how-to-synchronize-code-project-rule-sets-with-team-project-check-in-policy.md
      - name: Version compatibility
        href: version-compatibility-for-code-analysis-check-in-policies.md
  - name: Rule sets
    items:
    - name: Overview
      href: using-rule-sets-to-group-code-analysis-rules.md
    - name: Configure rule sets
      href: how-to-configure-code-analysis-for-a-managed-code-project.md
    - name: Create a custom rule set
      href: how-to-create-a-custom-rule-set.md
    - name: Use the rule set editor
      href: working-in-the-code-analysis-rule-set-editor.md
  - name: Code metrics
    items:
    - name: Overview
      displayName: code metrics
      href: code-metrics-values.md
    - name: Generate code metrics data
      href: how-to-generate-code-metrics-data.md
    - name: Work with code metrics data
      href: working-with-code-metrics-data.md
  - name: Reference
    items:
    - name: Rule sets
      items:
      - name: Overview
        href: rule-set-reference.md
      - name: All Rules
        href: all-rules-rule-set.md
      - name: Basic Correctness Rules
        href: basic-correctness-rules-rule-set-for-managed-code.md
      - name: Basic Design Guideline Rules
        href: basic-design-guideline-rules-rule-set-for-managed-code.md
      - name: Extended Correctness Rules
        href: extended-correctness-rules-rule-set-for-managed-code.md
      - name: Extended Design Guidelines Rules
        href: extended-design-guidelines-rules-rule-set-for-managed-code.md
      - name: Globalization Rules
        href: globalization-rules-rule-set-for-managed-code.md
      - name: Managed Minimum Rules
        href: managed-minimum-rules-rule-set-for-managed-code.md
      - name: Managed Recommended Rules
        href: managed-recommended-rules-rule-set-for-managed-code.md
      - name: Mixed Minimum Rules
        href: mixed-minimum-rules-rule-set.md
      - name: Mixed Recommended Rules
        href: mixed-recommended-rules-rule-set.md
      - name: Native Minimum Rules
        href: native-minimum-rules-rule-set.md
      - name: Native Recommended Rules
        href: native-recommended-rules-rule-set.md
      - name: Security Rules
        href: security-rules-rule-set-for-managed-code.md
    - name: Suppress warnings
      href: in-source-suppression-overview.md
    - name: Managed code warnings
      items:
      - name: Overview
        href: code-analysis-for-managed-code-warnings.md
      - name: Warnings by CheckId
        href: code-analysis-warnings-for-managed-code-by-checkid.md
      - name: Cryptography warnings
        items:
        - name: Overview
          displayName: "cryptography warnings"
          href: cryptography-warnings.md
        - name: "CA5350: Do Not Use Weak Cryptographic Algorithms"
          href: ca5350.md
        - name: "CA5351 Do Not Use Broken Cryptographic Algorithms"
          href: ca5351.md
      - name: Design warnings
        items:
        - name: Overview
          displayName: "design warnings"
          href: design-warnings.md
        - name: "CA1000: Do not declare static members on generic types"
          href: ca1000.md
        - name: "CA1001: Types that own disposable fields should be disposable"
          href: ca1001.md
        - name: "CA1002: Do not expose generic lists"
          href: ca1002.md
        - name: "CA1003: Use generic event handler instances"
          href: ca1003.md
        - name: "CA1004: Generic methods should provide type parameter"
          href: ca1004.md
        - name: "CA1005: Avoid excessive parameters on generic types"
          href: ca1005.md
        - name: "CA1006: Do not nest generic types in member signatures"
          href: ca1006.md
        - name: "CA1007: Use generics where appropriate"
          href: ca1007.md
        - name: "CA1008: Enums should have zero value"
          href: ca1008.md
        - name: "CA1009: Declare event handlers correctly"
          href: ca1009.md
        - name: "CA1010: Collections should implement generic interface"
          href: ca1010.md
        - name: "CA1011: Consider passing base types as parameters"
          href: ca1011.md
        - name: "CA1012: Abstract types should not have constructors"
          href: ca1012.md
        - name: "CA1013: Overload operator equals on overloading add and subtract"
          href: ca1013.md
        - name: "CA1014: Mark assemblies with CLSCompliantAttribute"
          href: ca1014.md
        - name: "CA1016: Mark assemblies with AssemblyVersionAttribute"
          href: ca1016.md
        - name: "CA1017: Mark assemblies with ComVisibleAttribute"
          href: ca1017.md
        - name: "CA1018: Mark attributes with AttributeUsageAttribute"
          href: ca1018.md
        - name: "CA1019: Define accessors for attribute arguments"
          href: ca1019.md
        - name: "CA1020: Avoid namespaces with few types"
          href: ca1020.md
        - name: "CA1021: Avoid out parameters"
          href: ca1021.md
        - name: "CA1023: Indexers should not be multidimensional"
          href: ca1023.md
        - name: "CA1024: Use properties where appropriate"
          href: ca1024.md
        - name: "CA1025: Replace repetitive arguments with params array"
          href: ca1025.md
        - name: "CA1026: Default parameters should not be used"
          href: ca1026.md
        - name: "CA1027: Mark enums with FlagsAttribute"
          href: ca1027.md
        - name: "CA1028: Enum storage should be Int32"
          href: ca1028.md
        - name: "CA1030: Use events where appropriate"
          href: ca1030.md
        - name: "CA1031: Do not catch general exception types"
          href: ca1031.md
        - name: "CA1032: Implement standard exception constructors"
          href: ca1032.md
        - name: "CA1033: Interface methods should be callable by child types"
          href: ca1033.md
        - name: "CA1034: Nested types should not be visible"
          href: ca1034.md
        - name: "CA1035: ICollection implementations have strongly typed members"
          href: ca1035.md
        - name: "CA1036: Override methods on comparable types"
          href: ca1036.md
        - name: "CA1038: Enumerators should be strongly typed"
          href: ca1038.md
        - name: "CA1039: Lists are strongly typed"
          href: ca1039.md
        - name: "CA1040: Avoid empty interfaces"
          href: ca1040.md
        - name: "CA1041: Provide ObsoleteAttribute message"
          href: ca1041.md
        - name: "CA1043: Use integral or string argument for indexers"
          href: ca1043.md
        - name: "CA1044: Properties should not be write only"
          href: ca1044.md
        - name: "CA1045: Do not pass types by reference"
          href: ca1045.md
        - name: "CA1046: Do not overload operator equals on reference types"
          href: ca1046.md
        - name: "CA1047: Do not declare protected members in sealed types"
          href: ca1047.md
        - name: "CA1048: Do not declare virtual members in sealed types"
          href: ca1048.md
        - name: "CA1049: Types that own native resources should be disposable"
          href: ca1049.md
        - name: "CA1050: Declare types in namespaces"
          href: ca1050.md
        - name: "CA1051: Do not declare visible instance fields"
          href: ca1051.md
        - name: "CA1052: Static holder types should be sealed"
          href: ca1052.md
        - name: "CA1053: Static holder types should not have constructors"
          href: ca1053.md
        - name: "CA1054: URI parameters should not be strings"
          href: ca1054.md
        - name: "CA1055: URI return values should not be strings"
          href: ca1055.md
        - name: "CA1056: URI properties should not be strings"
          href: ca1056.md
        - name: "CA1057: String URI overloads call System.Uri overloads"
          href: ca1057.md
        - name: "CA1058: Types should not extend certain base types"
          href: ca1058.md
        - name: "CA1059: Members should not expose certain concrete types"
          href: ca1059.md
        - name: "CA1060: Move P-Invokes to NativeMethods class"
          href: ca1060.md
        - name: "CA1061: Do not hide base class methods"
          href: ca1061.md
        - name: "CA1062: Validate arguments of public methods"
          href: ca1062.md
        - name: "CA1063: Implement IDisposable correctly"
          href: ca1063.md
        - name: "CA1064: Exceptions should be public"
          href: ca1064.md
        - name: "CA1065: Do not raise exceptions in unexpected locations"
          href: ca1065.md
        - name: "CA1066: Implement IEquatable when overriding Equals"
          href: ca1066.md
        - name: "CA1067: Override Equals when implementing IEquatable"
          href: ca1067.md
        - name: "CA1068: CancellationToken parameters must come last"
          href: ca1068.md
        - name: "CA1069: Enums should not have duplicate values"
          href: ca1069.md
        - name: "CA1070: Do not declare event fields as virtual"
          href: ca1070.md
        - name: "CA2210: Assemblies should have valid strong names"
          href: ca2210.md
      - name: Documentation warnings
        items:
        - name: Overview
          displayName: "documentation warnings"
          href: documentation-warnings.md
        - name: "CA1200: Avoid using cref tags with a prefix"
          href: ca1200.md
      - name: Globalization warnings
        items:
        - name: Overview
          displayName: "globalization warnings"
          href: globalization-warnings.md
        - name: "CA1300: Specify MessageBoxOptions"
          href: ca1300.md
        - name: "CA1301: Avoid duplicate accelerators"
          href: ca1301.md
        - name: "CA1302: Do not hardcode locale specific strings"
          href: ca1302.md
        - name: "CA1303: Do not pass literals as localized parameters"
          href: ca1303.md
        - name: "CA1304: Specify CultureInfo"
          href: ca1304.md
        - name: "CA1305: Specify IFormatProvider"
          href: ca1305.md
        - name: "CA1306: Set locale for data types"
          href: ca1306.md
        - name: "CA1307: Specify StringComparison"
          href: ca1307.md
        - name: "CA1308: Normalize strings to uppercase"
          href: ca1308.md
        - name: "CA1309: Use ordinal StringComparison"
          href: ca1309.md
        - name: "CA2101: Specify marshaling for P-Invoke string arguments"
          href: ca2101.md
      - name: Interoperability warnings
        items:
        - name: Overview
          displayName: "interoperability warnings"
          href: interoperability-warnings.md
        - name: "CA1400: P-Invoke entry points should exist"
          href: ca1400.md
        - name: "CA1401: P-Invokes should not be visible"
          href: ca1401.md
        - name: "CA1402: Avoid overloads in COM visible interfaces"
          href: ca1402.md
        - name: "CA1403: Auto layout types should not be COM visible"
          href: ca1403.md
        - name: "CA1404: Call GetLastError immediately after P-Invoke"
          href: ca1404.md
        - name: "CA1405: COM visible type base types should be COM visible"
          href: ca1405.md
        - name: "CA1406: Avoid Int64 arguments for Visual Basic 6 clients"
          href: ca1406.md
        - name: "CA1407: Avoid static members in COM visible types"
          href: ca1407.md
        - name: "CA1408: Do not use AutoDual ClassInterfaceType"
          href: ca1408.md
        - name: "CA1409: Com visible types should be creatable"
          href: ca1409.md
        - name: "CA1410: COM registration methods should be matched"
          href: ca1410.md
        - name: "CA1411: COM registration methods should not be visible"
          href: ca1411.md
        - name: "CA1412: Mark ComSource Interfaces as IDispatch"
          href: ca1412.md
        - name: "CA1413: Avoid non-public fields in COM visible value types"
          href: ca1413.md
        - name: "CA1414: Mark boolean P-Invoke arguments with MarshalAs"
          href: ca1414.md
        - name: "CA1415: Declare P-Invokes correctly"
          href: ca1415.md
      - name: Maintainability warnings
        items:
        - name: Overview
          displayName: "maintainability warnings"
          href: maintainability-warnings.md
        - name: "CA1500: Variable names should not match field names"
          href: ca1500.md
        - name: "CA1501: Avoid excessive inheritance"
          href: ca1501.md
        - name: "CA1502: Avoid excessive complexity"
          href: ca1502.md
        - name: "CA1504: Review misleading field names"
          href: ca1504.md
        - name: "CA1505: Avoid unmaintainable code"
          href: ca1505.md
        - name: "CA1506: Avoid excessive class coupling"
          href: ca1506.md
        - name: "CA1507: Use nameof in place of string"
          href: ca1507.md
        - name: "CA1508: Avoid dead conditional code"
          href: ca1508.md
        - name: "CA1509: Invalid entry in code metrics configuration file"
          href: ca1509.md
      - name: Mobility warnings
        items:
        - name: Overview
          displayName: "mobility warnings"
          href: mobility-warnings.md
        - name: "CA1600: Do not use idle process priority"
          href: ca1600.md
        - name: "CA1601: Do not use timers that prevent power state changes"
          href: ca1601.md
      - name: Naming warnings
        items:
        - name: Overview
          displayName: "naming warnings"
          href: naming-warnings.md
        - name: "CA1700: Do not name enum values 'Reserved'"
          href: ca1700.md
        - name: "CA1701: Resource string compound words should be cased correctly"
          href: ca1701.md
        - name: "CA1702: Compound words should be cased correctly"
          href: ca1702.md
        - name: "CA1703: Resource strings should be spelled correctly"
          href: ca1703.md
        - name: "CA1704: Identifiers should be spelled correctly"
          href: ca1704.md
        - name: "CA1707: Identifiers should not contain underscores"
          href: ca1707.md
        - name: "CA1708: Identifiers should differ by more than case"
          href: ca1708.md
        - name: "CA1709: Identifiers should be cased correctly"
          href: ca1709.md
        - name: "CA1710: Identifiers should have correct suffix"
          href: ca1710.md
        - name: "CA1711: Identifiers should not have incorrect suffix"
          href: ca1711.md
        - name: "CA1712: Do not prefix enum values with type name"
          href: ca1712.md
        - name: "CA1713: Events should not have before or after prefix"
          href: ca1713.md
        - name: "CA1714: Flags enums should have plural names"
          href: ca1714.md
        - name: "CA1715: Identifiers should have correct prefix"
          href: ca1715.md
        - name: "CA1716: Identifiers should not match keywords"
          href: ca1716.md
        - name: "CA1717: Only FlagsAttribute enums should have plural names"
          href: ca1717.md
        - name: "CA1719: Parameter names should not match member names"
          href: ca1719.md
        - name: "CA1720: Identifiers should not contain type names"
          href: ca1720.md
        - name: "CA1721: Property names should not match get methods"
          href: ca1721.md
        - name: "CA1722: Identifiers should not have incorrect prefix"
          href: ca1722.md
        - name: "CA1725: Parameter names should match base declaration"
          href: ca1725.md
        - name: "CA1724: Type Names Should Not Match Namespaces"
          href: ca1724.md
        - name: "CA1726: Use preferred terms"
          href: ca1726.md
      - name: Performance warnings
        items:
        - name: Overview
          displayName: "performance warnings"
          href: performance-warnings.md
        - name: "CA1800: Do not cast unnecessarily"
          href: ca1800.md
        - name: "CA1801: Review unused parameters"
          href: ca1801.md
        - name: "CA1802: Use Literals Where Appropriate"
          href: ca1802.md
        - name: "CA1804: Remove unused locals"
          href: ca1804.md
        - name: "CA1806: Do not ignore method results"
          href: ca1806.md
        - name: "CA1809: Avoid excessive locals"
          href: ca1809.md
        - name: "CA1810: Initialize reference type static fields inline"
          href: ca1810.md
        - name: "CA1811: Avoid uncalled private code"
          href: ca1811.md
        - name: "CA1812: Avoid uninstantiated internal classes"
          href: ca1812.md
        - name: "CA1813: Avoid unsealed attributes"
          href: ca1813.md
        - name: "CA1814: Prefer jagged arrays over multidimensional"
          href: ca1814.md
        - name: "CA1815: Override equals and operator equals on value types"
          href: ca1815.md
        - name: "CA1816: Call GC.SuppressFinalize correctly"
          href: ca1816.md
        - name: "CA1819: Properties should not return arrays"
          href: ca1819.md
        - name: "CA1820: Test for empty strings using string length"
          href: ca1820.md
        - name: "CA1821: Remove empty finalizers"
          href: ca1821.md
        - name: "CA1822: Mark members as static"
          href: ca1822.md
        - name: "CA1823: Avoid unused private fields"
          href: ca1823.md
        - name: "CA1824: Mark assemblies with NeutralResourcesLanguageAttribute"
          href: ca1824.md
        - name: "CA1825: Avoid zero-length array allocations"
          href: ca1825.md
        - name: "CA1826: Use property instead of Linq Enumerable method"
          href: ca1826.md
        - name: "CA1827: Do not use Count/LongCount when Any can be used"
          href: ca1827.md
        - name: "CA1828: Do not use CountAsync/LongCountAsync when AnyAsync can be used"
          href: ca1828.md
        - name: "CA1829: Use Length/Count property instead of Enumerable.Count method"
          href: ca1829.md
<<<<<<< HEAD
        - name: "CA1831: Use AsSpan instead of Range-based indexers for string when appropriate"
          href: ca1831.md
        - name: "CA1832: Use AsSpan or AsMemory instead of Range-based indexers for getting ReadOnlySpan or ReadOnlyMemory portion of an array"
          href: ca1832.md
        - name: "CA1833: Use AsSpan or AsMemory instead of Range-based indexers for getting Span or Memory portion of an array"
          href: ca1833.md
=======
        - name: "CA1835: Prefer the memory overloads of Stream ReadAsync/WriteAsync methods"
          href: ca1835.md
>>>>>>> 0fd32aa9
      - name: Portability warnings
        items:
        - name: Overview
          displayName: "portability warnings"
          href: portability-warnings.md
        - name: "CA1900: Value type fields should be portable"
          href: ca1900.md
        - name: "CA1901: P-Invoke declarations should be portable"
          href: ca1901.md
        - name: "CA1903: Use only API from targeted framework"
          href: ca1903.md
      - name: Reliability warnings
        items:
        - name: Overview
          displayName: "reliability warnings"
          href: reliability-warnings.md
        - name: "CA2000: Dispose objects before losing scope"
          href: ca2000.md
        - name: "CA2001: Avoid calling problematic methods"
          href: ca2001.md
        - name: "CA2002: Do not lock on objects with weak identity"
          href: ca2002.md
        - name: "CA2003: Do not treat fibers as threads"
          href: ca2003.md
        - name: "CA2004: Remove calls to GC.KeepAlive"
          href: ca2004.md
        - name: "CA2006: Use SafeHandle to encapsulate native resources"
          href: ca2006.md
        - name: "CA2007: Do not directly await a Task"
          href: ca2007.md
        - name: "CA2009: Do not call ToImmutableCollection on an ImmutableCollection value"
          href: ca2009.md
        - name: "CA2011: Do not assign property within its setter"
          href: ca2011.md
        - name: "CA2013: Do not use ReferenceEquals with value types"
          href: ca2013.md
        - name: "CA2015: Do not define finalizers for types derived from MemoryManager<T>"
          href: ca2015.md
      - name: Security warnings
        items:
        - name: Overview
          displayName: "security warnings"
          href: security-warnings.md
        - name: "CA2100: Review SQL queries for security vulnerabilities"
          href: ca2100.md
        - name: "CA2102: Catch non-CLSCompliant exceptions in general handlers"
          href: ca2102.md
        - name: "CA2103: Review imperative security"
          href: ca2103.md
        - name: "CA2104: Do not declare read only mutable reference types"
          href: ca2104.md
        - name: "CA2105: Array fields should not be read only"
          href: ca2105.md
        - name: "CA2106: Secure asserts"
          href: ca2106.md
        - name: "CA2107: Review deny and permit only usage"
          href: ca2107.md
        - name: "CA2108: Review declarative security on value types"
          href: ca2108.md
        - name: "CA2109: Review visible event handlers"
          href: ca2109.md
        - name: "CA2111: Pointers should not be visible"
          href: ca2111.md
        - name: "CA2112: Secured types should not expose fields"
          href: ca2112.md
        - name: "CA2114: Method security should be a superset of type"
          href: ca2114.md
        - name: "CA2115: Call GC.KeepAlive when using native resources"
          href: ca2115.md
        - name: "CA2116: APTCA methods should only call APTCA methods"
          href: ca2116.md
        - name: "CA2117: APTCA types should only extend APTCA base types"
          href: ca2117.md
        - name: "CA2118: Review SuppressUnmanagedCodeSecurityAttribute usage"
          href: ca2118.md
        - name: "CA2119: Seal methods that satisfy private interfaces"
          href: ca2119.md
        - name: "CA2120: Secure serialization constructors"
          href: ca2120.md
        - name: "CA2121: Static constructors should be private"
          href: ca2121.md
        - name: "CA2122: Do not indirectly expose methods with link demands"
          href: ca2122.md
        - name: "CA2123: Override link demands should be identical to base"
          href: ca2123.md
        - name: "CA2124: Wrap vulnerable finally clauses in outer try"
          href: ca2124.md
        - name: "CA2126: Type link demands require inheritance demands"
          href: ca2126.md
        - name: "CA2130: Security critical constants should be transparent"
          href: ca2130.md
        - name: "CA2131: Security critical types may not participate in type equivalence"
          href: ca2131.md
        - name: "CA2132: Default constructors must be at least as critical as base type default constructors"
          href: ca2132.md
        - name: "CA2133: Delegates must bind to methods with consistent transparency"
          href: ca2133.md
        - name: "CA2134: Methods must keep consistent transparency when overriding base methods"
          href: ca2134.md
        - name: "CA2135: Level 2 assemblies should not contain LinkDemands"
          href: ca2135.md
        - name: "CA2136: Members should not have conflicting transparency annotations"
          href: ca2136.md
        - name: "CA2137: Transparent methods must contain only verifiable IL"
          href: ca2137.md
        - name: "CA2138: Transparent methods must not call methods with the SuppressUnmanagedCodeSecurity attribute"
          href: ca2138.md
        - name: "CA2139: Transparent methods may not use the HandleProcessCorruptingExceptions attribute"
          href: ca2139.md
        - name: "CA2140: Transparent code must not reference security critical items"
          href: ca2140.md
        - name: "CA2141:Transparent methods must not satisfy LinkDemands"
          href: ca2141.md
        - name: "CA2142: Transparent code should not be protected with LinkDemands"
          href: ca2142.md
        - name: "CA2143: Transparent methods should not use security demands"
          href: ca2143.md
        - name: "CA2144: Transparent code should not load assemblies from byte arrays"
          href: ca2144.md
        - name: "CA2145: Transparent methods should not be decorated with the SuppressUnmanagedCodeSecurityAttribute"
          href: ca2145.md
        - name: "CA2146: Types must be at least as critical as their base types and interfaces"
          href: ca2146.md
        - name: "CA2147: Transparent methods may not use security asserts"
          href: ca2147.md
        - name: "CA2149: Transparent methods must not call into native code"
          href: ca2149.md
        - name: "CA2151: Fields with critical types should be security critical"
          href: ca2151.md
        - name: "CA5122 P-Invoke declarations should not be safe critical"
          href: ca5122.md
        - name: "CA2153: Avoid Handling Corrupted State Exceptions"
          href: ca2153.md
        - name: "CA2300: Do not use insecure deserializer BinaryFormatter"
          href: ca2300.md
        - name: "CA2301: Do not call BinaryFormatter.Deserialize without first setting BinaryFormatter.Binder"
          href: ca2301.md
        - name: "CA2302: Ensure BinaryFormatter.Binder is set before calling BinaryFormatter.Deserialize"
          href: ca2302.md
        - name: "CA2305: Do not use insecure deserializer LosFormatter"
          href: ca2305.md
        - name: "CA2310: Do not use insecure deserializer NetDataContractSerializer"
          href: ca2310.md
        - name: "CA2311: Do not deserialize without first setting NetDataContractSerializer.Binder"
          href: ca2311.md
        - name: "CA2312: Ensure NetDataContractSerializer.Binder is set before deserializing"
          href: ca2312.md
        - name: "CA2315: Do not use insecure deserializer ObjectStateFormatter"
          href: ca2315.md
        - name: "CA2321: Do not deserialize with JavaScriptSerializer using a SimpleTypeResolver"
          href: ca2321.md
        - name: "CA2322: Ensure JavaScriptSerializer is not initialized with SimpleTypeResolver before deserializing"
          href: ca2322.md
        - name: "CA2326: Do not use TypeNameHandling values other than None"
          href: ca2326.md
        - name: "CA2327: Do not use insecure JsonSerializerSettings"
          href: ca2327.md
        - name: "CA2328: Ensure that JsonSerializerSettings are secure"
          href: ca2328.md
        - name: "CA2329: Do not deserialize with JsonSerializer using an insecure configuration"
          href: ca2329.md
        - name: "CA2330: Ensure that JsonSerializer has a secure configuration when deserializing"
          href: ca2330.md
        - name: "CA3001: Review code for SQL injection vulnerabilities"
          href: ca3001.md
        - name: "CA3002: Review code for XSS vulnerabilities"
          href: ca3002.md
        - name: "CA3003: Review code for file path injection vulnerabilities"
          href: ca3003.md
        - name: "CA3004: Review code for information disclosure vulnerabilities"
          href: ca3004.md
        - name: "CA3005: Review code for LDAP injection vulnerabilities"
          href: ca3005.md
        - name: "CA3006: Review code for process command injection vulnerabilities"
          href: ca3006.md
        - name: "CA3007: Review code for open redirect vulnerabilities"
          href: ca3007.md
        - name: "CA3008: Review code for XPath injection vulnerabilities"
          href: ca3008.md
        - name: "CA3009: Review code for XML injection vulnerabilities"
          href: ca3009.md
        - name: "CA3010: Review code for XAML injection vulnerabilities"
          href: ca3010.md
        - name: "CA3011: Review code for DLL injection vulnerabilities"
          href: ca3011.md
        - name: "CA3012: Review code for regex injection vulnerabilities"
          href: ca3012.md
        - name: "CA3061: Do not add schema by URL"
          href: ca3061.md
        - name: "CA3075: Insecure DTD Processing"
          href: ca3075.md
        - name: "CA3076: Insecure XSLT Script Execution"
          href: ca3076.md
        - name: "CA3077: Insecure Processing in API Design, XML Document and XML Text Reader"
          href: ca3077.md
        - name: "CA3147: Mark verb handlers with ValidateAntiForgeryToken"
          href: ca3147.md
        - name: "CA5358: Do Not Use Unsafe Cipher Modes"
          href: ca5358.md
        - name: "CA5359: Do not disable certificate validation"
          href: ca5359.md
        - name: "CA5360: Do not call dangerous methods in deserialization"
          href: ca5360.md
        - name: "CA5361: Do not disable SChannel use of strong crypto"
          href: ca5361.md
        - name: "CA5362: Potential reference cycle in deserialized object graph"
          href: ca5362.md
        - name: "CA5363: Do not disable request validation"
          href: ca5363.md
        - name: "CA5364: Do not use deprecated security protocols"
          href: ca5364.md
        - name: "CA5365: Do Not Disable HTTP Header Checking"
          href: ca5365.md
        - name: "CA5366: Use XmlReader For DataSet Read XML"
          href: ca5366.md
        - name: "CA5367: Do Not Serialize Types With Pointer Fields"
          href: ca5367.md
        - name: "CA5368: Set ViewStateUserKey For Classes Derived From Page"
          href: ca5368.md
        - name: "CA5369: Use XmlReader for Deserialize"
          href: ca5369.md
        - name: "CA5370: Use XmlReader for validating reader"
          href: ca5370.md
        - name: "CA5371: Use XmlReader for schema read"
          href: ca5371.md
        - name: "CA5372: Use XmlReader for XPathDocument"
          href: ca5372.md
        - name: "CA5373: Do not use obsolete key derivation function"
          href: ca5373.md
        - name: "CA5374: Do Not Use XslTransform"
          href: ca5374.md
        - name: "CA5375: Do not use account shared access signature"
          href: ca5375.md
        - name: "CA5376: Use SharedAccessProtocol HttpsOnly"
          href: ca5376.md
        - name: "CA5377: Use container level access policy"
          href: ca5377.md
        - name: "CA5378: Do not disable ServicePointManagerSecurityProtocols"
          href: ca5378.md
        - name: "CA5379: Do not use weak key derivation function algorithm"
          href: ca5379.md
        - name: "CA5380: Do not add certificates to root store"
          href: ca5380.md
        - name: "CA5381: Ensure certificates are not added to root store"
          href: ca5381.md
        - name: "CA5382: Use secure cookies in ASP.NET Core"
          href: ca5382.md
        - name: "CA5383: Ensure use secure cookies in ASP.NET Core"
          href: ca5383.md
        - name: "CA5384: Do not use digital signature algorithm (DSA)"
          href: ca5384.md
        - name: "CA5385: Use Rivest–Shamir–Adleman (RSA) algorithm with sufficient key size"
          href: ca5385.md
        - name: "CA5386: Avoid hardcoding SecurityProtocolType value"
          href: ca5386.md
        - name: "CA5387: Do not use weak key derivation function with insufficient iteration count"
          href: ca5387.md
        - name: "CA5388: Ensure sufficient iteration count when using weak key derivation function"
          href: ca5388.md
        - name: "CA5389: Do not add archive item's path to the target file system path"
          href: ca5389.md
        - name: "CA5390: Do not hard-code encryption key"
          href: ca5390.md
        - name: "CA5391: Use antiforgery tokens in ASP.NET Core MVC controllers"
          href: ca5391.md
        - name: "CA5392: Use DefaultDllImportSearchPaths attribute for P/Invokes"
          href: ca5392.md
        - name: "CA5393: Do not use unsafe DllImportSearchPath value"
          href: ca5393.md
        - name: "CA5394: Do not use insecure randomness"
          href: ca5394.md
        - name: "CA5395: Miss HttpVerb attribute for action methods"
          href: ca5395.md
        - name: "CA5396: Set HttpOnly to true for HttpCookie"
          href: ca5396.md
        - name: "CA5397: Do not use deprecated SslProtocols values"
          href: ca5397.md
        - name: "CA5398: Avoid hardcoded SslProtocols values"
          href: ca5398.md
        - name: "CA5399: Definitely disable HttpClient certificate revocation list check"
          href: ca5399.md
        - name: "CA5400: Ensure HttpClient certificate revocation list check is not disabled"
          href: ca5400.md
        - name: "CA5401: Do not use CreateEncryptor with non-default IV"
          href: ca5401.md
        - name: "CA5402: Use CreateEncryptor with the default IV"
          href: ca5402.md
        - name: "CA5403: Do not hard-code certificate"
          href: ca5403.md
      - name: Usage warnings
        items:
        - name: Overview
          displayName: "usage warnings"
          href: usage-warnings.md
        - name: "CA1801: Review unused parameters"
          href: ca1801.md
        - name: "CA1806: Do not ignore method results"
          href: ca1806.md
        - name: "CA1816: Call GC.SuppressFinalize correctly"
          href: ca1816.md
        - name: "CA2200: Rethrow to preserve stack details"
          href: ca2200.md
        - name: "CA2201: Do not raise reserved exception types"
          href: ca2201.md
        - name: "CA2202: Do not dispose objects multiple times"
          href: ca2202.md
        - name: "CA2204: Literals should be spelled correctly"
          href: ca2204.md
        - name: "CA2205: Use managed equivalents of Win32 API"
          href: ca2205.md
        - name: "CA2207: Initialize value type static fields inline"
          href: ca2207.md
        - name: "CA2208: Instantiate argument exceptions correctly"
          href: ca2208.md
        - name: "CA2211: Non-constant fields should not be visible"
          href: ca2211.md
        - name: "CA2212: Do not mark serviced components with WebMethod"
          href: ca2212.md
        - name: "CA2213: Disposable fields should be disposed"
          href: ca2213.md
        - name: "CA2214: Do not call overridable methods in constructors"
          href: ca2214.md
        - name: "CA2215: Dispose methods should call base class dispose"
          href: ca2215.md
        - name: "CA2216: Disposable types should declare finalizer"
          href: ca2216.md
        - name: "CA2217: Do not mark enums with FlagsAttribute"
          href: ca2217.md
        - name: "CA2218: Override GetHashCode on overriding Equals"
          href: ca2218.md
        - name: "CA2219: Do not raise exceptions in exception clauses"
          href: ca2219.md
        - name: "CA2220: Finalizers should call base class finalizer"
          href: ca2220.md
        - name: "CA2221: Finalizers should be protected"
          href: ca2221.md
        - name: "CA2222: Do not decrease inherited member visibility"
          href: ca2222.md
        - name: "CA2223: Members should differ by more than return type"
          href: ca2223.md
        - name: "CA2224: Override equals on overloading operator equals"
          href: ca2224.md
        - name: "CA2225: Operator overloads have named alternates"
          href: ca2225.md
        - name: "CA2226: Operators should have symmetrical overloads"
          href: ca2226.md
        - name: "CA2227: Collection properties should be read only"
          href: ca2227.md
        - name: "CA2228: Do not ship unreleased resource formats"
          href: ca2228.md
        - name: "CA2229: Implement serialization constructors"
          href: ca2229.md
        - name: "CA2230: Use params for variable arguments"
          href: ca2230.md
        - name: "CA2231: Overload operator equals on overriding ValueType.Equals"
          href: ca2231.md
        - name: "CA2232: Mark Windows Forms entry points with STAThread"
          href: ca2232.md
        - name: "CA2233: Operations should not overflow"
          href: ca2233.md
        - name: "CA2234: Pass System.Uri objects instead of strings"
          href: ca2234.md
        - name: "CA2235: Mark all non-serializable fields"
          href: ca2235.md
        - name: "CA2236: Call base class methods on ISerializable types"
          href: ca2236.md
        - name: "CA2237: Mark ISerializable types with SerializableAttribute"
          href: ca2237.md
        - name: "CA2238: Implement serialization methods correctly"
          href: ca2238.md
        - name: "CA2239: Provide deserialization methods for optional fields"
          href: ca2239.md
        - name: "CA2240: Implement ISerializable correctly"
          href: ca2240.md
        - name: "CA2241: Provide correct arguments to formatting methods"
          href: ca2241.md
        - name: "CA2242: Test for NaN correctly"
          href: ca2242.md
        - name: "CA2243: Attribute string literals should parse correctly"
          href: ca2243.md
        - name: "CA2244: Do not duplicate indexed element initializations"
          href: ca2244.md
        - name: "CA2245: Do not assign a property to itself"
          href: ca2245.md
        - name: "CA2246: Do not assign a symbol and its member in the same statement"
          href: ca2246.md
        - name: "CA2248: Provide correct enum argument to Enum.HasFlag"
          href: ca2248.md
      - name: Automatic feature suspension
        href: automatic-feature-suspension.md<|MERGE_RESOLUTION|>--- conflicted
+++ resolved
@@ -551,17 +551,14 @@
           href: ca1828.md
         - name: "CA1829: Use Length/Count property instead of Enumerable.Count method"
           href: ca1829.md
-<<<<<<< HEAD
         - name: "CA1831: Use AsSpan instead of Range-based indexers for string when appropriate"
           href: ca1831.md
         - name: "CA1832: Use AsSpan or AsMemory instead of Range-based indexers for getting ReadOnlySpan or ReadOnlyMemory portion of an array"
           href: ca1832.md
         - name: "CA1833: Use AsSpan or AsMemory instead of Range-based indexers for getting Span or Memory portion of an array"
           href: ca1833.md
-=======
         - name: "CA1835: Prefer the memory overloads of Stream ReadAsync/WriteAsync methods"
           href: ca1835.md
->>>>>>> 0fd32aa9
       - name: Portability warnings
         items:
         - name: Overview

--- conflicted
+++ resolved
@@ -58,15 +58,9 @@
 
 2. In the **Add New Item** dialog box, click **Code**, and then click **Header File (.h)**.
 
-<<<<<<< HEAD
 3. In the **Name** box, type **Bug.h** and then click **Add**.
 
 4. Copy the following code and paste it into the *Bug.h* file in the Visual Studio editor.
-=======
-3.  In the **Name** box, type **Bug.h** and then click **Add**.
-
-4.  Copy the following code and paste it into the **Bug.h** file in the [!INCLUDE[vsprvs](../code-quality/includes/vsprvs_md.md)] editor.
->>>>>>> 446e3c53
 
     ```cpp
     #include <windows.h>

---
title: "Setup Visual Studio for Mac Tools for Unity"
description: "Setting up and installing Unity tools for use in Visual Studio for Mac"
author: dantogno
ms.author: v-davian
ms.date: 05/25/2018
ms.assetid: 83FDD7A3-5D16-4B4B-9080-078E3FB5C623
---
# Setup Visual Studio for Mac Tools for Unity

This section explains how to get started using Visual Studio for Mac Tools for Unity.

## Install Visual Studio for Mac

### Unity Bundled Installation

Starting with Unity 2018.1, Visual Studio for Mac is the default C# IDE for Unity, and is included in the Unity Download Assistant, as well as the Unity Hub installation tool. Download Unity from [store.unity.com](https://store.unity.com/).

During installation, ensure that Visual Studio for Mac is checked in the list of components to install with Unity:

#### Unity Hub

![unity hub installation](media/setup-vsmac-tools-unity-image7.png)

#### Unity Download Assistant

![unity download assistant installation](media/setup-vsmac-tools-unity-image8.png)

#### Check for Updates to Visual Studio for Mac

The version of Visual Studio for Mac included with the Unity installation may not be the latest. It is recommended to check for updates to ensure you have access to the latest tools and features.

* [Updating Visual Studio for Mac](update.md)

### Manual installation

If you already have Unity 5.6.1 or above, but don't have Visual Studio for Mac, you can install Visual Studio for Mac manually. All editions of Visual Studio for Mac are bundled with Visual Studio for Mac Tools for Unity, including the free Community edition:

* Download Visual Studio for Mac from [visualstudio.com](https://www.visualstudio.com/).
* Visual Studio for Mac Tools for Unity are installed automatically during the installation process.
* Follow the steps in the [installation guide](installation.md) for additional installation help.
<<<<<<< HEAD
=======

> [!NOTE]
> Visual Studio for Mac Tools for Unity requires Unity version 5.6.1 or above. To verify that Visual Studio Tools for Unity are enabled in your version of Unity, select **About Unity** from the Unity menu and look for the text "Microsoft Visual Studio Tools for Unity enabled" in the bottom-left of the dialog.
>
> ![About Unity](media/setup-vsmac-tools-unity-image3.png)
>>>>>>> 910350cc

## Confirm that the Visual Studio for Mac Tools for Unity extension is enabled

While the Visual Studio for Mac Tools for Unity extension should be enabled by default, you can confirm this and check the installed version number:

1. From the Visual Studio menu, select **Extensions...**.

  ![Select Extensions](media/setup-vsmac-tools-unity-image1.png)

1. Expand the Game Development section and confirm the Visual Studio for Mac Tools for Unity entry.

  ![View Unity Entry](media/setup-vsmac-tools-unity-image2.png)

## Configure Unity for use with Visual Studio for Mac

Starting with Unity 2018.1, Visual Studio should be the default external script editor in Unity. You can confirm this or change the external script editor to Visual Studio:

1. Select **Preferences...** from the Unity menu.

  ![Select Preferences](media/setup-vsmac-tools-unity-image4.png)

1. In the Preferences dialog, select the **External Tools** tab.

1. From the External Script Editor dropdown list, choose **Visual Studio** if it is listed, otherwise select **Browse...**.

  ![Select Visual Studio](media/setup-vsmac-tools-unity-image5.png)

1. If **Browse...** was selected, navigate to the Applications directory and select Visual Studio and then click **Open**.

  ![Select Open](media/setup-vsmac-tools-unity-image6.png)

1. Once Visual Studio is selected in the **External Script Editor** list, close the Preferences dialog to complete the configuration process.<|MERGE_RESOLUTION|>--- conflicted
+++ resolved
@@ -39,14 +39,11 @@
 * Download Visual Studio for Mac from [visualstudio.com](https://www.visualstudio.com/).
 * Visual Studio for Mac Tools for Unity are installed automatically during the installation process.
 * Follow the steps in the [installation guide](installation.md) for additional installation help.
-<<<<<<< HEAD
-=======
 
 > [!NOTE]
 > Visual Studio for Mac Tools for Unity requires Unity version 5.6.1 or above. To verify that Visual Studio Tools for Unity are enabled in your version of Unity, select **About Unity** from the Unity menu and look for the text "Microsoft Visual Studio Tools for Unity enabled" in the bottom-left of the dialog.
 >
 > ![About Unity](media/setup-vsmac-tools-unity-image3.png)
->>>>>>> 910350cc
 
 ## Confirm that the Visual Studio for Mac Tools for Unity extension is enabled
 

--- conflicted
+++ resolved
@@ -3,17 +3,11 @@
 titleSuffix: ""
 description: "This document provides a list of hosts that must be allowed in your firewall to allow Visual Studio for Mac (and its workloads, including Xamarin) to work in a corporate environment."
 ms.assetid: 79C0F1A3-0C13-4E55-A820-1138A4082B77
-<<<<<<< HEAD
 author: jmatthiesen
 ms.author: jomatthi
 manager: dominicn
 ms.topic: reference
-ms.date: 09/18/2019
-=======
-author: heiligerdankgesang
-ms.author: dominicn
 ms.date: 01/10/2022
->>>>>>> 4602cb9d
 ---
 
 # Install and use Visual Studio for Mac behind a firewall or proxy server

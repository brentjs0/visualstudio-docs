--- conflicted
+++ resolved
@@ -9541,15 +9541,14 @@
       "redirect_document_id": false
     },
     {
-<<<<<<< HEAD
       "source_path": "docs/code-quality/how-to-enable-and-disable-full-solution-analysis-for-managed-code.md",
       "redirect_url": "/visualstudio/code-quality/configure-live-code-analysis-scope-managed-code",
       "redirect_document_id": true
-=======
+    },
+    {
       "source_path": "docs/azure/cognitive-services-connected-services.yml",
       "redirect_url": "/visualstudio/azure",
       "redirect_document_id": false
->>>>>>> 3b48ce46
     }
   ]
 }
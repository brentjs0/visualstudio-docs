--- conflicted
+++ resolved
@@ -6961,8 +6961,6 @@
             "source_path": "docs/test/how-to-specify-plot-options-for-graphing-counters.md",
             "redirect_url": "/visualstudio/test/quickstart-create-a-load-test-project",
             "redirect_document_id": false
-<<<<<<< HEAD
-=======
         },
         {
             "source_path": "docs/ide/quickstart-editor.md",
@@ -7078,7 +7076,6 @@
             "source_path": "docs/reference/synchronized-settings-environment-options-dialog-box.md",
             "redirect_url": "/visualstudio/ide/reference/accounts-environment-options-dialog-box",
             "redirect_document_id": false
->>>>>>> 78b5abb1
         }
     ]
 }
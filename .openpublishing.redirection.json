--- conflicted
+++ resolved
@@ -2021,7 +2021,6 @@
             "redirect_document_id": false
         },
         {
-<<<<<<< HEAD
             "source_path": "docs/test/sample-coded-ui-test-extension-for-excel.md",
             "redirect_url": "/visualstudio/test/extending-coded-ui-tests-and-action-recordings-to-support-microsoft-excel",
             "redirect_document_id": false
@@ -2059,20 +2058,21 @@
         {
             "source_path": "docs/test/sample-excel-extension-technologymanager-class.md",
             "redirect_url": "/visualstudio/test/extending-coded-ui-tests-and-action-recordings-to-support-microsoft-excel",
-=======
+            "redirect_document_id": false
+        },
+        {
+            "source_path": "docs/test/testing-store-apps-with-visual-studio.md",
+            "redirect_url": "/visualstudio/test/create-and-run-unit-tests-for-a-store-app-in-visual-studio/",
+            "redirect_document_id": false
+        },
+        {
+            "source_path": "docs/test/test-windows-phone-8-1-apps-with-coded-ui-tests.md",
+            "redirect_url": "/visualstudio/test/test-uwp-app-with-coded-ui-test",
+            "redirect_document_id": false
+        },
+        {
             "source_path": "docs/test/test-windows-store-8-1-apps-with-coded-ui-tests.md",
             "redirect_url": "/visualstudio/test/test-uwp-app-with-coded-ui-test",
-            "redirect_document_id": false
-        },
-        {
-            "source_path": "docs/test/test-windows-phone-8-1-apps-with-coded-ui-tests.md",
-            "redirect_url": "/visualstudio/test/test-uwp-app-with-coded-ui-test",
->>>>>>> 51b0781a
-            "redirect_document_id": false
-        },
-        {
-            "source_path": "docs/test/testing-store-apps-with-visual-studio.md",
-            "redirect_url": "/visualstudio/test/create-and-run-unit-tests-for-a-store-app-in-visual-studio/",
             "redirect_document_id": false
         },
         {

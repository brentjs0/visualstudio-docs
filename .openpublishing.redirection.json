{
    "redirections": [
        {
            "source_path": "docs/debugger/debug-interface-access/dia2dump-cpp-source-file.md",
            "redirect_url": "/visualstudio/debugger/debug-interface-access/dia2dump-sample",
            "redirect_document_id": false
        },
        {
            "source_path": "docs/extensibility/shell/shell-isolated-or-integrated.md",
            "redirect_url": "https://vspartner.com/pages/vsshells",
            "redirect_document_id": false
        },
        {
            "source_path": "docs/extensibility/shell/visual-studio-isolated-shell.md",
            "redirect_url": "https://vspartner.com/pages/vsshells",
            "redirect_document_id": false
        },
        {
            "source_path": "docs/extensibility/shell/walkthrough-creating-a-basic-isolated-shell-application.md",
            "redirect_url": "https://vspartner.com/pages/vsshells",
            "redirect_document_id": false
        },
        {
            "source_path": "docs/extensibility/shell/customizing-the-isolated-shell.md",
            "redirect_url": "https://vspartner.com/pages/vsshells",
            "redirect_document_id": false
        },
        {
            "source_path": "docs/extensibility/shell/extending-the-isolated-shell.md",
            "redirect_url": "https://vspartner.com/pages/vsshells",
            "redirect_document_id": false
        },
        {
            "source_path": "docs/extensibility/shell/elements-of-the-isolated-shell.md",
            "redirect_url": "https://vspartner.com/pages/vsshells",
            "redirect_document_id": false
        },
        {
            "source_path": "docs/extensibility/shell/modifying-the-isolated-shell-by-using-the-dot-vsct-file.md",
            "redirect_url": "https://vspartner.com/pages/vsshells",
            "redirect_document_id": false
        },
        {
            "source_path": "docs/extensibility/shell/modifying-the-isolated-shell-by-using-the-dot-pkgundef-file.md",
            "redirect_url": "https://vspartner.com/pages/vsshells",
            "redirect_document_id": false
        },
        {
            "source_path": "docs/extensibility/shell/modifying-the-isolated-shell-by-using-the-dot-pkgdef-file.md",
            "redirect_url": "https://vspartner.com/pages/vsshells",
            "redirect_document_id": false
        },
        {
            "source_path": "docs/extensibility/shell/substitution-strings-used-in-dot-pkgdef-and-dot-pkgundef-files.md",
            "redirect_url": "https://vspartner.com/pages/vsshells",
            "redirect_document_id": false
        },
        {
            "source_path": "docs/extensibility/shell/isolated-shell-entry-point-parameters-cpp.md",
            "redirect_url": "https://vspartner.com/pages/vsshells",
            "redirect_document_id": false
        },
        {
            "source_path": "docs/extensibility/shell/package-guids-of-visual-studio-features.md",
            "redirect_url": "https://vspartner.com/pages/vsshells",
            "redirect_document_id": false
        },
        {
            "source_path": "docs/extensibility/shell/visual-studio-shell-integrated.md",
            "redirect_url": "https://vspartner.com/pages/vsshells",
            "redirect_document_id": false
        },
        {
            "source_path": "docs/extensibility/shell/distributing-isolated-shell-applications.md",
            "redirect_url": "https://vspartner.com/pages/vsshells",
            "redirect_document_id": false
        },
        {
            "source_path": "docs/extensibility/shell/installing-an-isolated-shell-application.md",
            "redirect_url": "https://vspartner.com/pages/vsshells",
            "redirect_document_id": false
        },
        {
            "source_path": "docs/extensibility/shell/servicing-guidelines-for-isolated-shell-applications.md",
            "redirect_url": "https://vspartner.com/pages/vsshells",
            "redirect_document_id": false
        },
        {
            "source_path": "docs/code-quality/analyzing-application-quality-by-using-code-analysis-tools.md",
            "redirect_url": "/visualstudio/code-quality/code-analysis-for-managed-code-overview",
            "redirect_document_id": false
        },
        {
            "source_path": "docs/code-quality/analyzing-managed-code-quality-by-using-code-analysis.md",
            "redirect_url": "/visualstudio/code-quality/code-analysis-for-managed-code-overview",
            "redirect_document_id": false
        },
        {
            "source_path": "docs/code-quality/analyzing-c-cpp-code-quality-by-using-code-analysis.md",
            "redirect_url": "/visualstudio/code-quality/code-analysis-for-c-cpp-overview",
            "redirect_document_id": false
        },
        {
            "source_path": "docs/code-quality/code-analysis-rule-set-reference.md",
            "redirect_url": "/visualstudio/code-quality/rule-set-reference",
            "redirect_document_id": false
        },
        {
            "source_path": "docs/code-quality/creating-and-using-code-analysis-check-in-policies.md",
            "redirect_url": "/visualstudio/code-quality/how-to-create-or-update-standard-code-analysis-check-in-policies",
            "redirect_document_id": false
        },
        {
            "source_path": "docs/code-quality/creating-custom-code-analysis-rule-sets.md",
            "redirect_url": "/visualstudio/code-quality/how-to-create-a-custom-rule-set",
            "redirect_document_id": false
        },
        {
            "source_path": "docs/code-quality/enhancing-code-quality-with-team-project-check-in-policies.md",
            "redirect_url": "/visualstudio/code-quality/how-to-create-or-update-standard-code-analysis-check-in-policies",
            "redirect_document_id": false
        },
        {
            "source_path": "docs/code-quality/how-to-specify-managed-code-rule-sets-for-multiple-projects-in-a-solution.md",
            "redirect_url": "/visualstudio/code-quality/how-to-configure-code-analysis-for-a-managed-code-project",
            "redirect_document_id": false
        },
        {
            "source_path": "docs/code-quality/how-to-suppress-warnings-by-using-the-menu-item.md",
            "redirect_url": "/visualstudio/code-quality/in-source-suppression-overview",
            "redirect_document_id": false
        },
        {
            "source_path": "docs/code-quality/how-to-view-managed-code-defects.md",
            "redirect_url": "/visualstudio/code-quality/code-analysis-for-managed-code-overview",
            "redirect_document_id": false
        },
        {
            "source_path": "docs/code-quality/measuring-complexity-and-maintainability-of-managed-code.md",
            "redirect_url": "/visualstudio/code-quality/code-metrics-values/",
            "redirect_document_id": false
        },
        {
            "source_path": "docs/code-quality/suppress-warnings-by-using-the-suppressmessage-attribute.md",
            "redirect_url": "/visualstudio/code-quality/in-source-suppression-overview",
            "redirect_document_id": false
        },
        {
            "source_path": "docs/code-quality/walkthrough-configuring-and-using-a-custom-rule-set.md",
            "redirect_url": "/visualstudio/code-quality/how-to-create-a-custom-rule-set",
            "redirect_document_id": false
        },
        {
            "source_path": "docs/cross-platform/visual-studio-tools-for-apache-cordova.md",
            "redirect_url": "/visualstudio/cross-platform/tools-for-cordova/",
            "redirect_document_id": false
        },
        {
            "source_path": "docs/csharp-ide/code-generation-csharp.md",
            "redirect_url": "/visualstudio/ide/code-generation-in-visual-studio",
            "redirect_document_id": false
        },
        {
            "source_path": "docs/csharp-ide/code-generation/index.md",
            "redirect_url": "/visualstudio/ide/code-generation-in-visual-studio",
            "redirect_document_id": false
        },
        {
            "source_path": "docs/csharp-ide/code-generation/generate-class-type.md",
            "redirect_url": "/visualstudio/ide/reference/generate-class-type",
            "redirect_document_id": false
        },
        {
            "source_path": "docs/csharp-ide/code-generation/generate-constructor.md",
            "redirect_url": "/visualstudio/ide/reference/generate-constructor",
            "redirect_document_id": false
        },
        {
            "source_path": "docs/csharp-ide/code-generation/generate-field-property-local.md",
            "redirect_url": "/visualstudio/ide/reference/generate-field-property-local",
            "redirect_document_id": false
        },
        {
            "source_path": "docs/csharp-ide/code-generation/generate-method.md",
            "redirect_url": "/visualstudio/ide/reference/generate-method",
            "redirect_document_id": false
        },
        {
            "source_path": "docs/csharp-ide/code-generation/generate-override.md",
            "redirect_url": "/visualstudio/ide/reference/generate-override",
            "redirect_document_id": false
        },
        {
            "source_path": "docs/csharp-ide/code-generation/generate-overrides.md",
            "redirect_url": "/visualstudio/ide/reference/generate-equals-gethashcode-methods",
            "redirect_document_id": false
        },
        {
            "source_path": "docs/csharp-ide/code-generation/generate-xml-documentation-comments.md",
            "redirect_url": "/visualstudio/ide/reference/generate-xml-documentation",
            "redirect_document_id": false
        },
        {
            "source_path": "docs/csharp-ide/code-generation/implement-abstract-class.md",
            "redirect_url": "/visualstudio/ide/reference/implement-abstract-class",
            "redirect_document_id": false
        },
        {
            "source_path": "docs/csharp-ide/code-generation/implement-interface.md",
            "redirect_url": "/visualstudio/ide/reference/implement-interface",
            "redirect_document_id": false
        },
        {
            "source_path": "docs/csharp-ide/code-generation/introduce-local-variable.md",
            "redirect_url": "/visualstudio/ide/reference/introduce-local-variable",
            "redirect_document_id": false
        },
        {
            "source_path": "docs/csharp-ide/encapsulate-field-refactoring-csharp.md",
            "redirect_url": "/visualstudio/ide/reference/encapsulate-field",
            "redirect_document_id": false
        },
        {
            "source_path": "docs/csharp-ide/extract-interface-refactoring-csharp.md",
            "redirect_url": "/visualstudio/ide/reference/extract-interface",
            "redirect_document_id": false
        },
        {
            "source_path": "docs/csharp-ide/extract-method-refactoring-csharp.md",
            "redirect_url": "/visualstudio/ide/reference/extract-method",
            "redirect_document_id": false
        },
        {
            "source_path": "docs/csharp-ide/how-to-add-an-application-configuration-file-to-a-csharp-project.md",
            "redirect_url": "/visualstudio/ide/how-to-add-app-config-file",
            "redirect_document_id": false
        },
        {
            "source_path": "docs/csharp-ide/index.md",
            "redirect_url": "/visualstudio/ide/code-generation-in-visual-studio",
            "redirect_document_id": false
        },
        {
            "source_path": "docs/csharp-ide/metadata-as-source.md",
            "redirect_url": "/visualstudio/ide/go-to-and-peek-definition",
            "redirect_document_id": false
        },
        {
            "source_path": "docs/csharp-ide/refactoring-csharp.md",
            "redirect_url": "/visualstudio/ide/refactoring-in-visual-studio",
            "redirect_document_id": false
        },
        {
            "source_path": "docs/csharp-ide/refactoring/index.md",
            "redirect_url": "/visualstudio/ide/refactoring-in-visual-studio",
            "redirect_document_id": false
        },
        {
            "source_path": "docs/csharp-ide/refactoring/change-method-signature.md",
            "redirect_url": "/visualstudio/ide/reference/change-method-signature",
            "redirect_document_id": false
        },
        {
            "source_path": "docs/csharp-ide/refactoring/convert-get-method-to-property.md",
            "redirect_url": "/visualstudio/ide/reference/convert-get-method-to-property",
            "redirect_document_id": false
        },
        {
            "source_path": "docs/csharp-ide/refactoring/encapsulate-field.md",
            "redirect_url": "/visualstudio/ide/reference/encapsulate-field",
            "redirect_document_id": false
        },
        {
            "source_path": "docs/csharp-ide/refactoring/extract-interface.md",
            "redirect_url": "/visualstudio/ide/reference/extract-interface",
            "redirect_document_id": false
        },
        {
            "source_path": "docs/csharp-ide/refactoring/extract-method.md",
            "redirect_url": "/visualstudio/ide/reference/extract-method",
            "redirect_document_id": false
        },
        {
            "source_path": "docs/csharp-ide/refactoring/inline-temporary-variable.md",
            "redirect_url": "/visualstudio/ide/reference/inline-temporary-variable",
            "redirect_document_id": false
        },
        {
            "source_path": "docs/csharp-ide/refactoring/move-declaration-near-reference.md",
            "redirect_url": "/visualstudio/ide/reference/move-declaration-near-reference",
            "redirect_document_id": false
        },
        {
            "source_path": "docs/csharp-ide/refactoring/move-type-to-matching-file.md",
            "redirect_url": "/visualstudio/ide/reference/move-type-to-matching-file",
            "redirect_document_id": false
        },
        {
            "source_path": "docs/csharp-ide/refactoring/remove-unreachable-code.md",
            "redirect_url": "/visualstudio/ide/reference/remove-unreachable-code",
            "redirect_document_id": false
        },
        {
            "source_path": "docs/csharp-ide/refactoring/rename.md",
            "redirect_url": "/visualstudio/ide/reference/rename",
            "redirect_document_id": false
        },
        {
            "source_path": "docs/csharp-ide/refactoring/sync-type-and-file.md",
            "redirect_url": "/visualstudio/ide/reference/sync-type-and-file",
            "redirect_document_id": false
        },
        {
            "source_path": "docs/csharp-ide/using-the-visual-studio-development-environment-for-csharp.md",
            "redirect_url": "/visualstudio/ide/refactoring-in-visual-studio",
            "redirect_document_id": false
        },
        {
            "source_path": "docs/data-tools/bind-windows-forms-controls-to-data.md",
            "redirect_url": "/visualstudio/data-tools/bind-windows-forms-controls-to-data-in-visual-studio",
            "redirect_document_id": false
        },
        {
            "source_path": "docs/data-tools/create-a-sql-database-by-using-a-script.md",
            "redirect_url": "https://msdn.microsoft.com/library/hh864423(v=vs.103).aspx",
            "redirect_document_id": false
        },
        {
            "source_path": "docs/data-tools/install-sql-server-sample-databases.md",
            "redirect_url": "https://github.com/microsoft/sql-server-samples/releases/tag/wide-world-importers-v1.0",
            "redirect_document_id": false
        },
        {
            "source_path": "docs/data-tools/saving-data.md",
            "redirect_url": "/visualstudio/data-tools/save-data-back-to-the-database",
            "redirect_document_id": false
        },
        {
            "source_path": "docs/debugger/0x-2x-4x-msaa-variants.md",
            "redirect_url": "/visualstudio/debugger/graphics/0x-2x-4x-msaa-variants",
            "redirect_document_id": false
        },
        {
            "source_path": "docs/debugger/16bpp-render-target-format-variant.md",
            "redirect_url": "/visualstudio/debugger/graphics/16bpp-render-target-format-variant",
            "redirect_document_id": false
        },
        {
            "source_path": "docs/debugger/1x1-viewport-size-variant.md",
            "redirect_url": "/visualstudio/debugger/graphics/1x1-viewport-size-variant",
            "redirect_document_id": false
        },
        {
            "source_path": "docs/debugger/addmessage.md",
            "redirect_url": "/visualstudio/debugger/graphics/addmessage",
            "redirect_document_id": false
        },
        {
            "source_path": "docs/debugger/bc-texture-compression-variant.md",
            "redirect_url": "/visualstudio/debugger/graphics/bc-texture-compression-variant",
            "redirect_document_id": false
        },
        {
            "source_path": "docs/debugger/begincapture.md",
            "redirect_url": "/visualstudio/debugger/graphics/begincapture",
            "redirect_document_id": false
        },
        {
            "source_path": "docs/debugger/capturecurrentframe.md",
            "redirect_url": "/visualstudio/debugger/graphics/capturecurrentframe",
            "redirect_document_id": false
        },
        {
            "source_path": "docs/debugger/capturing-graphics-information.md",
            "redirect_url": "/visualstudio/debugger/graphics/capturing-graphics-information",
            "redirect_document_id": false
        },
        {
            "source_path": "docs/debugger/command-line-capture-tool.md",
            "redirect_url": "/visualstudio/debugger/graphics/command-line-capture-tool",
            "redirect_document_id": false
        },
        {
            "source_path": "docs/debugger/control-execution-of-a-store-app-in-a-visual-studio-debug-session-for-windows-store-apps-javascript.md",
            "redirect_url": "/visualstudio/debugger/start-a-debugging-session-for-a-store-app-in-visual-studio-vb-csharp-cpp-and-xaml",
            "redirect_document_id": false
        },
        {
            "source_path": "docs/debugger/copy-programmatic-capture.md",
            "redirect_url": "/visualstudio/debugger/graphics/copy-programmatic-capture",
            "redirect_document_id": false
        },
        {
            "source_path": "docs/debugger/debug-css-styles-using-dom-explorer.md",
            "redirect_url": "/visualstudio/debugger/quickstart-debug-html-and-css",
            "redirect_document_id": false
        },
        {
            "source_path": "docs/debugger/debug-interface-access/index.md",
            "redirect_url": "/visualstudio/debugger/debug-interface-access/debug-interface-access-sdk",
            "redirect_document_id": false
        },
        {
            "source_path": "docs/debugger/debug-layout-using-dom-explorer.md",
            "redirect_url": "/visualstudio/debugger/quickstart-debug-html-and-css",
            "redirect_document_id": false
        },
        {
            "source_path": "docs/debugger/debug-store-apps-in-visual-studio.md",
            "redirect_url": "/visualstudio/debugger/debugging-windows-store-and-windows-universal-apps",
            "redirect_document_id": false
        },
        {
            "source_path": "docs/debugger/debugging-aspnet-and-ajax-applications.md",
            "redirect_url": "/visualstudio/debugger/how-to-enable-debugging-for-aspnet-applications",
            "redirect_document_id": false
        },
        {
            "source_path": "docs/debugger/debugging-in-visual-studio.md",
            "redirect_url": "/visualstudio/debugger/debugger-feature-tour",
            "redirect_document_id": false
        },
        {
            "source_path": "docs/debugger/debugging-web-applications-and-script.md",
            "redirect_url": "/visualstudio/debugger/how-to-enable-debugging-for-aspnet-applications",
            "redirect_document_id": false
        },
        {
            "source_path": "docs/debugger/dont-save-vsglog-to-temp.md",
            "redirect_url": "/visualstudio/debugger/graphics/dont-save-vsglog-to-temp",
            "redirect_document_id": false
        },
        {
            "source_path": "docs/debugger/endcapture.md",
            "redirect_url": "/visualstudio/debugger/graphics/endcapture",
            "redirect_document_id": false
        },
        {
            "source_path": "docs/debugger/getting-started-with-visual-studio-graphics-diagnostics.md",
            "redirect_url": "/visualstudio/debugger/graphics/getting-started-with-visual-studio-graphics-diagnostics",
            "redirect_document_id": false
        },
        {
            "source_path": "docs/debugger/gpu-usage.md",
            "redirect_url": "/visualstudio/debugger/graphics/gpu-usage",
            "redirect_document_id": false
        },
        {
            "source_path": "docs/debugger/graphics-diagnostics-examples.md",
            "redirect_url": "/visualstudio/debugger/graphics/graphics-diagnostics-examples",
            "redirect_document_id": false
        },
        {
            "source_path": "docs/debugger/graphics-event-call-stack.md",
            "redirect_url": "/visualstudio/debugger/graphics/graphics-event-call-stack",
            "redirect_document_id": false
        },
        {
            "source_path": "docs/debugger/graphics-event-list.md",
            "redirect_url": "/visualstudio/debugger/graphics/graphics-event-list",
            "redirect_document_id": false
        },
        {
            "source_path": "docs/debugger/graphics-frame-analysis.md",
            "redirect_url": "/visualstudio/debugger/graphics/graphics-frame-analysis",
            "redirect_document_id": false
        },
        {
            "source_path": "docs/debugger/graphics-log-document.md",
            "redirect_url": "/visualstudio/debugger/graphics/graphics-log-document",
            "redirect_document_id": false
        },
        {
            "source_path": "docs/debugger/graphics-object-table.md",
            "redirect_url": "/visualstudio/debugger/graphics/graphics-object-table",
            "redirect_document_id": false
        },
        {
            "source_path": "docs/debugger/graphics-pipeline-stages.md",
            "redirect_url": "/visualstudio/debugger/graphics/graphics-pipeline-stages",
            "redirect_document_id": false
        },
        {
            "source_path": "docs/debugger/graphics-pixel-history.md",
            "redirect_url": "/visualstudio/debugger/graphics/graphics-pixel-history",
            "redirect_document_id": false
        },
        {
            "source_path": "docs/debugger/graphics-state.md",
            "redirect_url": "/visualstudio/debugger/graphics/graphics-state",
            "redirect_document_id": false
        },
        {
            "source_path": "docs/debugger/graphics/gpu-usage.md",
            "redirect_url": "/visualstudio/profiling/gpu-usage",
            "redirect_document_id": false
        },
        {
            "source_path": "docs/debugger/graphics/index.md",
            "redirect_url": "/visualstudio/debugger/graphics/overview-of-visual-studio-graphics-diagnostics",
            "redirect_document_id": false
        },
        {
            "source_path": "docs/debugger/half-quarter-texture-dimensions-variant.md",
            "redirect_url": "/visualstudio/debugger/graphics/half-quarter-texture-dimensions-variant",
            "redirect_document_id": false
        },
        {
            "source_path": "docs/debugger/hlsl-shader-debugger.md",
            "redirect_url": "/visualstudio/debugger/graphics/hlsl-shader-debugger",
            "redirect_document_id": false
        },
        {
            "source_path": "docs/debugger/how-to-change-the-graphics-diagnostics-playback-machine.md",
            "redirect_url": "/visualstudio/debugger/graphics/how-to-change-the-graphics-diagnostics-playback-machine",
            "redirect_document_id": false
        },
        {
            "source_path": "docs/debugger/how-to-debug-a-partial-trust-application.md",
            "redirect_url": "/visualstudio/debugger/debugger-security",
            "redirect_document_id": false
        },
        {
            "source_path": "docs/debugger/how-to-debug-web-applications.md",
            "redirect_url": "/visualstudio/debugger/how-to-enable-debugging-for-aspnet-applications",
            "redirect_document_id": false
        },
        {
            "source_path": "docs/debugger/how-to-use-graphics-diagnostics-with-an-arm-device.md",
            "redirect_url": "/visualstudio/debugger/graphics/how-to-use-graphics-diagnostics-with-an-arm-device",
            "redirect_document_id": false
        },
        {
            "source_path": "docs/debugger/how-to-write-a-visualizer.md",
            "redirect_url": "/visualstudio/debugger/create-custom-visualizers-of-data",
            "redirect_document_id": false
        },
        {
            "source_path": "docs/debugger/init.md",
            "redirect_url": "/visualstudio/debugger/graphics/init",
            "redirect_document_id": false
        },
        {
            "source_path": "docs/debugger/mip-map-generation-variant.md",
            "redirect_url": "/visualstudio/debugger/graphics/mip-map-generation-variant",
            "redirect_document_id": false
        },
        {
            "source_path": "docs/debugger/navigate-a-debugging-session-in-visual-studio-xaml-and-csharp.md",
            "redirect_url": "/visualstudio/debugger/start-a-debugging-session-for-a-store-app-in-visual-studio-vb-csharp-cpp-and-xaml",
            "redirect_document_id": false
        },
        {
            "source_path": "docs/debugger/overview-of-visual-studio-graphics-diagnostics.md",
            "redirect_url": "/visualstudio/debugger/graphics/overview-of-visual-studio-graphics-diagnostics",
            "redirect_document_id": false
        },
        {
            "source_path": "docs/debugger/point-bilinear-trilinear-and-anisotropic-texture-filtering-variants.md",
            "redirect_url": "/visualstudio/debugger/graphics/point-bilinear-trilinear-and-anisotropic-texture-filtering-variants",
            "redirect_document_id": false
        },
        {
            "source_path": "docs/debugger/preparing-to-debug-aspnet.md",
            "redirect_url": "/visualstudio/debugger/how-to-enable-debugging-for-aspnet-applications",
            "redirect_document_id": false
        },
        {
            "source_path": "docs/debugger/prerequistes-for-remote-debugging-web-applications.md",
            "redirect_url": "/visualstudio/debugger/remote-debugging-aspnet-on-a-remote-iis-7-5-computer",
            "redirect_document_id": false
        },
        {
            "source_path": "docs/debugger/reference-programmatic-capture.md",
            "redirect_url": "/visualstudio/debugger/graphics/reference-programmatic-capture",
            "redirect_document_id": false
        },
        {
            "source_path": "docs/debugger/run-store-apps-from-visual-studio.md",
            "redirect_url": "/visualstudio/debugger/debugging-windows-store-and-windows-universal-apps",
            "redirect_document_id": false
        },
        {
            "source_path": "docs/debugger/run-windows-store-apps-on-the-local-machine.md",
            "redirect_url": "/visualstudio/debugger/start-a-debugging-session-for-a-store-app-in-visual-studio-vb-csharp-cpp-and-xaml",
            "redirect_document_id": false
        },
        {
            "source_path": "docs/debugger/start-a-debugging-session-for-store-apps-in-visual-studio-javascript.md",
            "redirect_url": "/visualstudio/debugger/start-a-debugging-session-for-a-store-app-in-visual-studio-vb-csharp-cpp-and-xaml",
            "redirect_document_id": false
        },
        {
            "source_path": "docs/debugger/togglehud.md",
            "redirect_url": "/visualstudio/debugger/graphics/togglehud",
            "redirect_document_id": false
        },
        {
            "source_path": "docs/debugger/uninit.md",
            "redirect_url": "/visualstudio/debugger/graphics/uninit",
            "redirect_document_id": false
        },
        {
            "source_path": "docs/debugger/unsupported-edits-in-visual-basic-edit-and-continue.md",
            "redirect_url": "/visualstudio/debugger/supported-code-changes-csharp",
            "redirect_document_id": false
        },
        {
            "source_path": "docs/debugger/view-dom-event-listeners.md",
            "redirect_url": "/visualstudio/debugger/quickstart-debug-html-and-css",
            "redirect_document_id": false
        },
        {
            "source_path": "docs/debugger/visual-studio-graphics-diagnostics.md",
            "redirect_url": "/visualstudio/debugger/graphics/visual-studio-graphics-diagnostics",
            "redirect_document_id": false
        },
        {
            "source_path": "docs/debugger/vsg-default-run-filename.md",
            "redirect_url": "/visualstudio/debugger/graphics/vsg-default-run-filename",
            "redirect_document_id": false
        },
        {
            "source_path": "docs/debugger/vsg-nodefault-instance.md",
            "redirect_url": "/visualstudio/debugger/graphics/vsg-nodefault-instance",
            "redirect_document_id": false
        },
        {
            "source_path": "docs/debugger/vsgdbg-class.md",
            "redirect_url": "/visualstudio/debugger/graphics/vsgdbg-class",
            "redirect_document_id": false
        },
        {
            "source_path": "docs/debugger/vsgdbg-tilde-vsgdbg-destructor.md",
            "redirect_url": "/visualstudio/debugger/graphics/vsgdbg-tilde-vsgdbg-destructor",
            "redirect_document_id": false
        },
        {
            "source_path": "docs/debugger/vsgdbg-vsgdbg-constructor.md",
            "redirect_url": "/visualstudio/debugger/graphics/vsgdbg-vsgdbg-constructor",
            "redirect_document_id": false
        },
        {
            "source_path": "docs/debugger/walkthrough-capturing-graphics-information-programmatically.md",
            "redirect_url": "/visualstudio/debugger/graphics/walkthrough-capturing-graphics-information-programmatically",
            "redirect_document_id": false
        },
        {
            "source_path": "docs/debugger/walkthrough-capturing-graphics-information.md",
            "redirect_url": "/visualstudio/debugger/graphics/walkthrough-capturing-graphics-information",
            "redirect_document_id": false
        },
        {
            "source_path": "docs/debugger/walkthrough-debugging-rendering-errors-due-to-shading.md",
            "redirect_url": "/visualstudio/debugger/graphics/walkthrough-debugging-rendering-errors-due-to-shading",
            "redirect_document_id": false
        },
        {
            "source_path": "docs/debugger/walkthrough-missing-objects-due-to-device-state.md",
            "redirect_url": "/visualstudio/debugger/graphics/walkthrough-missing-objects-due-to-device-state",
            "redirect_document_id": false
        },
        {
            "source_path": "docs/debugger/walkthrough-missing-objects-due-to-misconfigured-pipeline.md",
            "redirect_url": "/visualstudio/debugger/graphics/walkthrough-missing-objects-due-to-misconfigured-pipeline",
            "redirect_document_id": false
        },
        {
            "source_path": "docs/debugger/walkthrough-missing-objects-due-to-vertex-shading.md",
            "redirect_url": "/visualstudio/debugger/graphics/walkthrough-missing-objects-due-to-vertex-shading",
            "redirect_document_id": false
        },
        {
            "source_path": "docs/debugger/walkthrough-using-graphics-diagnostics-to-debug-a-compute-shader.md",
            "redirect_url": "/visualstudio/debugger/graphics/walkthrough-using-graphics-diagnostics-to-debug-a-compute-shader",
            "redirect_document_id": false
        },
        {
            "source_path": "docs/debugger/first-look-at-the-debugger.md",
            "redirect_url": "/visualstudio/debugger/getting-started-with-the-debugger",
            "redirect_document_id": false
        },
        {
            "source_path": "docs/debugger/debugger-basics.md",
            "redirect_url": "/visualstudio/debugger/getting-started-with-the-debugger",
            "redirect_document_id": false
        },
        {
            "source_path": "docs/debugger/security-warning-attaching-to-a-process-owned-by-an-untrusted-user-can-be-dangerous-if-the-following-information-looks-suspicious-or-you-are-unsure-do-not-attach-to-this-process.md",
            "redirect_url": "/visualstudio/debugger/security-warning-attaching-to-a-process-owned-by-an-untrusted-user",
            "redirect_document_id": false
        },
        {
            "source_path": "docs/debugger/error-the-microsoft-visual-studio-remote-debugging-monitor-on-the-remote-computer-does-not-have-permission-to-connect-to-this-computer.md",
            "redirect_url": "/visualstudio/debugger/error-the-microsoft-visual-studio-remote-debugging-monitor-no-permission",
            "redirect_document_id": false
        },
        {
            "source_path": "docs/debugger/how-to-debug-with-code-center-premium-source.md",
            "redirect_url": "/visualstudio/debugger/index",
            "redirect_document_id": false
        },
        {
            "source_path": "docs/deployment/installshield-limited-edition.md",
            "redirect_url": "/visualstudio/deployment/deploying-applications-services-and-components",
            "redirect_document_id": false
        },
        {
            "source_path": "docs/deployment/walkthrough-manually-deploying-a-clickonce-application-that-does-not-require-re-signing-and-that-preserves-branding-information.md",
            "redirect_url": "/visualstudio/deployment/walkthrough-manually-deploying-a-clickonce-app-no-re-signing-required",
            "redirect_document_id": false
        },
        {
            "source_path": "docs/deployment/deploying-clickonce-applications-for-testing-and-production-servers-without-resigning.md",
            "redirect_url": "/visualstudio/deployment/deploying-clickonce-applications-for-testing-and-production-without-resigning",
            "redirect_document_id": false
        },
        {
            "source_path": "docs/designers/index.md",
            "redirect_url": "/visualstudio/designers/designing-user-interfaces",
            "redirect_document_id": false
        },
        {
            "source_path": "docs/designers/create-modern-desktop-applications-with-windows-presentation-foundation.md",
            "redirect_url": "/visualstudio/designers/getting-started-with-wpf",
            "redirect_document_id": false
        },
        {
            "source_path": "docs/designers/walkthrough-my-first-wpf-desktop-application2.md",
            "redirect_url": "/dotnet/framework/wpf/getting-started/walkthrough-my-first-wpf-desktop-application",
            "redirect_document_id": false
        },
        {
            "source_path": "docs/designers/wpf-community-resources.md",
            "redirect_url": "/dotnet/framework/wpf/getting-started/community-feedback",
            "redirect_document_id": false
        },
        {
            "source_path": "docs/designers/wpf-data-binding-with-linq-to-xml.md",
            "redirect_url": "/visualstudio/designers/wpf-data-binding-with-linq-to-xml-overview",
            "redirect_document_id": false
        },
        {
            "source_path": "docs/designers/walkthrough-create-a-wpf-desktop-application-connected-to-an-azure-mobile-service.md",
            "redirect_url": "/azure/app-service-mobile/app-service-mobile-windows-store-dotnet-get-started",
            "redirect_document_id": false
        },
        {
            "source_path": "docs/extensibility/customizing-the-isolated-shell.md",
            "redirect_url": "/visualstudio/extensibility/shell/customizing-the-isolated-shell",
            "redirect_document_id": false
        },
        {
            "source_path": "docs/extensibility/debugger/index.md",
            "redirect_url": "/visualstudio/extensibility/debugger/visual-studio-debugger-extensibility",
            "redirect_document_id": false
        },
        {
            "source_path": "docs/extensibility/debugger/reference/index.md",
            "redirect_url": "/visualstudio/extensibility/debugger/reference/reference-visual-studio-debugging-apis",
            "redirect_document_id": false
        },
        {
            "source_path": "docs/extensibility/distributing-isolated-shell-applications.md",
            "redirect_url": "/visualstudio/extensibility/shell/distributing-isolated-shell-applications",
            "redirect_document_id": false
        },
        {
            "source_path": "docs/extensibility/elements-of-the-isolated-shell.md",
            "redirect_url": "/visualstudio/extensibility/shell/elements-of-the-isolated-shell",
            "redirect_document_id": false
        },
        {
            "source_path": "docs/extensibility/extending-the-isolated-shell.md",
            "redirect_url": "/visualstudio/extensibility/shell/extending-the-isolated-shell",
            "redirect_document_id": false
        },
        {
            "source_path": "docs/extensibility/installing-an-isolated-shell-application.md",
            "redirect_url": "/visualstudio/extensibility/shell/installing-an-isolated-shell-application",
            "redirect_document_id": false
        },
        {
            "source_path": "docs/extensibility/internals/index.md",
            "redirect_url": "/visualstudio/extensibility/internals/inside-the-visual-studio-sdk",
            "redirect_document_id": false
        },
        {
            "source_path": "docs/extensibility/isolated-shell-entry-point-parameters-cpp.md",
            "redirect_url": "/visualstudio/extensibility/shell/isolated-shell-entry-point-parameters-cpp",
            "redirect_document_id": false
        },
        {
            "source_path": "docs/extensibility/license-element-vsix-language-pack-schema.md",
            "redirect_url": "/visualstudio/extensibility/vsix-language-pack-schema-2-0-reference",
            "redirect_document_id": false
        },
        {
            "source_path": "docs/extensibility/lightweight-solution-load-extension-impact.md",
            "redirect_url": "/visualstudio/extensibility/what-s-new-in-the-visual-studio-2017-sdk/",
            "redirect_document_id": false
        },
        {
            "source_path": "docs/extensibility/localizeddescription-element-vsix-language-pack-schema.md",
            "redirect_url": "/visualstudio/extensibility/vsix-language-pack-schema-2-0-reference",
            "redirect_document_id": false
        },
        {
            "source_path": "docs/extensibility/localizedname-element-vsix-language-pack-schema.md",
            "redirect_url": "/visualstudio/extensibility/vsix-language-pack-schema-2-0-reference",
            "redirect_document_id": false
        },
        {
            "source_path": "docs/extensibility/modifying-the-isolated-shell-by-using-the-dot-pkgdef-file.md",
            "redirect_url": "/visualstudio/extensibility/shell/modifying-the-isolated-shell-by-using-the-dot-pkgdef-file",
            "redirect_document_id": false
        },
        {
            "source_path": "docs/extensibility/modifying-the-isolated-shell-by-using-the-dot-pkgundef-file.md",
            "redirect_url": "/visualstudio/extensibility/shell/modifying-the-isolated-shell-by-using-the-dot-pkgundef-file",
            "redirect_document_id": false
        },
        {
            "source_path": "docs/extensibility/modifying-the-isolated-shell-by-using-the-dot-vsct-file.md",
            "redirect_url": "/visualstudio/extensibility/shell/modifying-the-isolated-shell-by-using-the-dot-vsct-file",
            "redirect_document_id": false
        },
        {
            "source_path": "docs/extensibility/moreinfourl-element-vsix-language-pack-schema.md",
            "redirect_url": "/visualstudio/extensibility/vsix-language-pack-schema-2-0-reference",
            "redirect_document_id": false
        },
        {
            "source_path": "docs/extensibility/package-guids-of-visual-studio-features.md",
            "redirect_url": "/visualstudio/extensibility/shell/package-guids-of-visual-studio-features",
            "redirect_document_id": false
        },
        {
            "source_path": "docs/extensibility/servicing-guidelines-for-isolated-shell-applications.md",
            "redirect_url": "/visualstudio/extensibility/shell/servicing-guidelines-for-isolated-shell-applications",
            "redirect_document_id": false
        },
        {
            "source_path": "docs/extensibility/shell-isolated-or-integrated.md",
            "redirect_url": "/visualstudio/extensibility/shell/shell-isolated-or-integrated",
            "redirect_document_id": false
        },
        {
            "source_path": "docs/extensibility/shell/index.md",
            "redirect_url": "/visualstudio/extensibility/shell-isolated-or-integrated",
            "redirect_document_id": false
        },
        {
            "source_path": "docs/extensibility/substitution-strings-used-in-dot-pkgdef-and-dot-pkgundef-files.md",
            "redirect_url": "/visualstudio/extensibility/shell/substitution-strings-used-in-dot-pkgdef-and-dot-pkgundef-files",
            "redirect_document_id": false
        },
        {
            "source_path": "docs/extensibility/ux-guidelines/index.md",
            "redirect_url": "/visualstudio/extensibility/ux-guidelines/visual-studio-user-experience-guidelines",
            "redirect_document_id": false
        },
        {
            "source_path": "docs/extensibility/visual-studio-isolated-shell.md",
            "redirect_url": "/visualstudio/extensibility/shell/visual-studio-isolated-shell",
            "redirect_document_id": false
        },
        {
            "source_path": "docs/extensibility/visual-studio-shell-integrated.md",
            "redirect_url": "/visualstudio/extensibility/shell/visual-studio-shell-integrated",
            "redirect_document_id": false
        },
        {
            "source_path": "docs/extensibility/vsixlanguagepack-element-vsix-language-pack-schema.md",
            "redirect_url": "/visualstudio/extensibility/vsix-language-pack-schema-2-0-reference",
            "redirect_document_id": false
        },
        {
            "source_path": "docs/extensibility/vsx-language-pack-schema-reference.md",
            "redirect_url": "/visualstudio/extensibility/vsix-language-pack-schema-2-0-reference",
            "redirect_document_id": false
        },
        {
            "source_path": "docs/extensibility/walkthrough-creating-a-basic-isolated-shell-application.md",
            "redirect_url": "/visualstudio/extensibility/walkthrough-creating-a-basic-isolated-shell-application",
            "redirect_document_id": false
        },
        {
            "source_path": "docs/ide/adding-and-removing-project-items.md",
            "redirect_url": "/visualstudio/ide/creating-solutions-and-projects",
            "redirect_document_id": false
        },
        {
            "source_path": "docs/ide/additional-information-about-class-designer-errors.md",
            "redirect_url": "/visualstudio/ide/class-designer/additional-information-about-errors",
            "redirect_document_id": false
        },
        {
            "source_path": "docs/ide/advanced-search-operators-in-search-expressions.md",
            "redirect_url": "/visualstudio/ide/logical-operators-in-search-expressions",
            "redirect_document_id": false
        },
        {
            "source_path": "docs/ide/application-properties.md",
            "redirect_url": "/visualstudio/ide/reference/application-page-project-designer-visual-basic",
            "redirect_document_id": false
        },
        {
            "source_path": "docs/ide/class-designer/designing-classes-and-types.md",
            "redirect_url": "/visualstudio/ide/class-designer/designing-and-viewing-classes-and-types",
            "redirect_document_id": false
        },
        {
            "source_path": "docs/ide/class-designer/index.md",
            "redirect_url": "/visualstudio/ide/class-designer/designing-and-viewing-classes-and-types",
            "redirect_document_id": false
        },
        {
            "source_path": "docs/ide/class-designer/viewing-types-and-relationships.md",
            "redirect_url": "/visualstudio/ide/class-designer/designing-and-viewing-classes-and-types",
            "redirect_document_id": false
        },
        {
            "source_path": "docs/ide/class-designer/working-with-class-diagrams.md",
            "redirect_url": "/visualstudio/ide/class-designer/designing-and-viewing-classes-and-types",
            "redirect_document_id": false
        },
        {
            "source_path": "docs/ide/connected-environment.md",
            "redirect_url": "/visualstudio/ide/signing-in-to-visual-studio",
            "redirect_document_id": false
        },
        {
            "source_path": "docs/ide/create-an-offline-installation-of-visual-studio.md",
            "redirect_url": "/visualstudio/install/create-an-offline-installation-of-visual-studio",
            "redirect_document_id": false
        },
        {
            "source_path": "docs/ide/creating-and-configuring-type-members-class-designer.md",
            "redirect_url": "/visualstudio/ide/class-designer/creating-and-configuring-type-members",
            "redirect_document_id": false
        },
        {
            "source_path": "docs/ide/designing-and-viewing-classes-and-types.md",
            "redirect_url": "/visualstudio/ide/class-designer/designing-and-viewing-classes-and-types",
            "redirect_document_id": false
        },
        {
            "source_path": "docs/ide/designing-classes-and-types-class-designer.md",
            "redirect_url": "/visualstudio/ide/class-designer/designing-classes-and-types",
            "redirect_document_id": false
        },
        {
            "source_path": "docs/ide/filtered-completion-lists-in-visual-basic.md",
            "redirect_url": "/visualstudio/ide/visual-basic-specific-intellisense",
            "redirect_document_id": false
        },
        {
            "source_path": "docs/ide/full-text-search-tips.md",
            "redirect_url": "/visualstudio/ide/how-to-search-for-topics",
            "redirect_document_id": false
        },
        {
            "source_path": "docs/ide/get-started-developing-with-visual-studio.md",
            "redirect_url": "/visualstudio/ide/visual-studio-ide",
            "redirect_document_id": false
        },
        {
            "source_path": "docs/ide/getting-started-with-debugging-in-visual-studio.md",
            "redirect_url": "/visualstudio/ide/find-and-fix-code-errors",
            "redirect_document_id": false
        },
        {
            "source_path": "docs/ide/get-started-with-visual-studio.md",
            "redirect_url": "/visualstudio/ide/visual-studio-ide",
            "redirect_document_id": false
        },
        {
            "source_path": "docs/ide/getting-started-with-visual-csharp-and-visual-basic.md",
            "redirect_url": "/visualstudio/ide/quickstart-visual-basic-console",
            "redirect_document_id": false
        },
        {
            "source_path": "docs/ide/how-to-add-class-diagrams-to-projects-class-designer.md",
            "redirect_url": "/visualstudio/ide/class-designer/how-to-add-class-diagrams-to-projects",
            "redirect_document_id": false
        },
        {
            "source_path": "docs/ide/how-to-add-comments-to-class-diagrams-class-designer.md",
            "redirect_url": "/visualstudio/ide/class-designer/how-to-add-comments-to-class-diagrams",
            "redirect_document_id": false
        },
        {
            "source_path": "docs/ide/how-to-change-between-member-notation-and-association-notation-class-designer.md",
            "redirect_url": "/visualstudio/ide/class-designer/how-to-change-between-member-notation-and-association-notation",
            "redirect_document_id": false
        },
        {
            "source_path": "docs/ide/how-to-copy-class-diagram-elements-to-a-microsoft-office-document-class-designer.md",
            "redirect_url": "/visualstudio/ide/class-designer/how-to-copy-class-diagram-elements-to-a-microsoft-office-document",
            "redirect_document_id": false
        },
        {
            "source_path": "docs/ide/how-to-create-a-nullable-type-class-designer.md",
            "redirect_url": "/visualstudio/ide/class-designer/how-to-create-a-nullable-type",
            "redirect_document_id": false
        },
        {
            "source_path": "docs/ide/how-to-create-associations-between-types-class-designer.md",
            "redirect_url": "/visualstudio/ide/class-designer/how-to-create-associations-between-types",
            "redirect_document_id": false
        },
        {
            "source_path": "docs/ide/how-to-create-inheritance-between-types-class-designer.md",
            "redirect_url": "/visualstudio/ide/class-designer/how-to-create-inheritance-between-types",
            "redirect_document_id": false
        },
        {
            "source_path": "docs/ide/how-to-create-starter-kits.md",
            "redirect_url": "/visualstudio/ide/how-to-create-project-templates",
            "redirect_document_id": false
        },
        {
            "source_path": "docs/ide/how-to-create-types-by-using-class-designer.md",
            "redirect_url": "/visualstudio/ide/class-designer/how-to-create-types",
            "redirect_document_id": false
        },
        {
            "source_path": "docs/ide/how-to-customize-class-diagrams-class-designer.md",
            "redirect_url": "/visualstudio/ide/class-designer/how-to-customize-class-diagrams",
            "redirect_document_id": false
        },
        {
            "source_path": "docs/ide/how-to-customize-search-results.md",
            "redirect_url": "/visualstudio/ide/how-to-search-for-topics",
            "redirect_document_id": false
        },
        {
            "source_path": "docs/ide/how-to-export-class-diagrams-as-images-class-designer.md",
            "redirect_url": "/visualstudio/ide/class-designer/how-to-export-class-diagrams-as-images",
            "redirect_document_id": false
        },
        {
            "source_path": "docs/ide/how-to-implement-an-interface-class-designer.md",
            "redirect_url": "/visualstudio/ide/class-designer/how-to-implement-an-interface",
            "redirect_document_id": false
        },
        {
            "source_path": "docs/ide/how-to-print-class-diagrams-class-designer.md",
            "redirect_url": "/visualstudio/ide/class-designer/how-to-print-class-diagrams",
            "redirect_document_id": false
        },
        {
            "source_path": "docs/ide/how-to-restore-csharp-refactoring-snippets.md",
            "redirect_url": "/visualstudio/ide/reference/refactoring-in-visual-studio",
            "redirect_document_id": false
        },
        {
            "source_path": "docs/ide/how-to-split-a-class-into-partial-classes-class-designer.md",
            "redirect_url": "/visualstudio/ide/class-designer/how-to-split-a-class-into-partial-classes",
            "redirect_document_id": false
        },
        {
            "source_path": "docs/ide/how-to-view-existing-types-class-designer.md",
            "redirect_url": "/visualstudio/ide/class-designer/how-to-view-existing-types",
            "redirect_document_id": false
        },
        {
            "source_path": "docs/ide/how-to-view-inheritance-between-types-class-designer.md",
            "redirect_url": "/visualstudio/ide/class-designer/how-to-view-inheritance-between-types",
            "redirect_document_id": false
        },
        {
            "source_path": "docs/ide/how-to-visualize-a-collection-association-class-designer.md",
            "redirect_url": "/visualstudio/ide/class-designer/how-to-visualize-a-collection-association",
            "redirect_document_id": false
        },
        {
            "source_path": "docs/ide/index-search-tips.md",
            "redirect_url": "/visualstudio/ide/how-to-find-topics-in-the-index",
            "redirect_document_id": false
        },
        {
            "source_path": "docs/ide/keyboard-and-mouse-shortcuts-in-the-class-diagram-and-class-details-window-class-designer.md",
            "redirect_url": "/visualstudio/ide/class-designer/keyboard-and-mouse-shortcuts-in-the-class-diagram-and-class-details-window",
            "redirect_document_id": false
        },
        {
            "source_path": "docs/ide/locate-information.md",
            "redirect_url": "/visualstudio/ide/microsoft-help-viewer",
            "redirect_document_id": false
        },
        {
            "source_path": "docs/ide/manage-the-help-viewer-window.md",
            "redirect_url": "/visualstudio/ide/customize-the-help-viewer",
            "redirect_document_id": false
        },
        {
            "source_path": "docs/ide/not-in-toc/web-publish-options.md",
            "redirect_url": "/visualstudio/deployment/deploying-applications-services-and-components-resources",
            "redirect_document_id": false
        },
        {
            "source_path": "docs/ide/not-in-toc/intellicode-faq.md",
            "redirect_url": "/visualstudio/intellicode/faq",
            "redirect_document_id": false
        },
        {
            "source_path": "docs/ide/optimize-solution-loading-in-visual-studio.md",
            "redirect_url": "/visualstudio/ide/optimize-visual-studio-startup-time/",
            "redirect_document_id": false
        },
        {
            "source_path": "docs/ide/perform-quick-actions-with-light-bulbs.md",
            "redirect_url": "/visualstudio/ide/quick-actions",
            "redirect_document_id": false
        },
        {
            "source_path": "docs/ide/quickstart-cpp.md",
            "redirect_url": "/visualstudio/ide/getting-started-with-cpp-in-visual-studio",
            "redirect_document_id": false
        },
        {
            "source_path": "docs/ide/refactoring-classes-and-types-class-designer.md",
            "redirect_url": "/visualstudio/ide/class-designer/refactoring-classes-and-types",
            "redirect_document_id": false
        },
        {
            "source_path": "docs/ide/refactoring-code-generation-quick-actions.md",
            "redirect_url": "/visualstudio/ide/quick-actions",
            "redirect_document_id": false
        },
        {
            "source_path": "docs/ide/reference/accessibility-for-people-with-disabilities.md",
            "redirect_url": "/visualstudio/ide/reference/accessibility-features-of-visual-studio",
            "redirect_document_id": false
        },
        {
            "source_path": "docs/ide/reference/general-user-interface-elements-visual-studio.md",
            "redirect_url": "/visualstudio/ide/reference/call-hierarchy",
            "redirect_document_id": false
        },
        {
            "source_path": "docs/ide/reference/installvstemplates-devenv-exe.md",
            "redirect_url": "/visualstudio/ide/reference/devenv-command-line-switches",
            "redirect_document_id": false
        },
        {
            "source_path": "docs/ide/reference/open-solution-command.md",
            "redirect_url": "/visualstudio/ide/reference/open-project-command",
            "redirect_document_id": false
        },
        {
            "source_path": "docs/ide/reference/resetaddin-devenv-exe.md",
            "redirect_url": "/visualstudio/ide/reference/devenv-command-line-switches",
            "redirect_document_id": false
        },
        {
            "source_path": "docs/ide/reference/updateconfiguration-devenv-exe.md",
            "redirect_url": "/visualstudio/ide/reference/devenv-command-line-switches",
            "redirect_document_id": false
        },
        {
            "source_path": "docs/ide/reference/visual-studio-for-applications-reference.md",
            "redirect_url": "/visualstudio/ide/reference/visual-studio-reference",
            "redirect_document_id": false
        },
        {
            "source_path": "docs/ide/reference/visual-studio-reference.md",
            "redirect_url": "/visualstudio/ide/reference/general-user-interface-elements-visual-studio",
            "redirect_document_id": false
        },
        {
            "source_path": "docs/ide/retain-topics-for-later-use.md",
            "redirect_url": "/visualstudio/ide/microsoft-help-viewer",
            "redirect_document_id": false
        },
        {
            "source_path": "docs/ide/maintaining-security.md",
            "redirect_url": "/visualstudio/ide/securing-applications",
            "redirect_document_id": false
        },
        {
            "source_path": "docs/ide/security-bibliography.md",
            "redirect_url": "/visualstudio/ide/securing-applications",
            "redirect_document_id": false
        },
        {
            "source_path": "docs/ide/security-in-visual-studio.md",
            "redirect_url": "/visualstudio/ide/user-permissions-and-visual-studio",
            "redirect_document_id": false
        },
        {
            "source_path": "docs/ide/supplying-xml-code-comments.md",
            "redirect_url": "/visualstudio/ide/reference/generate-xml-documentation-comments",
            "redirect_document_id": false
        },
        {
            "source_path": "docs/ide/targeting-a-specific-dotnet-framework-version.md",
            "redirect_url": "/visualstudio/ide/visual-studio-multi-targeting-overview/",
            "redirect_document_id": false
        },
        {
            "source_path": "docs/ide/troubleshooting-the-help-viewer.md",
            "redirect_url": "/visualstudio/ide/microsoft-help-viewer",
            "redirect_document_id": false
        },
        {
            "source_path": "docs/ide/user-accounts-and-updates.md",
            "redirect_url": "/visualstudio/install/update-visual-studio",
            "redirect_document_id": false
        },
        {
            "source_path": "docs/ide/using-the-toolbox.md",
            "redirect_url": "/visualstudio/ide/reference/toolbox",
            "redirect_document_id": false
        },
        {
            "source_path": "docs/ide/viewing-types-and-relationships-class-designer.md",
            "redirect_url": "/visualstudio/ide/class-designer/viewing-types-and-relationships",
            "redirect_document_id": false
        },
        {
            "source_path": "docs/ide/visual-cpp-classes-in-class-designer.md",
            "redirect_url": "/visualstudio/ide/class-designer/visual-cpp-classes",
            "redirect_document_id": false
        },
        {
            "source_path": "docs/ide/visual-cpp-enumerations-in-class-designer.md",
            "redirect_url": "/visualstudio/ide/class-designer/visual-cpp-enumerations",
            "redirect_document_id": false
        },
        {
            "source_path": "docs/ide/visual-cpp-structures-in-class-designer.md",
            "redirect_url": "/visualstudio/ide/class-designer/visual-cpp-structures",
            "redirect_document_id": false
        },
        {
            "source_path": "docs/ide/visual-cpp-typedefs-in-class-designer.md",
            "redirect_url": "/visualstudio/ide/class-designer/visual-cpp-typedefs",
            "redirect_document_id": false
        },
        {
            "source_path": "docs/ide/visual-studio-notifications.md",
            "redirect_url": "/visualstudio/install/update-visual-studio",
            "redirect_document_id": false
        },
        {
            "source_path": "docs/ide/visual-studio-samples.md",
            "redirect_url": "/visualstudio/ide/visual-studio-ide",
            "redirect_document_id": false
        },
        {
            "source_path": "docs/ide/visual-studio-template-reference.md",
            "redirect_url": "/visualstudio/ide/creating-project-and-item-templates",
            "redirect_document_id": false
        },
        {
            "source_path": "docs/ide/working-with-class-diagrams-class-designer.md",
            "redirect_url": "/visualstudio/ide/class-designer/working-with-class-diagrams",
            "redirect_document_id": false
        },
        {
            "source_path": "docs/ide/working-with-classes-and-other-types-class-designer.md",
            "redirect_url": "/visualstudio/ide/class-designer/designing-and-viewing-classes-and-types",
            "redirect_document_id": false
        },
        {
            "source_path": "docs/ide/working-with-visual-cpp-code-class-designer.md",
            "redirect_url": "/visualstudio/ide/class-designer/working-with-visual-cpp-code",
            "redirect_document_id": false
        },
        {
            "source_path": "docs/ide/how-to-disable-the-hosting-process.md",
            "redirect_url": "/visualstudio/debugger/debugger-settings-and-preparation",
            "redirect_document_id": false
        },
        {
            "source_path": "docs/ide/hosting-process-vshost-exe.md",
            "redirect_url": "/visualstudio/debugger/debugger-settings-and-preparation",
            "redirect_document_id": false
        },
        {
            "source_path": "docs/ide/reference/project-and-solution-file-types.md",
            "redirect_url": "/visualstudio/ide/solutions-and-projects-in-visual-studio",
            "redirect_document_id": false
        },
        {
            "source_path": "docs/install/index.md",
            "redirect_url": "/visualstudio/install/install-visual-studio",
            "redirect_document_id": false
        },
        {
            "source_path": "docs/install/install-faqs.md",
            "redirect_url": "/visualstudio/install/troubleshooting-installation-issues",
            "redirect_document_id": false
        },
        {
            "source_path": "docs/install/install-visual-studio-in-offline-environment.md",
            "redirect_url": "/visualstudio/install/create-an-offline-installation-of-visual-studio",
            "redirect_document_id": false
        },
        {
            "source_path": "docs/modeling/add-stereotypes-to-uml-model-elements.md",
            "redirect_url": "/visualstudio/modeling/create-uml-modeling-projects-and-diagrams",
            "redirect_document_id": false
        },
        {
            "source_path": "docs/modeling/api-reference-for-uml-modeling-extensibility.md",
            "redirect_url": "/visualstudio/modeling/create-uml-modeling-projects-and-diagrams",
            "redirect_document_id": false
        },
        {
            "source_path": "docs/modeling/attach-reference-strings-to-uml-model-elements.md",
            "redirect_url": "/visualstudio/modeling/create-uml-modeling-projects-and-diagrams",
            "redirect_document_id": false
        },
        {
            "source_path": "docs/modeling/create-elements-and-relationships-in-uml-models.md",
            "redirect_url": "/visualstudio/modeling/create-uml-modeling-projects-and-diagrams",
            "redirect_document_id": false
        },
        {
            "source_path": "docs/modeling/customize-your-model-with-profiles-and-stereotypes.md",
            "redirect_url": "/visualstudio/modeling/create-uml-modeling-projects-and-diagrams",
            "redirect_document_id": false
        },
        {
            "source_path": "docs/modeling/define-a-custom-modeling-toolbox-item.md",
            "redirect_url": "/visualstudio/modeling/create-uml-modeling-projects-and-diagrams",
            "redirect_document_id": false
        },
        {
            "source_path": "docs/modeling/define-a-gesture-handler-on-a-modeling-diagram.md",
            "redirect_url": "/visualstudio/modeling/create-uml-modeling-projects-and-diagrams",
            "redirect_document_id": false
        },
        {
            "source_path": "docs/modeling/define-a-menu-command-on-a-modeling-diagram.md",
            "redirect_url": "/visualstudio/modeling/create-uml-modeling-projects-and-diagrams",
            "redirect_document_id": false
        },
        {
            "source_path": "docs/modeling/define-a-profile-to-extend-uml.md",
            "redirect_url": "/visualstudio/modeling/create-uml-modeling-projects-and-diagrams",
            "redirect_document_id": false
        },
        {
            "source_path": "docs/modeling/define-a-work-item-link-handler.md",
            "redirect_url": "/visualstudio/modeling/create-uml-modeling-projects-and-diagrams",
            "redirect_document_id": false
        },
        {
            "source_path": "docs/modeling/define-and-install-a-modeling-extension.md",
            "redirect_url": "/visualstudio/modeling/create-uml-modeling-projects-and-diagrams",
            "redirect_document_id": false
        },
        {
            "source_path": "docs/modeling/define-packages-and-namespaces.md",
            "redirect_url": "/visualstudio/modeling/create-uml-modeling-projects-and-diagrams",
            "redirect_document_id": false
        },
        {
            "source_path": "docs/modeling/define-validation-constraints-for-uml-models.md",
            "redirect_url": "/visualstudio/modeling/create-uml-modeling-projects-and-diagrams",
            "redirect_document_id": false
        },
        {
            "source_path": "docs/modeling/describe-control-flow-with-fragments-on-uml-sequence-diagrams.md",
            "redirect_url": "/visualstudio/modeling/create-uml-modeling-projects-and-diagrams",
            "redirect_document_id": false
        },
        {
            "source_path": "docs/modeling/display-a-uml-model-on-diagrams.md",
            "redirect_url": "/visualstudio/modeling/create-uml-modeling-projects-and-diagrams",
            "redirect_document_id": false
        },
        {
            "source_path": "docs/modeling/edit-uml-models-and-diagrams.md",
            "redirect_url": "/visualstudio/modeling/create-uml-modeling-projects-and-diagrams",
            "redirect_document_id": false
        },
        {
            "source_path": "docs/modeling/edit-uml-sequence-diagrams-by-using-the-uml-api.md",
            "redirect_url": "/visualstudio/modeling/create-uml-modeling-projects-and-diagrams",
            "redirect_document_id": false
        },
        {
            "source_path": "docs/modeling/export-uml-diagrams-to-image-files.md",
            "redirect_url": "/visualstudio/modeling/create-uml-modeling-projects-and-diagrams",
            "redirect_document_id": false
        },
        {
            "source_path": "docs/modeling/extend-uml-models-and-diagrams.md",
            "redirect_url": "/visualstudio/modeling/create-uml-modeling-projects-and-diagrams",
            "redirect_document_id": false
        },
        {
            "source_path": "docs/modeling/generate-code-from-uml-class-diagrams.md",
            "redirect_url": "/visualstudio/modeling/create-uml-modeling-projects-and-diagrams",
            "redirect_document_id": false
        },
        {
            "source_path": "docs/modeling/generate-files-from-a-uml-model.md",
            "redirect_url": "/visualstudio/modeling/create-uml-modeling-projects-and-diagrams",
            "redirect_document_id": false
        },
        {
            "source_path": "docs/modeling/get-uml-model-elements-from-idataobject.md",
            "redirect_url": "/visualstudio/modeling/create-uml-modeling-projects-and-diagrams",
            "redirect_document_id": false
        },
        {
            "source_path": "docs/modeling/index.md",
            "redirect_url": "/visualstudio/modeling/analyze-and-model-your-architecture",
            "redirect_document_id": false
        },
        {
            "source_path": "docs/modeling/install-a-uml-profile.md",
            "redirect_url": "/visualstudio/modeling/create-uml-modeling-projects-and-diagrams",
            "redirect_document_id": false
        },
        {
            "source_path": "docs/modeling/integrate-uml-models-with-other-models-and-tools.md",
            "redirect_url": "/visualstudio/modeling/create-uml-modeling-projects-and-diagrams",
            "redirect_document_id": false
        },
        {
            "source_path": "docs/modeling/link-a-use-case-to-documents-and-diagrams.md",
            "redirect_url": "/visualstudio/modeling/create-uml-modeling-projects-and-diagrams",
            "redirect_document_id": false
        },
        {
            "source_path": "docs/modeling/link-model-elements-and-work-items.md",
            "redirect_url": "/visualstudio/modeling/create-uml-modeling-projects-and-diagrams",
            "redirect_document_id": false
        },
        {
            "source_path": "docs/modeling/link-uml-model-updates-by-using-transactions.md",
            "redirect_url": "/visualstudio/modeling/create-uml-modeling-projects-and-diagrams",
            "redirect_document_id": false
        },
        {
            "source_path": "docs/modeling/manage-models-and-diagrams-under-version-control.md",
            "redirect_url": "/visualstudio/modeling/create-uml-modeling-projects-and-diagrams",
            "redirect_document_id": false
        },
        {
            "source_path": "docs/modeling/navigate-relationships-with-the-uml-api.md",
            "redirect_url": "/visualstudio/modeling/create-uml-modeling-projects-and-diagrams",
            "redirect_document_id": false
        },
        {
            "source_path": "docs/modeling/navigate-the-uml-model.md",
            "redirect_url": "/visualstudio/modeling/create-uml-modeling-projects-and-diagrams",
            "redirect_document_id": false
        },
        {
            "source_path": "docs/modeling/open-a-uml-model-by-using-the-visual-studio-api.md",
            "redirect_url": "/visualstudio/modeling/create-uml-modeling-projects-and-diagrams",
            "redirect_document_id": false
        },
        {
            "source_path": "docs/modeling/programming-with-the-uml-api.md",
            "redirect_url": "/visualstudio/modeling/create-uml-modeling-projects-and-diagrams",
            "redirect_document_id": false
        },
        {
            "source_path": "docs/modeling/properties-of-associations-on-uml-class-diagrams.md",
            "redirect_url": "/visualstudio/modeling/create-uml-modeling-projects-and-diagrams",
            "redirect_document_id": false
        },
        {
            "source_path": "docs/modeling/properties-of-attributes-on-uml-class-diagrams.md",
            "redirect_url": "/visualstudio/modeling/create-uml-modeling-projects-and-diagrams",
            "redirect_document_id": false
        },
        {
            "source_path": "docs/modeling/properties-of-elements-on-uml-activity-diagrams.md",
            "redirect_url": "/visualstudio/modeling/create-uml-modeling-projects-and-diagrams",
            "redirect_document_id": false
        },
        {
            "source_path": "docs/modeling/properties-of-elements-on-uml-component-diagrams.md",
            "redirect_url": "/visualstudio/modeling/create-uml-modeling-projects-and-diagrams",
            "redirect_document_id": false
        },
        {
            "source_path": "docs/modeling/properties-of-elements-on-uml-sequence-diagrams.md",
            "redirect_url": "/visualstudio/modeling/create-uml-modeling-projects-and-diagrams",
            "redirect_document_id": false
        },
        {
            "source_path": "docs/modeling/properties-of-elements-on-uml-use-case-diagrams.md",
            "redirect_url": "/visualstudio/modeling/create-uml-modeling-projects-and-diagrams",
            "redirect_document_id": false
        },
        {
            "source_path": "docs/modeling/properties-of-operations-on-uml-class-diagrams.md",
            "redirect_url": "/visualstudio/modeling/create-uml-modeling-projects-and-diagrams",
            "redirect_document_id": false
        },
        {
            "source_path": "docs/modeling/properties-of-types-on-uml-class-diagrams.md",
            "redirect_url": "/visualstudio/modeling/create-uml-modeling-projects-and-diagrams",
            "redirect_document_id": false
        },
        {
            "source_path": "docs/modeling/read-a-uml-model-in-program-code.md",
            "redirect_url": "/visualstudio/modeling/create-uml-modeling-projects-and-diagrams",
            "redirect_document_id": false
        },
        {
            "source_path": "docs/modeling/run-unit-tests-on-uml-extensions.md",
            "redirect_url": "/visualstudio/modeling/create-uml-modeling-projects-and-diagrams",
            "redirect_document_id": false
        },
        {
            "source_path": "docs/modeling/standard-stereotypes-for-uml-models.md",
            "redirect_url": "/visualstudio/modeling/create-uml-modeling-projects-and-diagrams",
            "redirect_document_id": false
        },
        {
            "source_path": "docs/modeling/uml-activity-diagrams-guidelines.md",
            "redirect_url": "/visualstudio/modeling/create-uml-modeling-projects-and-diagrams",
            "redirect_document_id": false
        },
        {
            "source_path": "docs/modeling/uml-activity-diagrams-reference.md",
            "redirect_url": "/visualstudio/modeling/create-uml-modeling-projects-and-diagrams",
            "redirect_document_id": false
        },
        {
            "source_path": "docs/modeling/uml-class-diagrams-guidelines.md",
            "redirect_url": "/visualstudio/modeling/create-uml-modeling-projects-and-diagrams",
            "redirect_document_id": false
        },
        {
            "source_path": "docs/modeling/uml-class-diagrams-reference.md",
            "redirect_url": "/visualstudio/modeling/create-uml-modeling-projects-and-diagrams",
            "redirect_document_id": false
        },
        {
            "source_path": "docs/modeling/uml-component-diagrams-guidelines.md",
            "redirect_url": "/visualstudio/modeling/create-uml-modeling-projects-and-diagrams",
            "redirect_document_id": false
        },
        {
            "source_path": "docs/modeling/uml-component-diagrams-reference.md",
            "redirect_url": "/visualstudio/modeling/create-uml-modeling-projects-and-diagrams",
            "redirect_document_id": false
        },
        {
            "source_path": "docs/modeling/uml-model-element-types.md",
            "redirect_url": "/visualstudio/modeling/create-uml-modeling-projects-and-diagrams",
            "redirect_document_id": false
        },
        {
            "source_path": "docs/modeling/uml-sequence-diagrams-guidelines.md",
            "redirect_url": "/visualstudio/modeling/create-uml-modeling-projects-and-diagrams",
            "redirect_document_id": false
        },
        {
            "source_path": "docs/modeling/uml-sequence-diagrams-reference.md",
            "redirect_url": "/visualstudio/modeling/create-uml-modeling-projects-and-diagrams",
            "redirect_document_id": false
        },
        {
            "source_path": "docs/modeling/uml-use-case-diagrams-guidelines.md",
            "redirect_url": "/visualstudio/modeling/create-uml-modeling-projects-and-diagrams",
            "redirect_document_id": false
        },
        {
            "source_path": "docs/modeling/uml-use-case-diagrams-reference.md",
            "redirect_url": "/visualstudio/modeling/create-uml-modeling-projects-and-diagrams",
            "redirect_document_id": false
        },
        {
            "source_path": "docs/modeling/update-a-uml-model-from-a-background-thread.md",
            "redirect_url": "/visualstudio/modeling/create-uml-modeling-projects-and-diagrams",
            "redirect_document_id": false
        },
        {
            "source_path": "docs/modeling/validate-your-uml-model.md",
            "redirect_url": "/visualstudio/modeling/create-uml-modeling-projects-and-diagrams",
            "redirect_document_id": false
        },
        {
            "source_path": "docs/msbuild/additional-msbuild-resources.md",
            "redirect_url": "https://social.msdn.microsoft.com/forums/vstudio/home?forum=msbuild",
            "redirect_document_id": false
        },
        {
            "source_path": "docs/msbuild/additional-resources-for-msbuild.md",
            "redirect_url": "https://social.msdn.microsoft.com/forums/vstudio/home?forum=msbuild",
            "redirect_document_id": false
        },
        {
            "source_path": "docs/msbuild/index.md",
            "redirect_url": "/visualstudio/msbuild/msbuild",
            "redirect_document_id": false
        },
        {
            "source_path": "docs/msbuild/msbuild-glossary1.md",
            "redirect_url": "/visualstudio/msbuild/msbuild-glossary",
            "redirect_document_id": false
        },
        {
            "source_path": "docs/nodejs/tutorial-nodejs.md",
            "redirect_url": "/visualstudio/javascript/tutorial-nodejs",
            "redirect_document_id": false
        },
        {
            "source_path": "docs/nodejs/tutorial-nodejs-with-react-and-jsx.md",
            "redirect_url": "/visualstudio/javascript/tutorial-nodejs-with-react-and-jsx",
            "redirect_document_id": false
        },
        {
            "source_path": "docs/profiling/profiling-tools.md",
            "redirect_url": "/visualstudio/profiling/profiling-feature-tour",
            "redirect_document_id": false
        },
        {
            "source_path": "docs/profiling/peopletrax-sample-profiling-tools.md",
            "redirect_url": "/visualstudio/profiling/performance-explorer",
            "redirect_document_id": false
        },
        {
            "source_path": "docs/profiling/walkthrough-command-line-profiling-using-instrumentation.md",
            "redirect_url": "/visualstudio/profiling/command-line-profiling-of-stand-alone-applications",
            "redirect_document_id": false
        },
        {
            "source_path": "docs/profiling/walkthrough-identifying-performance-problems.md",
            "redirect_url": "/visualstudio/profiling/beginners-guide-to-cpu-sampling",
            "redirect_document_id": false
        },
        {
            "source_path": "docs/profiling/collecting-detailed-timing-data-for-an-aspnet-web-application-using-the-profiler-instrumentation-method-from-the-command-line.md",
            "redirect_url": "/visualstudio/profiling/collecting-detailed-timing-data-aspnet-profiler-instrumentation-method",
            "redirect_document_id": false
        },
        {
            "source_path": "docs/profiling/collecting-detailed-timing-data-for-an-aspnet-web-application-using-the-profiler-instrumentation-method.md",
            "redirect_url": "/visualstudio/profiling/collecting-detailed-timing-data-aspnet-profiler-instrumentation-method",
            "redirect_document_id": false
        },
        {
            "source_path": "docs/profiling/how-to-attach-the-profiler-to-a-dotnet-framework-stand-alone-application-and-collect-application-statistics-by-using-the-command-line.md",
            "redirect_url": "/visualstudio/profiling/how-to-attach-the-profiler-to-a-dotnet-app-and-collect-application-statistics",
            "redirect_document_id": false
        },
        {
            "source_path": "docs/profiling/how-to-attach-the-profiler-to-a-dotnet-framework-stand-alone-application-to-collect-concurrency-data-by-using-the-command-line.md",
            "redirect_url": "/visualstudio/profiling/how-to-attach-the-profiler-to-a-dotnet-app-and-collect-concurrency-data",
            "redirect_document_id": false
        },
        {
            "source_path": "docs/profiling/how-to-instrument-a-dynamically-compiled-aspnet-web-application-and-collect-detailed-timing-data-with-the-profiler-by-using-the-command-line.md",
            "redirect_url": "/visualstudio/profiling/how-to-instrument-a-dynamically-compiled-aspnet-app-and-collect-timing-data",
            "redirect_document_id": false
        },
        {
            "source_path": "docs/profiling/how-to-instrument-a-statically-compiled-aspnet-web-application-and-collect-detailed-timing-data-with-the-profiler-by-using-the-command-line.md",
            "redirect_url": "/visualstudio/profiling/how-to-instrument-statically-compiled-aspnet-and-collect-detailed-timing-data",
            "redirect_document_id": false
        },
        {
            "source_path": "docs/profiling/how-to-instrument-a-stand-alone-dotnet-framework-component-and-collect-memory-data-with-the-profiler-by-using-the-command-line.md",
            "redirect_url": "/visualstudio/profiling/how-to-instrument-a-dotnet-framework-component-and-collect-memory-data",
            "redirect_document_id": false
        },
        {
            "source_path": "docs/profiling/how-to-launch-a-stand-alone-native-application-with-the-profiler-to-collect-concurrency-data-by-using-the-command-line.md",
            "redirect_url": "/visualstudio/profiling/how-to-launch-a-stand-alone-native-application-to-collect-concurrency-data",
            "redirect_document_id": false
        },
        {
            "source_path": "docs/profiling/how-to-attach-the-profiler-to-a-native-stand-alone-application-and-collect-concurrency-data-by-using-the-command-line.md",
            "redirect_url": "/visualstudio/profiling/how-to-attach-the-profiler-to-a-native-app-and-collect-concurrency-data",
            "redirect_document_id": false
        },
        {
            "source_path": "docs/profiling/how-to-attach-the-profiler-to-a-dotnet-framework-stand-alone-application-to-collect-memory-data-by-using-the-command-line.md",
            "redirect_url": "/visualstudio/profiling/how-to-attach-the-profiler-to-a-dotnet-framework-app-to-collect-memory-data",
            "redirect_document_id": false
        },
        {
            "source_path": "docs/profiling/how-to-instrument-a-statically-compiled-aspnet-web-application-and-collect-memory-data-by-using-the-profiler-command-line.md",
            "redirect_url": "/visualstudio/profiling/how-to-instrument-a-statically-compiled-aspnet-app-and-collect-memory-data",
            "redirect_document_id": false
        },
        {
            "source_path": "docs/profiling/how-to-launch-a-stand-alone-dotnet-framework-application-with-the-profiler-to-collect-memory-data-by-using-the-command-line.md",
            "redirect_url": "/visualstudio/profiling/how-to-launch-a-stand-alone-dotnet-framework-app-to-collect-memory-data",
            "redirect_document_id": false
        },
        {
            "source_path": "docs/profiling/how-to-launch-a-stand-alone-application-with-the-profiler-and-collect-application-statistics-by-using-the-command-line.md",
            "redirect_url": "/visualstudio/profiling/how-to-launch-a-stand-alone-app-and-collect-application-statistics",
            "redirect_document_id": false
        },
        {
            "source_path": "docs/profiling/how-to-attach-the-profiler-to-a-native-stand-alone-application-and-collect-application-statistics-by-using-the-command-line.md",
            "redirect_url": "/visualstudio/profiling/how-to-attach-the-profiler-to-a-native-app-and-collect-application-statistics",
            "redirect_document_id": false
        },
        {
            "source_path": "docs/profiling/how-to-instrument-a-stand-alone-dotnet-framework-component-and-collect-timing-data-with-the-profiler-from-the-command-line.md",
            "redirect_url": "/visualstudio/profiling/how-to-instrument-a-dotnet-framework-component-and-collect-timing-data",
            "redirect_document_id": false
        },
        {
            "source_path": "docs/profiling/how-to-instrument-a-native-stand-alone-component-and-collect-timing-data-with-the-profiler-from-the-command-line.md",
            "redirect_url": "/visualstudio/profiling/how-to-instrument-a-native-component-and-collect-timing-data",
            "redirect_document_id": false
        },
        {
            "source_path": "docs/profiling/how-to-launch-a-stand-alone-dotnet-framework-application-with-the-profiler-to-collect-concurrency-data-by-using-the-command-line.md",
            "redirect_url": "/visualstudio/profiling/how-to-launch-a-stand-alone-dotnet-framework-app-to-collect-concurrency-data",
            "redirect_document_id": false
        },
        {
            "source_path": "docs/profiling/how-to-modify-web-config-files-to-instrument-and-profile-dynamically-compiled-aspnet-web-applications.md",
            "redirect_url": "/visualstudio/profiling/how-to-modify-web-config-files-to-instrument-dynamically-compiled-aspnet-apps",
            "redirect_document_id": false
        },
        {
            "source_path": "docs/profiling/collecting-detailed-timing-data-for-services-by-using-the-instrumentation-method-from-the-profiler-command-line.md",
            "redirect_url": "/visualstudio/profiling/collecting-detailed-timing-data-for-services-by-using-the-instrumentation-method",
            "redirect_document_id": false
        },
        {
            "source_path": "docs/profiling/collecting-application-statistics-for-aspnet-web-applications-using-the-profiler-sampling-method-from-the-command-line.md",
            "redirect_url": "/visualstudio/profiling/collecting-application-statistics-for-aspnet-using-the-profiler-sampling-method",
            "redirect_document_id": false
        },
        {
            "source_path": "docs/profiling/collecting-application-statistics-for-stand-alone-applications-by-using-the-profiler-command-line.md",
            "redirect_url": "/visualstudio/profiling/collecting-application-statistics-for-stand-alone-applications",
            "redirect_document_id": false
        },
        {
            "source_path": "docs/profiling/collecting-concurrency-data-for-an-aspnet-web-application-using-the-profiler-command-line.md",
            "redirect_url": "/visualstudio/profiling/collecting-concurrency-data-for-an-aspnet-web-application",
            "redirect_document_id": false
        },
        {
            "source_path": "docs/profiling/collecting-concurrency-data-for-stand-alone-applications-by-using-the-profiler-command-line.md",
            "redirect_url": "/visualstudio/profiling/collecting-concurrency-data-for-stand-alone-applications",
            "redirect_document_id": false
        },
        {
            "source_path": "docs/profiling/collecting-detailed-timing-data-for-a-stand-alone-application-by-using-the-profiler-command-line.md",
            "redirect_url": "/visualstudio/profiling/collecting-detailed-timing-data-for-a-stand-alone-application",
            "redirect_document_id": false
        },
        {
            "source_path": "docs/profiling/collecting-dotnet-framework-memory-data-for-stand-alone-applications-by-using-the-profiler-command-line.md",
            "redirect_url": "/visualstudio/profiling/collecting-dotnet-framework-memory-data-for-stand-alone-applications",
            "redirect_document_id": false
        },
        {
            "source_path": "docs/profiling/collecting-memory-data-from-an-aspnet-web-application-by-using-the-profiler-command-line.md",
            "redirect_url": "/visualstudio/profiling/collecting-memory-data-from-an-aspnet-web-application",
            "redirect_document_id": false
        },
        {
            "source_path": "docs/python/code-editing.md",
            "redirect_url": "/visualstudio/python/editing-python-code-in-visual-studio",
            "redirect_document_id": false
        },
        {
            "source_path": "docs/python/code-formatting.md",
            "redirect_url": "/visualstudio/python/formatting-python-code",
            "redirect_document_id": false
        },
        {
            "source_path": "docs/python/code-pylint.md",
            "redirect_url": "/visualstudio/python/linting-python-code",
            "redirect_document_id": false
        },
        {
            "source_path": "docs/python/code-refactoring.md",
            "redirect_url": "/visualstudio/python/refactoring-python-code",
            "redirect_document_id": false
        },
        {
            "source_path": "docs/python/cookiecutter.md",
            "redirect_url": "/visualstudio/python/using-python-cookiecutter-templates",
            "redirect_document_id": false
        },
        {
            "source_path": "docs/python/cpp-and-python.md",
            "redirect_url": "/visualstudio/python/working-with-c-cpp-python-in-visual-studio",
            "redirect_document_id": false
        },
        {
            "source_path": "docs/python/debugging.md",
            "redirect_url": "/visualstudio/python/debugging-python-in-visual-studio",
            "redirect_document_id": false
        },
        {
            "source_path": "docs/python/debugging-azure-remote.md",
            "redirect_url": "/visualstudio/python/debugging-remote-python-code-on-azure",
            "redirect_document_id": false
        },
        {
            "source_path": "docs/python/debugging-azure-remote-troubleshooting.md",
            "redirect_url": "/visualstudio/python/debugging-remote-python-code-on-azure-troubleshooting",
            "redirect_document_id": false
        },
        {
            "source_path": "docs/python/debugging-cross-platform-remote.md",
            "redirect_url": "/visualstudio/python/debugging-python-code-on-remote-linux-machines",
            "redirect_document_id": false
        },
        {
            "source_path": "docs/python/debugging-mixed-mode.md",
            "redirect_url": "/visualstudio/python/debugging-mixed-mode-c-cpp-python-in-visual-studio",
            "redirect_document_id": false
        },
        {
            "source_path": "docs/python/debugging-symbols-for-mixed-mode.md",
            "redirect_url": "/visualstudio/python/debugging-symbols-for-mixed-mode-c-cpp-python",
            "redirect_document_id": false
        },
        {
            "source_path": "docs/python/getting-started-with-ptvs-building-a-website-in-azure.md",
            "redirect_url": "/visualstudio/python/publishing-to-azure",
            "redirect_document_id": false
        },
        {
            "source_path": "docs/python/getting-started-with-ptvs-debugging.md",
            "redirect_url": "/visualstudio/python/debugging",
            "redirect_document_id": false
        },
        {
            "source_path": "docs/python/getting-started-with-ptvs-editing-code.md",
            "redirect_url": "/visualstudio/python/code-editing",
            "redirect_document_id": false
        },
        {
            "source_path": "docs/python/getting-started-with-ptvs-interactive-python.md",
            "redirect_url": "/visualstudio/python/interactive-repl",
            "redirect_document_id": false
        },
        {
            "source_path": "docs/python/getting-started-with-ptvs-setting-up-visual-studio.md",
            "redirect_url": "/visualstudio/python/installing-python-support-in-visual-studio",
            "redirect_document_id": false
        },
        {
            "source_path": "docs/python/getting-started-with-ptvs-start-coding-projects.md",
            "redirect_url": "/visualstudio/python/managing-python-projects-in-visual-studio",
            "redirect_document_id": false
        },
        {
            "source_path": "docs/python/getting-started-with-python.md",
            "redirect_url": "/visualstudio/python/overview-of-python-tools-for-visual-studio",
            "redirect_document_id": false
        },
        {
            "source_path": "docs/python/getting-started.md",
            "redirect_url": "/visualstudio/python/tutorial-working-with-python-in-visual-studio-step-01-create-project",
            "redirect_document_id": false
        },
        {
            "source_path": "docs/python/index.md",
            "redirect_url": "/visualstudio/python/overview-of-python-tools-for-visual-studio",
            "redirect_document_id": false
        },
        {
            "source_path": "docs/python/installation.md",
            "redirect_url": "/visualstudio/python/installing-python-support-in-visual-studio",
            "redirect_document_id": false
        },
        {
            "source_path": "docs/python/interactive-repl.md",
            "redirect_url": "/visualstudio/python/python-interactive-repl-in-visual-studio",
            "redirect_document_id": false
        },
        {
            "source_path": "docs/python/options.md",
            "redirect_url": "/visualstudio/python/python-support-options-and-settings-in-visual-studio",
            "redirect_document_id": false
        },
        {
            "source_path": "docs/python/profiling.md",
            "redirect_url": "/visualstudio/python/profiling-python-code-in-visual-studio",
            "redirect_document_id": false
        },
        {
            "source_path": "docs/python/publishing-to-azure.md",
            "redirect_url": "/visualstudio/python/publishing-python-web-applications-to-azure-from-visual-studio",
            "redirect_document_id": false
        },
        {
            "source_path": "docs/python/python-environments.md",
            "redirect_url": "/visualstudio/python/managing-python-environments-in-visual-studio",
            "redirect_document_id": false
        },
        {
            "source_path": "docs/python/python-in-visual-studio.md",
            "redirect_url": "/visualstudio/python/overview-of-python-tools-for-visual-studio",
            "redirect_document_id": false
        },
        {
            "source_path": "docs/python/python-projects.md",
            "redirect_url": "/visualstudio/python/managing-python-projects-in-visual-studio",
            "redirect_document_id": false
        },
        {
            "source_path": "docs/python/quickstart-01-project-from-existing.md",
            "redirect_url": "/visualstudio/python/quickstart-01-python-in-visual-studio-project-from-existing-code",
            "redirect_document_id": false
        },
        {
            "source_path": "docs/python/quickstart-02-project-from-template.md",
            "redirect_url": "/visualstudio/python/quickstart-02-python-in-visual-studio-project-from-template",
            "redirect_document_id": false
        },
        {
            "source_path": "docs/python/quickstart-03-project-from-repository.md",
            "redirect_url": "/visualstudio/python/quickstart-03-python-in-visual-studio-project-from-repository",
            "redirect_document_id": false
        },
        {
            "source_path": "docs/python/quickstart-04-project-from-cookiecutter.md",
            "redirect_url": "/visualstudio/python/quickstart-04-python-in-visual-studio-project-from-cookiecutter",
            "redirect_document_id": false
        },
        {
            "source_path": "docs/python/template-azure-cloud-service.md",
            "redirect_url": "/visualstudio/python/project-template-python-azure-cloud-service",
            "redirect_document_id": false
        },
        {
            "source_path": "docs/python/template-django.md",
            "redirect_url": "/visualstudio/python/python-django-web-application-project-template",
            "redirect_document_id": false
        },
        {
            "source_path": "docs/python/template-web.md",
            "redirect_url": "/visualstudio/python/python-web-application-project-templates",
            "redirect_document_id": false
        },
        {
            "source_path": "docs/python/unit-testing.md",
            "redirect_url": "/visualstudio/python/unit-testing-python-in-visual-studio",
            "redirect_document_id": false
        },
        {
            "source_path": "docs/python/vs-tutorial-01-00.md",
            "redirect_url": "/visualstudio/python/tutorial-working-with-python-in-visual-studio-step-00-installation",
            "redirect_document_id": false
        },
        {
            "source_path": "docs/python/vs-tutorial-01-01.md",
            "redirect_url": "/visualstudio/python/tutorial-working-with-python-in-visual-studio-step-01-create-project",
            "redirect_document_id": false
        },
        {
            "source_path": "docs/python/vs-tutorial-01-02.md",
            "redirect_url": "/visualstudio/python/tutorial-working-with-python-in-visual-studio-step-02-writing-code",
            "redirect_document_id": false
        },
        {
            "source_path": "docs/python/vs-tutorial-01-03.md",
            "redirect_url": "/visualstudio/python/tutorial-working-with-python-in-visual-studio-step-03-interactive-repl",
            "redirect_document_id": false
        },
        {
            "source_path": "docs/python/vs-tutorial-01-04.md",
            "redirect_url": "/visualstudio/python/tutorial-working-with-python-in-visual-studio-step-04-debugging",
            "redirect_document_id": false
        },
        {
            "source_path": "docs/python/vs-tutorial-01-05.md",
            "redirect_url": "/visualstudio/python/tutorial-working-with-python-in-visual-studio-step-05-installing-packages",
            "redirect_document_id": false
        },
        {
            "source_path": "docs/python/vs-tutorial-01-06.md",
            "redirect_url": "/visualstudio/python/tutorial-working-with-python-in-visual-studio-step-06-working-with-git",
            "redirect_document_id": false
        },
        {
            "source_path": "docs/rtvs/code-editing.md",
            "redirect_url": "/visualstudio/rtvs/editing-r-code-in-visual-studio",
            "redirect_document_id": false
        },
        {
            "source_path": "docs/rtvs/code-intellisense.md",
            "redirect_url": "/visualstudio/rtvs/r-intellisense",
            "redirect_document_id": false
        },
        {
            "source_path": "docs/rtvs/code-linting.md",
            "redirect_url": "/visualstudio/rtvs/linting-r-code",
            "redirect_document_id": false
        },
        {
            "source_path": "docs/rtvs/code-snippets.md",
            "redirect_url": "/visualstudio/rtvs/code-snippets-for-r",
            "redirect_document_id": false
        },
        {
            "source_path": "docs/rtvs/data-science-workload.md",
            "redirect_url": "/visualstudio/rtvs/data-science-and-analytical-applications-workload",
            "redirect_document_id": false
        },
        {
            "source_path": "docs/rtvs/debugging.md",
            "redirect_url": "/visualstudio/rtvs/debugging-r-in-visual-studio",
            "redirect_document_id": false
        },
        {
            "source_path": "docs/rtvs/installation.md",
            "redirect_url": "/visualstudio/rtvs/installing-r-tools-for-visual-studio",
            "redirect_document_id": false
        },
        {
            "source_path": "docs/rtvs/interactive-repl.md",
            "redirect_url": "/visualstudio/rtvs/interactive-repl-for-r-in-visual-studio",
            "redirect_document_id": false
        },
        {
            "source_path": "docs/rtvs/options.md",
            "redirect_url": "/visualstudio/rtvs/options-for-r-tools-in-visual-studio",
            "redirect_document_id": false
        },
        {
            "source_path": "docs/rtvs/package-manager.md",
            "redirect_url": "/visualstudio/rtvs/r-package-manager-in-visual-studio",
            "redirect_document_id": false
        },
        {
            "source_path": "docs/rtvs/projects.md",
            "redirect_url": "/visualstudio/rtvs/r-projects-in-visual-studio",
            "redirect_document_id": false
        },
        {
            "source_path": "docs/rtvs/rmarkdown.md",
            "redirect_url": "/visualstudio/rtvs/rmarkdown-with-r-in-visual-studio",
            "redirect_document_id": false
        },
        {
            "source_path": "docs/rtvs/sql-server.md",
            "redirect_url": "/visualstudio/rtvs/integrating-sql-server-with-r",
            "redirect_document_id": false
        },
        {
            "source_path": "docs/rtvs/visualizing-data.md",
            "redirect_url": "/visualstudio/rtvs/visualizing-data-with-r-in-visual-studio",
            "redirect_document_id": false
        },
        {
            "source_path": "docs/rtvs/workspaces.md",
            "redirect_url": "/visualstudio/rtvs/r-workspaces-in-visual-studio",
            "redirect_document_id": false
        },
        {
            "source_path": "docs/rtvs/workspaces-remote-setup.md",
            "redirect_url": "/visualstudio/rtvs/setting-up-remote-r-workspaces",
            "redirect_document_id": false
        },
        {
            "source_path": "docs/rtvs/workspaces-remote-r-service-for-linux.md",
            "redirect_url": "/visualstudio/rtvs/setting-up-remote-r-service-on-linux",
            "redirect_document_id": false
        },
        {
            "source_path": "docs/rtvs/workspaces-using-docker-containers.md",
            "redirect_url": "/visualstudio/rtvs/using-docker-containers-with-r",
            "redirect_document_id": false
        },
        {
            "source_path": "docs/sharepoint/index.md",
            "redirect_url": "/visualstudio/sharepoint/create-sharepoint-solutions",
            "redirect_document_id": false
        },
        {
            "source_path": "docs/test/analyze-cpp-code-quality-of-store-apps-using-visual-studio-static-code-analysis.md",
            "redirect_url": "/visualstudio/code-quality/quick-start-code-analysis-for-c-cpp",
            "redirect_document_id": false
        },
        {
            "source_path": "docs/test/analyze-the-code-quality-of-store-apps-using-visual-studio-static-code-analysis.md",
            "redirect_url": "/visualstudio/code-quality/code-analysis-for-managed-code-overview",
            "redirect_document_id": false
        },
        {
            "source_path": "docs/test/analyze-visual-basic-and-csharp-code-quality-in-store-apps-using-visual-studio-static-code-analysis.md",
            "redirect_url": "/visualstudio/code-quality/code-analysis-for-managed-code-overview",
            "redirect_document_id": false
        },
        {
            "source_path": "docs/test/analyzing-code-coverage-in-build-verification-tests.md",
            "redirect_url": "/vsts/build-release/test/getting-started-with-continuous-testing",
            "redirect_document_id": false
        },
        {
            "source_path": "docs/test/create-and-run-unit-tests-for-a-store-app-in-visual-studio.md",
            "redirect_url": "/visualstudio/test/unit-test-your-code",
            "redirect_document_id": false
        },
        {
            "source_path": "docs/test/index.md",
            "redirect_url": "/visualstudio/test/improve-code-quality",
            "redirect_document_id": false
        },
        {
            "source_path": "docs/test/install-configure-test-agents.md",
            "redirect_url": "/visualstudio/test/lab-management/install-configure-test-agents",
            "redirect_document_id": false
        },
        {
            "source_path": "docs/test/lab-management/upgrade-scvmm-2008-r2-scvmm-2012.md",
            "redirect_url": "/visualstudio/test/lab-management/using-a-lab-environment-for-your-application-lifecycle",
            "redirect_document_id": false
        },
        {
            "source_path": "docs/test/run-unit-tests-for-store-apps-in-visual-studio.md",
            "redirect_url": "/visualstudio/test/run-unit-tests-with-test-explorer",
            "redirect_document_id": false
        },
        {
            "source_path": "docs/test/sample-coded-ui-test-extension-for-excel.md",
            "redirect_url": "/visualstudio/test/extending-coded-ui-tests-and-action-recordings-to-support-microsoft-excel",
            "redirect_document_id": false
        },
        {
            "source_path": "docs/test/sample-excel-add-in-for-coded-ui-testing.md",
            "redirect_url": "/visualstudio/test/extending-coded-ui-tests-and-action-recordings-to-support-microsoft-excel",
            "redirect_document_id": false
        },
        {
            "source_path": "docs/test/sample-excel-communicator-interface.md",
            "redirect_url": "/visualstudio/test/extending-coded-ui-tests-and-action-recordings-to-support-microsoft-excel",
            "redirect_document_id": false
        },
        {
            "source_path": "docs/test/sample-excel-extension-actionfilter-class.md",
            "redirect_url": "/visualstudio/test/extending-coded-ui-tests-and-action-recordings-to-support-microsoft-excel",
            "redirect_document_id": false
        },
        {
            "source_path": "docs/test/sample-excel-extension-element-classes.md",
            "redirect_url": "/visualstudio/test/extending-coded-ui-tests-and-action-recordings-to-support-microsoft-excel",
            "redirect_document_id": false
        },
        {
            "source_path": "docs/test/sample-excel-extension-extensionpackage-class.md",
            "redirect_url": "/visualstudio/test/extending-coded-ui-tests-and-action-recordings-to-support-microsoft-excel",
            "redirect_document_id": false
        },
        {
            "source_path": "docs/test/sample-excel-extension-propertyprovider-class.md",
            "redirect_url": "/visualstudio/test/extending-coded-ui-tests-and-action-recordings-to-support-microsoft-excel",
            "redirect_document_id": false
        },
        {
            "source_path": "docs/test/sample-excel-extension-technologymanager-class.md",
            "redirect_url": "/visualstudio/test/extending-coded-ui-tests-and-action-recordings-to-support-microsoft-excel",
            "redirect_document_id": false
        },
        {
            "source_path": "docs/test/testing-store-apps-with-visual-studio.md",
            "redirect_url": "/visualstudio/test/create-and-run-unit-tests-for-a-store-app-in-visual-studio/",
            "redirect_document_id": false
        },
        {
            "source_path": "docs/test/test-windows-phone-8-1-apps-with-coded-ui-tests.md",
            "redirect_url": "/visualstudio/test/test-uwp-app-with-coded-ui-test",
            "redirect_document_id": false
        },
        {
            "source_path": "docs/test/test-windows-store-8-1-apps-with-coded-ui-tests.md",
            "redirect_url": "/visualstudio/test/test-uwp-app-with-coded-ui-test",
            "redirect_document_id": false
        },
        {
            "source_path": "docs/test/troubleshooting-code-analysis-issues.md",
            "redirect_url": "/visualstudio/code-quality/code-analysis-for-managed-code-overview",
            "redirect_document_id": false
        },
        {
            "source_path": "docs/test/troubleshooting-code-metrics-issues.md",
            "redirect_url": "/visualstudio/code-quality/measuring-complexity-and-maintainability-of-managed-code",
            "redirect_document_id": false
        },
        {
            "source_path": "docs/test/troubleshooting-quality-tools.md",
            "redirect_url": "/visualstudio/code-quality/code-analysis-for-managed-code-overview",
            "redirect_document_id": false
        },
        {
            "source_path": "docs/test/unit-testing-existing-cpp-applications-with-test-explorer.md",
            "redirect_url": "/visualstudio/test/how-to-use-microsoft-test-framework-for-cpp",
            "redirect_document_id": false
        },
        {
            "source_path": "docs/test/upgrade-visual-studio-2010-unit-test-projects.md",
            "redirect_url": "/visualstudio/test/unit-test-your-code",
            "redirect_document_id": false
        },
        {
            "source_path": "docs/test/upgrading-coded-ui-tests-from-visual-studio-2010.md",
            "redirect_url": "/visualstudio/test/use-ui-automation-to-test-your-code",
            "redirect_document_id": false
        },
        {
            "source_path": "docs/test/using-microsoft-visualstudio-testtools-cppunittestframework.md",
            "redirect_url": "/visualstudio/test/microsoft.visualstudio.testtools.cppunittestframework-api-reference",
            "redirect_document_id": false
        },
        {
            "source_path": "docs/test/writing-unit-tests-for-c-cpp-with-the-microsoft-unit-testing-framework-for-cpp.md",
            "redirect_url": "/visualstudio/test/writing-unit-tests-for-c-cpp",
            "redirect_document_id": false
        },
        {
            "source_path": "docs/test/writing-unit-tests-for-the-dotnet-framework-with-the-microsoft-unit-test-framework-for-managed-code.md",
            "redirect_url": "/visualstudio/test/unit-test-your-code",
            "redirect_document_id": false
        },
        {
            "source_path": "docs/vb-ide/code-generation-vb.md",
            "redirect_url": "/visualstudio/ide/code-generation-in-visual-studio",
            "redirect_document_id": false
        },
        {
            "source_path": "docs/vb-ide/code-generation/index.md",
            "redirect_url": "/visualstudio/ide/code-generation-in-visual-studio",
            "redirect_document_id": false
        },
        {
            "source_path": "docs/vb-ide/code-generation/generate-class-type.md",
            "redirect_url": "/visualstudio/ide/reference/generate-class-type",
            "redirect_document_id": false
        },
        {
            "source_path": "docs/vb-ide/code-generation/generate-constructor.md",
            "redirect_url": "/visualstudio/ide/reference/generate-constructor",
            "redirect_document_id": false
        },
        {
            "source_path": "docs/vb-ide/code-generation/generate-field-property-local.md",
            "redirect_url": "/visualstudio/ide/reference/generate-field-property-local",
            "redirect_document_id": false
        },
        {
            "source_path": "docs/vb-ide/code-generation/generate-method.md",
            "redirect_url": "/visualstudio/ide/reference/generate-method",
            "redirect_document_id": false
        },
        {
            "source_path": "docs/vb-ide/code-generation/generate-override.md",
            "redirect_url": "/visualstudio/ide/reference/generate-override",
            "redirect_document_id": false
        },
        {
            "source_path": "docs/vb-ide/code-generation/generate-xml-documentation-comments.md",
            "redirect_url": "/visualstudio/ide/reference/generate-xml-documentation-comments",
            "redirect_document_id": false
        },
        {
            "source_path": "docs/vb-ide/code-generation/implement-abstract-class.md",
            "redirect_url": "/visualstudio/ide/reference/implement-abstract-class",
            "redirect_document_id": false
        },
        {
            "source_path": "docs/vb-ide/code-generation/implement-interface.md",
            "redirect_url": "/visualstudio/ide/reference/implement-interface",
            "redirect_document_id": false
        },
        {
            "source_path": "docs/vb-ide/code-generation/introduce-local-variable.md",
            "redirect_url": "/visualstudio/ide/reference/introduce-local-variable",
            "redirect_document_id": false
        },
        {
            "source_path": "docs/vb-ide/index.md",
            "redirect_url": "/visualstudio/ide/refactoring-in-visual-studio",
            "redirect_document_id": false
        },
        {
            "source_path": "docs/vb-ide/refactoring-vb.md",
            "redirect_url": "/visualstudio/ide/refactoring-in-visual-studio",
            "redirect_document_id": false
        },
        {
            "source_path": "docs/vb-ide/refactoring/change-method-signature.md",
            "redirect_url": "/visualstudio/ide/reference/change-method-signature",
            "redirect_document_id": false
        },
        {
            "source_path": "docs/vb-ide/refactoring/encapsulate-field.md",
            "redirect_url": "/visualstudio/ide/reference/encapsulate-field",
            "redirect_document_id": false
        },
        {
            "source_path": "docs/vb-ide/refactoring/extract-interface.md",
            "redirect_url": "/visualstudio/ide/reference/extract-interface",
            "redirect_document_id": false
        },
        {
            "source_path": "docs/vb-ide/refactoring/extract-method.md",
            "redirect_url": "/visualstudio/ide/reference/extract-method",
            "redirect_document_id": false
        },
        {
            "source_path": "docs/vb-ide/refactoring/inline-temporary-variable.md",
            "redirect_url": "/visualstudio/ide/reference/inline-temporary-variable",
            "redirect_document_id": false
        },
        {
            "source_path": "docs/vb-ide/refactoring/move-type-to-matching-file.md",
            "redirect_url": "/visualstudio/ide/reference/move-type-to-matching-file",
            "redirect_document_id": false
        },
        {
            "source_path": "docs/vb-ide/refactoring/rename.md",
            "redirect_url": "/visualstudio/ide/reference/rename",
            "redirect_document_id": false
        },
        {
            "source_path": "docs/vb-ide/refactoring/sync-type-and-file.md",
            "redirect_url": "/visualstudio/ide/reference/sync-type-and-file",
            "redirect_document_id": false
        },
        {
            "source_path": "docs/vb-ide/refactoring/index.md",
            "redirect_url": "/visualstudio/ide/refactoring-in-visual-studio",
            "redirect_document_id": false
        },
        {
            "source_path": "docs/vsto/index.md",
            "redirect_url": "/visualstudio/vsto/office-and-sharepoint-development-in-visual-studio",
            "redirect_document_id": false
        },
        {
            "source_path": "docs/vsto/updating-ribbon-customizations-in-office-projects-that-you-migrate-to-the-dotnet-framework-4-or-the-dotnet-framework-4-5.md",
            "redirect_url": "/visualstudio/vsto/update-ribbon-customizations-in-office-projects-to-migrate-to-dotnet-framework-4-or-4-5",
            "redirect_document_id": false
        },
        {
            "source_path": "docs/vsto/you-must-explicitly-enable-access-to-the-microsoft-office-visual-basic-for-applications-project-system-before-you-can-create-or-open-a-----for-the-microsoft-office-system-project.md",
            "redirect_url": "/visualstudio/vsto/enable-access-to-vba-to-create-or-open-a-visual-studio-tools-for-office-system-project",
            "redirect_document_id": false
        },
        {
            "source_path": "docs/welcome-to-visual-studio.md",
            "redirect_url": "/visualstudio/ide/visual-studio-ide",
            "redirect_document_id": false
        },
        {
            "source_path": "docs/workflow-designer/developing-workflow-applications-targeting-the-dotnet-3-0-or-dotnet-3-5-framework.md",
            "redirect_url": "/visualstudio/workflow-designer/developing-applications-with-the-workflow-designer",
            "redirect_document_id": false
        },
        {
            "source_path": "docs/workflow-designer/debugging-legacy-workflows.md",
            "redirect_url": "/visualstudio/workflow-designer/developing-applications-with-the-workflow-designer",
            "redirect_document_id": false
        },
        {
            "source_path": "docs/workflow-designer/how-to-debug-aspnet-based-workflows-legacy.md",
            "redirect_url": "/visualstudio/workflow-designer/developing-applications-with-the-workflow-designer",
            "redirect_document_id": false
        },
        {
            "source_path": "docs/workflow-designer/how-to-set-breakpoints-in-workflows-legacy.md",
            "redirect_url": "/visualstudio/workflow-designer/developing-applications-with-the-workflow-designer",
            "redirect_document_id": false
        },
        {
            "source_path": "docs/workflow-designer/debugging-workflows-from-a-remote-computer-legacy.md",
            "redirect_url": "/visualstudio/workflow-designer/developing-applications-with-the-workflow-designer",
            "redirect_document_id": false
        },
        {
            "source_path": "docs/workflow-designer/debug-stepping-options-legacy.md",
            "redirect_url": "/visualstudio/workflow-designer/developing-applications-with-the-workflow-designer",
            "redirect_document_id": false
        },
        {
            "source_path": "docs/workflow-designer/how-to-change-the-debug-stepping-option-legacy.md",
            "redirect_url": "/visualstudio/workflow-designer/developing-applications-with-the-workflow-designer",
            "redirect_document_id": false
        },
        {
            "source_path": "docs/workflow-designer/disabling-the-visual-studio-debugger-for-windows-workflow-foundation-legacy.md",
            "redirect_url": "/visualstudio/workflow-designer/developing-applications-with-the-workflow-designer",
            "redirect_document_id": false
        },
        {
            "source_path": "docs/workflow-designer/invoking-the-visual-studio-debugger-for-windows-workflow-foundation-legacy.md",
            "redirect_url": "/visualstudio/workflow-designer/developing-applications-with-the-workflow-designer",
            "redirect_document_id": false
        },
        {
            "source_path": "docs/workflow-designer/using-the-legacy-workflow-designer.md",
            "redirect_url": "/visualstudio/workflow-designer/developing-applications-with-the-workflow-designer",
            "redirect_document_id": false
        },
        {
            "source_path": "docs/workflow-designer/visual-studio-workflow-windows-legacy.md",
            "redirect_url": "/visualstudio/workflow-designer/developing-applications-with-the-workflow-designer",
            "redirect_document_id": false
        },
        {
            "source_path": "docs/workflow-designer/creating-legacy-workflow-projects.md",
            "redirect_url": "/visualstudio/workflow-designer/developing-applications-with-the-workflow-designer",
            "redirect_document_id": false
        },
        {
            "source_path": "docs/workflow-designer/how-to-create-a-workflow-activity-library-legacy.md",
            "redirect_url": "/visualstudio/workflow-designer/developing-applications-with-the-workflow-designer",
            "redirect_document_id": false
        },
        {
            "source_path": "docs/workflow-designer/how-to-create-an-empty-workflow-project-legacy.md",
            "redirect_url": "/visualstudio/workflow-designer/developing-applications-with-the-workflow-designer",
            "redirect_document_id": false
        },
        {
            "source_path": "docs/workflow-designer/how-to-add-a-new-item-to-a-workflow-project-legacy.md",
            "redirect_url": "/visualstudio/workflow-designer/developing-applications-with-the-workflow-designer",
            "redirect_document_id": false
        },
        {
            "source_path": "docs/workflow-designer/how-to-configure-workflow-project-properties-legacy.md",
            "redirect_url": "/visualstudio/workflow-designer/developing-applications-with-the-workflow-designer",
            "redirect_document_id": false
        },
        {
            "source_path": "docs/workflow-designer/how-to-create-sequential-workflow-console-applications-legacy.md",
            "redirect_url": "/visualstudio/workflow-designer/developing-applications-with-the-workflow-designer",
            "redirect_document_id": false
        },
        {
            "source_path": "docs/workflow-designer/how-to-create-state-machine-workflow-console-applications-legacy.md",
            "redirect_url": "/visualstudio/workflow-designer/developing-applications-with-the-workflow-designer",
            "redirect_document_id": false
        },
        {
            "source_path": "docs/workflow-designer/how-to-create-workflow-projects-legacy.md",
            "redirect_url": "/visualstudio/workflow-designer/developing-applications-with-the-workflow-designer",
            "redirect_document_id": false
        },
        {
            "source_path": "docs/workflow-designer/how-to-create-a-sequential-workflow-library-legacy.md",
            "redirect_url": "/visualstudio/workflow-designer/developing-applications-with-the-workflow-designer",
            "redirect_document_id": false
        },
        {
            "source_path": "docs/workflow-designer/how-to-create-a-state-machine-workflow-library-legacy.md",
            "redirect_url": "/visualstudio/workflow-designer/developing-applications-with-the-workflow-designer",
            "redirect_document_id": false
        },
        {
            "source_path": "docs/workflow-designer/sequential-workflow-views-legacy.md",
            "redirect_url": "/visualstudio/workflow-designer/developing-applications-with-the-workflow-designer",
            "redirect_document_id": false
        },
        {
            "source_path": "docs/workflow-designer/legacy-workflow-activities.md",
            "redirect_url": "/visualstudio/workflow-designer/developing-applications-with-the-workflow-designer",
            "redirect_document_id": false
        },
        {
            "source_path": "docs/workflow-designer/how-to-create-a-declarative-rule-condition-legacy.md",
            "redirect_url": "/visualstudio/workflow-designer/developing-applications-with-the-workflow-designer",
            "redirect_document_id": false
        },
        {
            "source_path": "docs/workflow-designer/how-to-create-a-policyactivity-rule-set-legacy.md",
            "redirect_url": "/visualstudio/workflow-designer/developing-applications-with-the-workflow-designer",
            "redirect_document_id": false
        },
        {
            "source_path": "docs/workflow-designer/activity-views-legacy.md",
            "redirect_url": "/visualstudio/workflow-designer/developing-applications-with-the-workflow-designer",
            "redirect_document_id": false
        },
        {
            "source_path": "docs/workflow-designer/how-to-add-activities-to-the-toolbox-legacy.md",
            "redirect_url": "/visualstudio/workflow-designer/developing-applications-with-the-workflow-designer",
            "redirect_document_id": false
        },
        {
            "source_path": "docs/workflow-designer/how-to-implement-a-windows-communication-foundation-contract-operation-legacy.md",
            "redirect_url": "/visualstudio/workflow-designer/developing-applications-with-the-workflow-designer",
            "redirect_document_id": false
        },
        {
            "source_path": "docs/workflow-designer/how-to-invoke-a-windows-communication-foundation-contract-operation-legacy.md",
            "redirect_url": "/visualstudio/workflow-designer/developing-applications-with-the-workflow-designer",
            "redirect_document_id": false
        },
        {
            "source_path": "docs/workflow-designer/using-themes-in-workflows-legacy.md",
            "redirect_url": "/visualstudio/workflow-designer/developing-applications-with-the-workflow-designer",
            "redirect_document_id": false
        },
        {
            "source_path": "docs/workflow-designer/using-the-legacy-state-machine-workflow-designer.md",
            "redirect_url": "/visualstudio/workflow-designer/developing-applications-with-the-workflow-designer",
            "redirect_document_id": false
        },
        {
            "source_path": "docs/workflow-designer/using-the-legacy-activity-designer.md",
            "redirect_url": "/visualstudio/workflow-designer/developing-applications-with-the-workflow-designer",
            "redirect_document_id": false
        },
        {
            "source_path": "docs/workflow-designer/legacy-designer-for-windows-workflow-foundation-ui-help.md",
            "redirect_url": "/visualstudio/workflow-designer/developing-applications-with-the-workflow-designer",
            "redirect_document_id": false
        },
        {
            "source_path": "docs/workflow-designer/bind-to-an-activity-s-property-dialog-box-legacy.md",
            "redirect_url": "/visualstudio/workflow-designer/developing-applications-with-the-workflow-designer",
            "redirect_document_id": false
        },
        {
            "source_path": "docs/workflow-designer/browse-and-select-a-dotnet-type-dialog-box-legacy.md",
            "redirect_url": "/visualstudio/workflow-designer/developing-applications-with-the-workflow-designer",
            "redirect_document_id": false
        },
        {
            "source_path": "docs/workflow-designer/choose-operation-dialog-box-legacy.md",
            "redirect_url": "/visualstudio/workflow-designer/developing-applications-with-the-workflow-designer",
            "redirect_document_id": false
        },
        {
            "source_path": "docs/workflow-designer/rule-condition-editor-dialog-box-legacy.md",
            "redirect_url": "/visualstudio/workflow-designer/developing-applications-with-the-workflow-designer",
            "redirect_document_id": false
        },

        {
            "source_path": "docs/workflow-designer/rule-set-editor-dialog-box-legacy.md",
            "redirect_url": "/visualstudio/workflow-designer/developing-applications-with-the-workflow-designer",
            "redirect_document_id": false
        },
        {
            "source_path": "docs/workflow-designer/select-condition-dialog-box-legacy.md",
            "redirect_url": "/visualstudio/workflow-designer/developing-applications-with-the-workflow-designer",
            "redirect_document_id": false
        },
        {
            "source_path": "docs/workflow-designer/select-rule-set-dialog-box-legacy.md",
            "redirect_url": "/visualstudio/workflow-designer/developing-applications-with-the-workflow-designer",
            "redirect_document_id": false
        },
        {
            "source_path": "docs/workflow-designer/theme-configuration-dialog-box-legacy.md",
            "redirect_url": "/visualstudio/workflow-designer/developing-applications-with-the-workflow-designer",
            "redirect_document_id": false
        },
        {
            "source_path": "docs/workflow-designer/themes-workflow-designer-options-dialog-box-legacy.md",
            "redirect_url": "/visualstudio/workflow-designer/developing-applications-with-the-workflow-designer",
            "redirect_document_id": false
        },
        {
            "source_path": "docs/workflow-designer/index.md",
            "redirect_url": "/visualstudio/workflow-designer/developing-applications-with-the-workflow-designer",
            "redirect_document_id": false
        },
        {
            "source_path": "docs/workflow-designer/using-the-workflow-designer.md",
            "redirect_url": "/visualstudio/workflow-designer/developing-applications-with-the-workflow-designer",
            "redirect_document_id": false
        },
        {
            "source_path": "docs/workflow-designer/how-to-invoke-the-workflow-debugger.md",
            "redirect_url": "/visualstudio/workflow-designer/debugging-workflows-with-the-workflow-designer",
            "redirect_document_id": false
        },
        {
            "source_path": "docs/workflow-designer/how-to-create-a-workflow-console-application.md",
            "redirect_url": "/visualstudio/workflow-designer/creating-a-workflow-project",
            "redirect_document_id": false
        },
        {
            "source_path": "docs/workflow-designer/how-to-create-a-wcf-workflow-service-application.md",
            "redirect_url": "/visualstudio/workflow-designer/creating-a-workflow-project",
            "redirect_document_id": false
        },
        {
            "source_path": "docs/workflow-designer/how-to-create-an-activity-library.md",
            "redirect_url": "/visualstudio/workflow-designer/creating-a-workflow-project",
            "redirect_document_id": false
        },
        {
            "source_path": "docs/workflow-designer/how-to-create-an-activity-designer-library.md",
            "redirect_url": "/visualstudio/workflow-designer/creating-a-workflow-project",
            "redirect_document_id": false
        },
        {
            "source_path": "docs/xml-tools/index.md",
            "redirect_url": "/visualstudio/xml-tools/xml-tools-in-visual-studio",
            "redirect_document_id": false
        },
        {
            "source_path": "docs/xml-tools/what-s-new-in-the-xslt-debugger.md",
            "redirect_url": "/visualstudio/xml-tools/debugging-xslt",
            "redirect_document_id": false
        },
        {
            "source_path": "docs/xml-tools/what-s-new-in-the-xml-editor.md",
            "redirect_url": "/visualstudio/xml-tools/xml-editor",
            "redirect_document_id": false
        },
        {
            "source_path": "docs/xml-tools/xml-editor-tasks.md",
            "redirect_url": "/visualstudio/xml-tools/walkthrough-using-xml-editor-features",
            "redirect_document_id": false
        },
        {
            "source_path": "docs/xml-tools/xml-schema-designer-tasks.md",
            "redirect_url": "/visualstudio/xml-tools/how-to-create-and-edit-an-xsd-schema-file",
            "redirect_document_id": false
        },
        {
            "source_path": "scripting-docs/javascript/javascript-language-reference.md",
            "redirect_url": "/microsoft-edge/dev-guide/whats-new/javascript-version-information",
            "redirect_document_id": false
        },
        {
            "source_path": "scripting-docs/javascript/what-s-new-in-javascript.md",
            "redirect_url": "/microsoft-edge/dev-guide#javascript",
            "redirect_document_id": false
        },
        {
            "source_path": "scripting-docs/javascript/advanced/conditional-compilation-javascript.md",
            "redirect_url": "/previous-versions/windows/internet-explorer/ie-developer/scripting-articles/121hztk3(v%3dvs.84)",
            "redirect_document_id": false
        },
        {
            "source_path": "scripting-docs/javascript/advanced/conditional-compilation-variables-javascript.md",
            "redirect_url": "/previous-versions/windows/internet-explorer/ie-developer/scripting-articles/s59bkzce(v%3dvs.84)",
            "redirect_document_id": false
        },
        {
            "source_path": "scripting-docs/javascript/reference/javascript-errors.md",
            "redirect_url": "/microsoft-edge/devtools-guide/console/error-and-status-codes",
            "redirect_document_id": false
        },
        {
            "source_path": "scripting-docs/javascript/reference/javascript-run-time-errors.md",
            "redirect_url": "/microsoft-edge/devtools-guide/console/error-and-status-codes#javascript-run-time-errors",
            "redirect_document_id": false
        },
        {
            "source_path": "scripting-docs/javascript/reference/javascript-syntax-errors.md",
            "redirect_url": "/microsoft-edge/devtools-guide/console/error-and-status-codes#javascript-syntax-errors",
            "redirect_document_id": false
        },
        {
            "source_path": "scripting-docs/javascript/reference/javascript-reference.md",
            "redirect_url": "https://developer.mozilla.org/docs/Web/JavaScript/Reference",
            "redirect_document_id": false
        },
        {
            "source_path": "scripting-docs/javascript/reference/javascript-version-information.md",
            "redirect_url": "/microsoft-edge/dev-guide/whats-new/javascript-version-information",
            "redirect_document_id": false
        },
        {
            "source_path": "scripting-docs/jswinrt/using-the-windows-runtime-in-javascript.md",
            "redirect_url": "/microsoft-edge/windows-runtime/using-the-windows-runtime-in-javascript",
            "redirect_document_id": false
        },
        {
            "source_path": "scripting-docs/jswinrt/considerations-when-using-the-windows-runtime-api.md",
            "redirect_url": "/microsoft-edge/windows-runtime/considerations-when-using-the-windows-runtime-api",
            "redirect_document_id": false
        },
        {
            "source_path": "scripting-docs/jswinrt/using-windows-runtime-asynchronous-methods.md",
            "redirect_url": "/microsoft-edge/windows-runtime/using-windows-runtime-asynchronous-methods",
            "redirect_document_id": false
        },
        {
            "source_path": "scripting-docs/jswinrt/special-error-properties-from-asynchronous-windows-runtime-methods.md",
            "redirect_url": "/microsoft-edge/windows-runtime/special-error-properties-from-asynchronous-windows-runtime-methods",
            "redirect_document_id": false
        },
        {
            "source_path": "scripting-docs/jswinrt/handling-windows-runtime-events-in-javascript.md",
            "redirect_url": "/microsoft-edge/windows-runtime/handling-windows-runtime-events-in-javascript",
            "redirect_document_id": false
        },
        {
            "source_path": "scripting-docs/jswinrt/javascript-representation-of-windows-runtime-types.md",
            "redirect_url": "/microsoft-edge/windows-runtime/javascript-representation-of-windows-runtime-types",
            "redirect_document_id": false
        },
        {
            "source_path": "scripting-docs/jswinrt/windows-runtime-datetime-and-timespan-representations.md",
            "redirect_url": "/microsoft-edge/windows-runtime/windows-runtime-datetime-and-timespan-representations",
            "redirect_document_id": false
        },
        {
            "source_path": "scripting-docs/jswinrt/error-codes-for-windows-runtime-apps-using-javascript.md",
            "redirect_url": "/microsoft-edge/windows-runtime/error-codes-for-windows-runtime-apps-using-javascript",
            "redirect_document_id": false
        },
        {
            "source_path": "scripting-docs/chakra-hosting/index.md",
            "redirect_url": "/script/chakra-hosting/javascript-runtime-hosting",
            "redirect_document_id": false
        },
        {
            "source_path": "scripting-docs/chakra-hosting/javascript-runtime-hosting.md",
            "redirect_url": "/microsoft-edge/hosting/javascript-runtime-hosting",
            "redirect_document_id": false
        },
        {
            "source_path": "scripting-docs/javascript/advanced/index.md",
            "redirect_url": "/script/javascript/advanced/advanced-javascript",
            "redirect_document_id": false
        },
        {
            "source_path": "scripting-docs/javascript/misc/index.md",
            "redirect_url": "/script/javascript/misc/expected-left-curly-brace",
            "redirect_document_id": false
        },
        {
            "source_path": "scripting-docs/javascript/reference/index.md",
            "redirect_url": "/script/javascript/reference/javascript-reference",
            "redirect_document_id": false
        },
        {
            "source_path": "scripting-docs/jswinrt/index.md",
            "redirect_url": "/script/jswinrt/using-the-windows-runtime-in-javascript",
            "redirect_document_id": false
        },
        {
            "source_path": "scripting-docs/winscript/index.md",
            "redirect_url": "/script/winscript/active-script-debugging-overview",
            "redirect_document_id": false
        },
        {
            "source_path": "scripting-docs/winscript/reference/index.md",
            "redirect_url": "/script/winscript/windows-script-interfaces-reference",
            "redirect_document_id": false
        },
        {
            "source_path": "docs/debugger/run-windows-phone-apps-in-the-emulator.md",
            "redirect_url": "http://msdn.microsoft.com/en-US/library/dn632391(VS.140).aspx",
            "redirect_document_id": false
        },
        {
            "source_path": "docs/debugger/graphics/how-to-use-graphics-diagnostics-with-an-arm-device.md",
            "redirect_url": "/visualstudio/debugger/graphics/graphics-diagnostics-examples",
            "redirect_document_id": false
        },
        {
            "source_path": "docs/profiling/analyze-cpu-usage-in-a-windows-universal-app.md",
            "redirect_url": "/visualstudio/profiling/beginners-guide-to-performance-profiling",
            "redirect_document_id": false
        },
        {
            "source_path": "docs/profiling/walkthrough-improving-ui-responsiveness-html.md",
            "redirect_url": "/visualstudio/profiling/html-ui-responsiveness",
            "redirect_document_id": false
        },
        {
            "source_path": "docs/profiling/walkthrough-find-a-memory-leak-javascript.md",
            "redirect_url": "/visualstudio/profiling/javascript-memory",
            "redirect_document_id": false
        },
        {
            "source_path": "scripting-docs/javascript/index.md",
            "redirect_url": "/scripting/index",
            "redirect_document_id": false
        },
        {
            "source_path": "scripting-docs/javascript/javascript-fundamentals.md",
            "redirect_url": "https://developer.mozilla.org/docs/Learn/Getting_started_with_the_web/JavaScript_basics",
            "redirect_document_id": false
       },
       {
           "source_path":  "scripting-docs/javascript/writing-javascript-code.md",
           "redirect_url":  "https://developer.mozilla.org/docs/Learn/Getting_started_with_the_web/JavaScript_basics",
           "redirect_document_id":  false
       },
       {
           "source_path":  "scripting-docs/javascript/variables-javascript.md",
           "redirect_url":  "https://developer.mozilla.org/docs/Learn/JavaScript/First_steps/Variables",
           "redirect_document_id":  false
       },
       {
           "source_path":  "scripting-docs/javascript/data-types-javascript.md",
           "redirect_url":  "https://developer.mozilla.org/docs/Web/JavaScript/Data_structures",
           "redirect_document_id":  false
       },
       {
           "source_path":  "scripting-docs/javascript/operators-javascript.md",
           "redirect_url":  "https://developer.mozilla.org/docs/Learn/Getting_started_with_the_web/JavaScript_basics",
           "redirect_document_id":  false
       },
       {
           "source_path":  "scripting-docs/javascript/operator-subtractprecedence-javascript.md",
           "redirect_url":  "https://developer.mozilla.org/docs/Web/JavaScript/Reference/Operators/Operator_Precedence",
           "redirect_document_id":  false
       },
       {
           "source_path":  "scripting-docs/javascript/controlling-program-flow-javascript.md",
           "redirect_url":  "https://developer.mozilla.org/docs/Web/JavaScript/Guide/Control_flow_and_error_handling",
           "redirect_document_id":  false
       },
       {
           "source_path":  "scripting-docs/javascript/functions-javascript.md",
           "redirect_url":  "https://developer.mozilla.org/docs/Learn/JavaScript/Building_blocks/Functions",
           "redirect_document_id":  false
       },
       {
           "source_path":  "scripting-docs/javascript/objects-and-arrays-javascript.md",
           "redirect_url":  "https://developer.mozilla.org/docs/Learn/JavaScript/Objects",
           "redirect_document_id":  false
       },
       {
           "source_path":  "scripting-docs/javascript/intrinsic-objects-javascript.md",
           "redirect_url":  "https://developer.mozilla.org/docs/Learn/JavaScript/Objects",
           "redirect_document_id":  false
       },
       {
           "source_path":  "scripting-docs/javascript/creating-objects-javascript.md",
           "redirect_url":  "https://developer.mozilla.org/en-US/docs/Learn/JavaScript/Objects/Object_building_practice",
           "redirect_document_id":  false
       },
       {
           "source_path":  "scripting-docs/javascript/calculating-dates-and-times-javascript.md",
           "redirect_url":  "https://developer.mozilla.org/docs/Web/JavaScript/Guide/Numbers_and_dates",
           "redirect_document_id":  false
       },
       {
           "source_path":  "scripting-docs/javascript/date-and-time-strings-javascript.md",
           "redirect_url":  "https://developer.mozilla.org/docs/Web/JavaScript/Guide/Numbers_and_dates",
           "redirect_document_id":  false
       },
       {
           "source_path":  "scripting-docs/javascript/displaying-text-in-a-webpage-javascript.md",
           "redirect_url":  "https://developer.mozilla.org/docs/Learn/Getting_started_with_the_web",
           "redirect_document_id":  false
       },
       {
           "source_path":  "scripting-docs/javascript/advanced/advanced-javascript.md",
           "redirect_url":  "https://developer.mozilla.org/docs/Web/JavaScript",
           "redirect_document_id":  false
       },
       {
           "source_path":  "scripting-docs/javascript/advanced/using-constructors-to-define-types.md",
           "redirect_url":  "https://developer.mozilla.org/docs/Web/JavaScript/Reference/Classes/constructor",
           "redirect_document_id":  false
       },
       {
           "source_path":  "scripting-docs/javascript/advanced/prototypes-and-prototype-inheritance.md",
           "redirect_url":  "https://developer.mozilla.org/docs/Learn/JavaScript/Objects/Inheritance",
           "redirect_document_id":  false
       },
       {
           "source_path":  "scripting-docs/javascript/advanced/data-properties-and-accessor-properties.md",
           "redirect_url":  "https://developer.mozilla.org/docs/Web/JavaScript/Reference/Operators/Property_Accessors",
           "redirect_document_id":  false
       },
       {
           "source_path":  "scripting-docs/javascript/advanced/recursion-javascript.md",
           "redirect_url":  "https://developer.mozilla.org/docs/Web/JavaScript/Guide/Functions",
           "redirect_document_id":  false
       },
       {
           "source_path":  "scripting-docs/javascript/advanced/variable-scope-javascript.md",
           "redirect_url":  "https://developer.mozilla.org/docs/Web/JavaScript/Closures",
           "redirect_document_id":  false
       },
       {
           "source_path":  "scripting-docs/javascript/advanced/copying-passing-and-comparing-data-javascript.md",
           "redirect_url":  "https://developer.mozilla.org/docs/Web/JavaScript/Guide/Functions",
           "redirect_document_id":  false
       },
       {
           "source_path":  "scripting-docs/javascript/advanced/using-arrays-javascript.md",
           "redirect_url":  "https://developer.mozilla.org/docs/Learn/JavaScript/First_steps/Arrays",
           "redirect_document_id":  false
       },
       {
           "source_path":  "scripting-docs/javascript/advanced/typed-arrays-javascript.md",
           "redirect_url":  "https://developer.mozilla.org/docs/Web/JavaScript/Typed_arrays",
           "redirect_document_id":  false
       },
       {
           "source_path":  "scripting-docs/javascript/advanced/collections-javascript.md",
           "redirect_url":  "https://developer.mozilla.org/docs/Web/JavaScript/Guide/Keyed_collections",
           "redirect_document_id":  false
       },
       {
           "source_path":  "scripting-docs/javascript/advanced/iterators-and-generators-javascript.md",
           "redirect_url":  "https://developer.mozilla.org/docs/Web/JavaScript/Guide/Iterators_and_generators",
           "redirect_document_id":  false
       },
       {
           "source_path":  "scripting-docs/javascript/advanced/special-characters-javascript.md",
           "redirect_url":  "https://developer.mozilla.org/docs/Web/JavaScript/Guide/Grammar_and_types",
           "redirect_document_id":  false
       },
       {
           "source_path":  "scripting-docs/javascript/advanced/template-strings-javascript.md",
           "redirect_url":  "https://developer.mozilla.org/docs/Web/JavaScript/Reference/Template_literals",
           "redirect_document_id":  false
       },
       {
           "source_path":  "scripting-docs/javascript/advanced/using-the-bind-method-javascript.md",
           "redirect_url":  "https://developer.mozilla.org/docs/Web/JavaScript/Reference/Global_Objects/Function/bind",
           "redirect_document_id":  false
       },
       {
           "source_path":  "scripting-docs/javascript/advanced/managing-event-listeners.md",
           "redirect_url":  "https://developer.mozilla.org/docs/Learn/JavaScript/Building_blocks/Events",
           "redirect_document_id":  false
       },
       {
           "source_path":  "scripting-docs/javascript/advanced/troubleshooting-your-scripts-javascript.md",
           "redirect_url":  "https://developer.mozilla.org/docs/Learn/JavaScript/First_steps/What_went_wrong",
           "redirect_document_id":  false
       },
       {
           "source_path":  "scripting-docs/javascript/advanced/strict-mode-javascript.md",
           "redirect_url":  "https://developer.mozilla.org/docs/Web/JavaScript/Reference/Strict_mode",
           "redirect_document_id":  false
       },
       {
           "source_path":  "scripting-docs/javascript/reference/javascript-objects.md",
           "redirect_url":  "https://developer.mozilla.org/docs/Web/JavaScript/Reference/Global_Objects",
           "redirect_document_id":  false
       },
       {
           "source_path":  "scripting-docs/javascript/reference/array-object-javascript.md",
           "redirect_url":  "https://developer.mozilla.org/docs/Web/JavaScript/Reference/Global_Objects/Array",
           "redirect_document_id":  false
       },
       {
           "source_path":  "scripting-docs/javascript/reference/constructor-property-array.md",
           "redirect_url":  "https://developer.mozilla.org/docs/Web/JavaScript/Reference/Global_Objects/Array",
           "redirect_document_id":  false
       },
       {
           "source_path":  "scripting-docs/javascript/reference/length-property-array-javascript.md",
           "redirect_url":  "https://developer.mozilla.org/docs/Web/JavaScript/Reference/Global_Objects/Array/length",
           "redirect_document_id":  false
       },
       {
           "source_path":  "scripting-docs/javascript/reference/prototype-property-array.md",
           "redirect_url":  "https://developer.mozilla.org/docs/Web/JavaScript/Reference/Global_Objects/Array/prototype",
           "redirect_document_id":  false
       },
       {
           "source_path":  "scripting-docs/javascript/reference/array-from-function-array-javascript.md",
           "redirect_url":  "https://developer.mozilla.org/docs/Web/JavaScript/Reference/Global_Objects/Array/from",
           "redirect_document_id":  false
       },
       {
           "source_path":  "scripting-docs/javascript/reference/array-isarray-function-javascript.md",
           "redirect_url":  "https://developer.mozilla.org/docs/Web/JavaScript/Reference/Global_Objects/Array/isarray",
           "redirect_document_id":  false
       },
       {
           "source_path":  "scripting-docs/javascript/reference/array-of-function-array-javascript.md",
           "redirect_url":  "https://developer.mozilla.org/docs/Web/JavaScript/Reference/Global_Objects/Array/of",
           "redirect_document_id":  false
       },
       {
           "source_path":  "scripting-docs/javascript/reference/concat-method-array-javascript.md",
           "redirect_url":  "https://developer.mozilla.org/docs/Web/JavaScript/Reference/Global_Objects/Array/concat",
           "redirect_document_id":  false
       },
       {
           "source_path":  "scripting-docs/javascript/reference/entries-method-array-javascript.md",
           "redirect_url":  "https://developer.mozilla.org/docs/Web/JavaScript/Reference/Global_Objects/Array/entries",
           "redirect_document_id":  false
       },
       {
           "source_path":  "scripting-docs/javascript/reference/every-method-array-javascript.md",
           "redirect_url":  "https://developer.mozilla.org/docs/Web/JavaScript/Reference/Global_Objects/Array/every",
           "redirect_document_id":  false
       },
       {
           "source_path":  "scripting-docs/javascript/reference/fill-method-array-javascript.md",
           "redirect_url":  "https://developer.mozilla.org/docs/Web/JavaScript/Reference/Global_Objects/Array/fill",
           "redirect_document_id":  false
       },
       {
           "source_path":  "scripting-docs/javascript/reference/filter-method-array-javascript.md",
           "redirect_url":  "https://developer.mozilla.org/docs/Web/JavaScript/Reference/Global_Objects/Array/filter",
           "redirect_document_id":  false
       },
       {
           "source_path":  "scripting-docs/javascript/reference/findindex-method-array-javascript.md",
           "redirect_url":  "https://developer.mozilla.org/docs/Web/JavaScript/Reference/Global_Objects/Array/findindex",
           "redirect_document_id":  false
       },
       {
           "source_path":  "scripting-docs/javascript/reference/foreach-method-array-javascript.md",
           "redirect_url":  "https://developer.mozilla.org/docs/Web/JavaScript/Reference/Global_Objects/Array/foreach",
           "redirect_document_id":  false
       },
       {
           "source_path":  "scripting-docs/javascript/reference/indexof-method-array-javascript.md",
           "redirect_url":  "https://developer.mozilla.org/docs/Web/JavaScript/Reference/Global_Objects/Array/indexof",
           "redirect_document_id":  false
       },
       {
           "source_path":  "scripting-docs/javascript/reference/join-method-array-javascript.md",
           "redirect_url":  "https://developer.mozilla.org/docs/Web/JavaScript/Reference/Global_Objects/Array/join",
           "redirect_document_id":  false
       },
       {
           "source_path":  "scripting-docs/javascript/reference/keys-method-array-javascript.md",
           "redirect_url":  "https://developer.mozilla.org/docs/Web/JavaScript/Reference/Global_Objects/Array/keys",
           "redirect_document_id":  false
       },
       {
           "source_path":  "scripting-docs/javascript/reference/lastindexof-method-array-javascript.md",
           "redirect_url":  "https://developer.mozilla.org/docs/Web/JavaScript/Reference/Global_Objects/Array/lastindexof",
           "redirect_document_id":  false
       },
       {
           "source_path":  "scripting-docs/javascript/reference/map-method-array-javascript.md",
           "redirect_url":  "https://developer.mozilla.org/docs/Web/JavaScript/Reference/Global_Objects/Array/map",
           "redirect_document_id":  false
       },
       {
           "source_path":  "scripting-docs/javascript/reference/pop-method-array-javascript.md",
           "redirect_url":  "https://developer.mozilla.org/docs/Web/JavaScript/Reference/Global_Objects/Array/pop",
           "redirect_document_id":  false
       },
       {
           "source_path":  "scripting-docs/javascript/reference/push-method-array-javascript.md",
           "redirect_url":  "https://developer.mozilla.org/docs/Web/JavaScript/Reference/Global_Objects/Array/push",
           "redirect_document_id":  false
       },
       {
           "source_path":  "scripting-docs/javascript/reference/reduce-method-array-javascript.md",
           "redirect_url":  "https://developer.mozilla.org/docs/Web/JavaScript/Reference/Global_Objects/Array/reduce",
           "redirect_document_id":  false
       },
       {
           "source_path":  "scripting-docs/javascript/reference/reduceright-method-array-javascript.md",
           "redirect_url":  "https://developer.mozilla.org/docs/Web/JavaScript/Reference/Global_Objects/Array/reduceright",
           "redirect_document_id":  false
       },
       {
           "source_path":  "scripting-docs/javascript/reference/reverse-method-javascript.md",
           "redirect_url":  "https://developer.mozilla.org/docs/Web/JavaScript/Reference/Global_Objects/Array/reverse",
           "redirect_document_id":  false
       },
       {
           "source_path":  "scripting-docs/javascript/reference/shift-method-array-javascript.md",
           "redirect_url":  "https://developer.mozilla.org/docs/Web/JavaScript/Reference/Global_Objects/Array/shift",
           "redirect_document_id":  false
       },
       {
           "source_path":  "scripting-docs/javascript/reference/slice-method-array-javascript.md",
           "redirect_url":  "https://developer.mozilla.org/docs/Web/JavaScript/Reference/Global_Objects/Array/slice",
           "redirect_document_id":  false
       },
       {
           "source_path":  "scripting-docs/javascript/reference/some-method-array-javascript.md",
           "redirect_url":  "https://developer.mozilla.org/docs/Web/JavaScript/Reference/Global_Objects/Array/some",
           "redirect_document_id":  false
       },
       {
           "source_path":  "scripting-docs/javascript/reference/sort-method-array-javascript.md",
           "redirect_url":  "https://developer.mozilla.org/docs/Web/JavaScript/Reference/Global_Objects/Array/sort",
           "redirect_document_id":  false
       },
       {
           "source_path":  "scripting-docs/javascript/reference/splice-method-array-javascript.md",
           "redirect_url":  "https://developer.mozilla.org/docs/Web/JavaScript/Reference/Global_Objects/Array/splice",
           "redirect_document_id":  false
       },
       {
           "source_path":  "scripting-docs/javascript/reference/tostring-method-array.md",
           "redirect_url":  "https://developer.mozilla.org/docs/Web/JavaScript/Reference/Global_Objects/Array/tostring",
           "redirect_document_id":  false
       },
       {
           "source_path":  "scripting-docs/javascript/reference/unshift-method-array-javascript.md",
           "redirect_url":  "https://developer.mozilla.org/docs/Web/JavaScript/Reference/Global_Objects/Array/unshift",
           "redirect_document_id":  false
       },
       {
           "source_path":  "scripting-docs/javascript/reference/valueof-method-array.md",
           "redirect_url":  "https://developer.mozilla.org/docs/Web/JavaScript/Reference/Global_Objects/Object/valueOf",
           "redirect_document_id":  false
       },
       {
           "source_path":  "scripting-docs/javascript/reference/values-method-array-javascript.md",
           "redirect_url":  "https://developer.mozilla.org/docs/Web/JavaScript/Reference/Global_Objects/Array/values",
           "redirect_document_id":  false
       },
       {
           "source_path":  "scripting-docs/javascript/reference/arraybuffer-object.md",
           "redirect_url":  "https://developer.mozilla.org/docs/Web/JavaScript/Reference/Global_Objects/ArrayBuffer",
           "redirect_document_id":  false
       },
       {
           "source_path":  "scripting-docs/javascript/reference/bytelength-property-arraybuffer.md",
           "redirect_url":  "https://developer.mozilla.org/docs/Web/JavaScript/Reference/Global_Objects/ArrayBuffer/bytelength",
           "redirect_document_id":  false
       },
       {
           "source_path":  "scripting-docs/javascript/reference/arraybuffer-isview-function-arraybuffer.md",
           "redirect_url":  "https://developer.mozilla.org/docs/Web/JavaScript/Reference/Global_Objects/ArrayBuffer/isview",
           "redirect_document_id":  false
       },
       {
           "source_path":  "scripting-docs/javascript/reference/slice-method-arraybuffer.md",
           "redirect_url":  "https://developer.mozilla.org/docs/Web/JavaScript/Reference/Global_Objects/ArrayBuffer/slice",
           "redirect_document_id":  false
       },
       {
           "source_path":  "scripting-docs/javascript/reference/arguments-object-javascript.md",
           "redirect_url":  "https://developer.mozilla.org/docs/Web/JavaScript/Reference/Functions/arguments",
           "redirect_document_id":  false
       },
       {
           "source_path":  "scripting-docs/javascript/reference/0-dot-dot-dot-n-properties-arguments-javascript.md",
           "redirect_url":  "https://developer.mozilla.org/docs/Web/JavaScript/Reference/Functions/arguments",
           "redirect_document_id":  false
       },
       {
           "source_path":  "scripting-docs/javascript/reference/callee-property-arguments-javascript.md",
           "redirect_url":  "https://developer.mozilla.org/docs/Web/JavaScript/Reference/Functions/arguments/callee",
           "redirect_document_id":  false
       },
       {
           "source_path":  "scripting-docs/javascript/reference/length-property-arguments-javascript.md",
           "redirect_url":  "https://developer.mozilla.org/docs/Web/JavaScript/Reference/Functions/arguments/length",
           "redirect_document_id":  false
       },
       {
           "source_path":  "scripting-docs/javascript/reference/boolean-object-javascript.md",
           "redirect_url":  "https://developer.mozilla.org/docs/Web/JavaScript/Reference/Global_Objects/Boolean",
           "redirect_document_id":  false
       },
       {
           "source_path":  "scripting-docs/javascript/reference/constructor-property-boolean.md",
           "redirect_url":  "https://developer.mozilla.org/docs/Web/JavaScript/Reference/Global_Objects/Boolean/constructor",
           "redirect_document_id":  false
       },
       {
           "source_path":  "scripting-docs/javascript/reference/prototype-property-boolean.md",
           "redirect_url":  "https://developer.mozilla.org/docs/Web/JavaScript/Reference/Global_Objects/Boolean/prototype",
           "redirect_document_id":  false
       },
       {
           "source_path":  "scripting-docs/javascript/reference/tostring-method-boolean-1.md",
           "redirect_url":  "https://developer.mozilla.org/docs/Web/JavaScript/Reference/Global_Objects/Boolean/tostring",
           "redirect_document_id":  false
       },
       {
           "source_path":  "scripting-docs/javascript/reference/valueof-method-boolean.md",
           "redirect_url":  "https://developer.mozilla.org/docs/Web/JavaScript/Reference/Global_Objects/Boolean/valueof",
           "redirect_document_id":  false
       },
       {
           "source_path":  "scripting-docs/javascript/reference/dataview-object.md",
           "redirect_url":  "https://developer.mozilla.org/docs/Web/JavaScript/Reference/Global_Objects/DataView",
           "redirect_document_id":  false
       },
       {
           "source_path":  "scripting-docs/javascript/reference/buffer-property-dataview.md",
           "redirect_url":  "https://developer.mozilla.org/docs/Web/JavaScript/Reference/Global_Objects/DataView/buffer",
           "redirect_document_id":  false
       },
       {
           "source_path":  "scripting-docs/javascript/reference/bytelength-property-dataview.md",
           "redirect_url":  "https://developer.mozilla.org/docs/Web/JavaScript/Reference/Global_Objects/DataView/bytelength",
           "redirect_document_id":  false
       },
       {
           "source_path":  "scripting-docs/javascript/reference/byteoffset-property-dataview.md",
           "redirect_url":  "https://developer.mozilla.org/docs/Web/JavaScript/Reference/Global_Objects/DataView/byteoffset",
           "redirect_document_id":  false
       },
       {
           "source_path":  "scripting-docs/javascript/reference/getint8-method-dataview.md",
           "redirect_url":  "https://developer.mozilla.org/docs/Web/JavaScript/Reference/Global_Objects/DataView/getint8",
           "redirect_document_id":  false
       },
       {
           "source_path":  "scripting-docs/javascript/reference/getuint8-method-dataview.md",
           "redirect_url":  "https://developer.mozilla.org/docs/Web/JavaScript/Reference/Global_Objects/DataView/getuint8",
           "redirect_document_id":  false
       },
       {
           "source_path":  "scripting-docs/javascript/reference/getint16-method-dataview.md",
           "redirect_url":  "https://developer.mozilla.org/docs/Web/JavaScript/Reference/Global_Objects/DataView/getint16",
           "redirect_document_id":  false
       },
       {
           "source_path":  "scripting-docs/javascript/reference/getuint16-method-dataview.md",
           "redirect_url":  "https://developer.mozilla.org/docs/Web/JavaScript/Reference/Global_Objects/DataView/getuint16",
           "redirect_document_id":  false
       },
       {
           "source_path":  "scripting-docs/javascript/reference/getint32-method-dataview.md",
           "redirect_url":  "https://developer.mozilla.org/docs/Web/JavaScript/Reference/Global_Objects/DataView/getint32",
           "redirect_document_id":  false
       },
       {
           "source_path":  "scripting-docs/javascript/reference/getuint32-method-dataview.md",
           "redirect_url":  "https://developer.mozilla.org/docs/Web/JavaScript/Reference/Global_Objects/DataView/getuint32",
           "redirect_document_id":  false
       },
       {
           "source_path":  "scripting-docs/javascript/reference/getfloat32-method-dataview.md",
           "redirect_url":  "https://developer.mozilla.org/docs/Web/JavaScript/Reference/Global_Objects/DataView/getfloat32",
           "redirect_document_id":  false
       },
       {
           "source_path":  "scripting-docs/javascript/reference/getfloat64-method-dataview.md",
           "redirect_url":  "https://developer.mozilla.org/docs/Web/JavaScript/Reference/Global_Objects/DataView/getfloat64",
           "redirect_document_id":  false
       },
       {
           "source_path":  "scripting-docs/javascript/reference/setint8-method-dataview.md",
           "redirect_url":  "https://developer.mozilla.org/docs/Web/JavaScript/Reference/Global_Objects/DataView/setint8",
           "redirect_document_id":  false
       },
       {
           "source_path":  "scripting-docs/javascript/reference/setuint8-method-dataview.md",
           "redirect_url":  "https://developer.mozilla.org/docs/Web/JavaScript/Reference/Global_Objects/DataView/setuint8",
           "redirect_document_id":  false
       },
       {
           "source_path":  "scripting-docs/javascript/reference/setint16-method-dataview.md",
           "redirect_url":  "https://developer.mozilla.org/docs/Web/JavaScript/Reference/Global_Objects/DataView/setint16",
           "redirect_document_id":  false
       },
       {
           "source_path":  "scripting-docs/javascript/reference/setuint16-method-dataview.md",
           "redirect_url":  "https://developer.mozilla.org/docs/Web/JavaScript/Reference/Global_Objects/DataView/setuint16",
           "redirect_document_id":  false
       },
       {
           "source_path":  "scripting-docs/javascript/reference/setint32-method-dataview.md",
           "redirect_url":  "https://developer.mozilla.org/docs/Web/JavaScript/Reference/Global_Objects/DataView/setint",
           "redirect_document_id":  false
       },
       {
           "source_path":  "scripting-docs/javascript/reference/setuint32-method-dataview.md",
           "redirect_url":  "https://developer.mozilla.org/docs/Web/JavaScript/Reference/Global_Objects/DataView/setuint32.md",
           "redirect_document_id":  false
       },
       {
           "source_path":  "scripting-docs/javascript/reference/setfloat32-method-dataview.md",
           "redirect_url":  "https://developer.mozilla.org/docs/Web/JavaScript/Reference/Global_Objects/DataView/setfloat32",
           "redirect_document_id":  false
       },
       {
           "source_path":  "scripting-docs/javascript/reference/setfloat64-method-dataview.md",
           "redirect_url":  "https://developer.mozilla.org/docs/Web/JavaScript/Reference/Global_Objects/DataView/setfloat64",
           "redirect_document_id":  false
       },
       {
           "source_path":  "scripting-docs/javascript/reference/date-object-javascript.md",
           "redirect_url":  "https://developer.mozilla.org/docs/Web/JavaScript/Reference/Global_Objects/Date",
           "redirect_document_id":  false
       },
       {
           "source_path":  "scripting-docs/javascript/reference/constructor-property-date.md",
           "redirect_url":  "https://developer.mozilla.org/docs/Web/JavaScript/Reference/Global_Objects/Date",
           "redirect_document_id":  false
       },
       {
           "source_path":  "scripting-docs/javascript/reference/prototype-property-date.md",
           "redirect_url":  "https://developer.mozilla.org/docs/Web/JavaScript/Reference/Global_Objects/Date/prototype",
           "redirect_document_id":  false
       },
       {
           "source_path":  "scripting-docs/javascript/reference/date-now-function-javascript.md",
           "redirect_url":  "https://developer.mozilla.org/docs/Web/JavaScript/Reference/Global_Objects/Date/now",
           "redirect_document_id":  false
       },
       {
           "source_path":  "scripting-docs/javascript/reference/date-parse-function-javascript.md",
           "redirect_url":  "https://developer.mozilla.org/docs/Web/JavaScript/Reference/Global_Objects/Date/parse",
           "redirect_document_id":  false
       },
       {
           "source_path":  "scripting-docs/javascript/reference/date-utc-function-javascript.md",
           "redirect_url":  "https://developer.mozilla.org/docs/Web/JavaScript/Reference/Global_Objects/Date/utc",
           "redirect_document_id":  false
       },
       {
           "source_path":  "scripting-docs/javascript/reference/getdate-method-date-javascript.md",
           "redirect_url":  "https://developer.mozilla.org/docs/Web/JavaScript/Reference/Global_Objects/Date/getdate",
           "redirect_document_id":  false
       },
       {
           "source_path":  "scripting-docs/javascript/reference/getday-method-date-javascript.md",
           "redirect_url":  "https://developer.mozilla.org/docs/Web/JavaScript/Reference/Global_Objects/Date/getday",
           "redirect_document_id":  false
       },
       {
           "source_path":  "scripting-docs/javascript/reference/getfullyear-method-date-javascript.md",
           "redirect_url":  "https://developer.mozilla.org/docs/Web/JavaScript/Reference/Global_Objects/Date/getfullyear",
           "redirect_document_id":  false
       },
       {
           "source_path":  "scripting-docs/javascript/reference/gethours-method-date-javascript.md",
           "redirect_url":  "https://developer.mozilla.org/docs/Web/JavaScript/Reference/Global_Objects/Date/gethours",
           "redirect_document_id":  false
       },
       {
           "source_path":  "scripting-docs/javascript/reference/getmilliseconds-method-date-javascript.md",
           "redirect_url":  "https://developer.mozilla.org/docs/Web/JavaScript/Reference/Global_Objects/Date/getmilliseconds",
           "redirect_document_id":  false
       },
       {
           "source_path":  "scripting-docs/javascript/reference/getminutes-method-date-javascript.md",
           "redirect_url":  "https://developer.mozilla.org/docs/Web/JavaScript/Reference/Global_Objects/Date/getminutes",
           "redirect_document_id":  false
       },
       {
           "source_path":  "scripting-docs/javascript/reference/getmonth-method-date-javascript.md",
           "redirect_url":  "https://developer.mozilla.org/docs/Web/JavaScript/Reference/Global_Objects/Date/getmonth",
           "redirect_document_id":  false
       },
       {
           "source_path":  "scripting-docs/javascript/reference/getseconds-method-date-javascript.md",
           "redirect_url":  "https://developer.mozilla.org/docs/Web/JavaScript/Reference/Global_Objects/Date/getseconds",
           "redirect_document_id":  false
       },
       {
           "source_path":  "scripting-docs/javascript/reference/gettime-method-date-javascript.md",
           "redirect_url":  "https://developer.mozilla.org/docs/Web/JavaScript/Reference/Global_Objects/Date/gettime",
           "redirect_document_id":  false
       },
       {
           "source_path":  "scripting-docs/javascript/reference/gettimezoneoffset-method-date-javascript.md",
           "redirect_url":  "https://developer.mozilla.org/docs/Web/JavaScript/Reference/Global_Objects/Date/gettimezoneoffset",
           "redirect_document_id":  false
       },
       {
           "source_path":  "scripting-docs/javascript/reference/getutcdate-method-date-javascript.md",
           "redirect_url":  "https://developer.mozilla.org/docs/Web/JavaScript/Reference/Global_Objects/Date/getutcdate",
           "redirect_document_id":  false
       },
       {
           "source_path":  "scripting-docs/javascript/reference/getutcday-method-date-javascript.md",
           "redirect_url":  "https://developer.mozilla.org/docs/Web/JavaScript/Reference/Global_Objects/Date/getutcday",
           "redirect_document_id":  false
       },
       {
           "source_path":  "scripting-docs/javascript/reference/getutcfullyear-method-date-javascript.md",
           "redirect_url":  "https://developer.mozilla.org/docs/Web/JavaScript/Reference/Global_Objects/Date/getutcfullyear",
           "redirect_document_id":  false
       },
       {
           "source_path":  "scripting-docs/javascript/reference/getutchours-method-date-javascript.md",
           "redirect_url":  "https://developer.mozilla.org/docs/Web/JavaScript/Reference/Global_Objects/Date/getutchours",
           "redirect_document_id":  false
       },
       {
           "source_path":  "scripting-docs/javascript/reference/getutcmilliseconds-method-date-javascript.md",
           "redirect_url":  "https://developer.mozilla.org/docs/Web/JavaScript/Reference/Global_Objects/Date/getutcmilliseconds",
           "redirect_document_id":  false
       },
       {
           "source_path":  "scripting-docs/javascript/reference/getutcminutes-method-date-javascript.md",
           "redirect_url":  "https://developer.mozilla.org/docs/Web/JavaScript/Reference/Global_Objects/Date/getutcminutes",
           "redirect_document_id":  false
       },
       {
           "source_path":  "scripting-docs/javascript/reference/getutcmonth-method-date-javascript.md",
           "redirect_url":  "https://developer.mozilla.org/docs/Web/JavaScript/Reference/Global_Objects/Date/getutcmonth",
           "redirect_document_id":  false
       },
       {
           "source_path":  "scripting-docs/javascript/reference/getutcseconds-method-date-javascript.md",
           "redirect_url":  "https://developer.mozilla.org/docs/Web/JavaScript/Reference/Global_Objects/Date/getutcseconds",
           "redirect_document_id":  false
       },
       {
           "source_path":  "scripting-docs/javascript/reference/getyear-method-date-javascript.md",
           "redirect_url":  "https://developer.mozilla.org/docs/Web/JavaScript/Reference/Global_Objects/Date/getyear",
           "redirect_document_id":  false
       },
       {
           "source_path":  "scripting-docs/javascript/reference/setdate-method-date-javascript.md",
           "redirect_url":  "https://developer.mozilla.org/docs/Web/JavaScript/Reference/Global_Objects/Date/setdate",
           "redirect_document_id":  false
       },
       {
           "source_path":  "scripting-docs/javascript/reference/setfullyear-method-date-javascript.md",
           "redirect_url":  "https://developer.mozilla.org/docs/Web/JavaScript/Reference/Global_Objects/Date/setfullyear",
           "redirect_document_id":  false
       },
       {
           "source_path":  "scripting-docs/javascript/reference/sethours-method-date-javascript.md",
           "redirect_url":  "https://developer.mozilla.org/docs/Web/JavaScript/Reference/Global_Objects/Date/sethours",
           "redirect_document_id":  false
       },
       {
           "source_path":  "scripting-docs/javascript/reference/setmilliseconds-method-date-javascript.md",
           "redirect_url":  "https://developer.mozilla.org/docs/Web/JavaScript/Reference/Global_Objects/Date/setmilliseconds",
           "redirect_document_id":  false
       },
       {
           "source_path":  "scripting-docs/javascript/reference/setminutes-method-date-javascript.md",
           "redirect_url":  "https://developer.mozilla.org/docs/Web/JavaScript/Reference/Global_Objects/Date/setminutes",
           "redirect_document_id":  false
       },
       {
           "source_path":  "scripting-docs/javascript/reference/setmonth-method-date-javascript.md",
           "redirect_url":  "https://developer.mozilla.org/docs/Web/JavaScript/Reference/Global_Objects/Date/setmonth",
           "redirect_document_id":  false
       },
       {
           "source_path":  "scripting-docs/javascript/reference/setseconds-method-date-javascript.md",
           "redirect_url":  "https://developer.mozilla.org/docs/Web/JavaScript/Reference/Global_Objects/Date/setseconds",
           "redirect_document_id":  false
       },
       {
           "source_path":  "scripting-docs/javascript/reference/settime-method-date-javascript.md",
           "redirect_url":  "https://developer.mozilla.org/docs/Web/JavaScript/Reference/Global_Objects/Date/settime",
           "redirect_document_id":  false
       },
       {
           "source_path":  "scripting-docs/javascript/reference/setutcdate-method-date-javascript.md",
           "redirect_url":  "https://developer.mozilla.org/docs/Web/JavaScript/Reference/Global_Objects/Date/setutcdate",
           "redirect_document_id":  false
       },
       {
           "source_path":  "scripting-docs/javascript/reference/setutcfullyear-method-date-javascript.md",
           "redirect_url":  "https://developer.mozilla.org/docs/Web/JavaScript/Reference/Global_Objects/Date/setutcfullyear",
           "redirect_document_id":  false
       },
       {
           "source_path":  "scripting-docs/javascript/reference/setutchours-method-date-javascript.md",
           "redirect_url":  "https://developer.mozilla.org/docs/Web/JavaScript/Reference/Global_Objects/Date/setutchours",
           "redirect_document_id":  false
       },
       {
           "source_path":  "scripting-docs/javascript/reference/setutcmilliseconds-method-date-javascript.md",
           "redirect_url":  "https://developer.mozilla.org/docs/Web/JavaScript/Reference/Global_Objects/Date/setutcmilliseconds",
           "redirect_document_id":  false
       },
       {
           "source_path":  "scripting-docs/javascript/reference/setutcminutes-method-date-javascript.md",
           "redirect_url":  "https://developer.mozilla.org/docs/Web/JavaScript/Reference/Global_Objects/Date/setutcminutes",
           "redirect_document_id":  false
       },
       {
           "source_path":  "scripting-docs/javascript/reference/setutcmonth-method-date-javascript.md",
           "redirect_url":  "https://developer.mozilla.org/docs/Web/JavaScript/Reference/Global_Objects/Date/setutcmonth",
           "redirect_document_id":  false
       },
       {
           "source_path":  "scripting-docs/javascript/reference/setutcseconds-method-date-javascript.md",
           "redirect_url":  "https://developer.mozilla.org/docs/Web/JavaScript/Reference/Global_Objects/Date/setutcseconds",
           "redirect_document_id":  false
       },
       {
           "source_path":  "scripting-docs/javascript/reference/setyear-method-date-javascript.md",
           "redirect_url":  "https://developer.mozilla.org/docs/Web/JavaScript/Reference/Global_Objects/Date/setyear",
           "redirect_document_id":  false
       },
       {
           "source_path":  "scripting-docs/javascript/reference/todatestring-method-date-javascript.md",
           "redirect_url":  "https://developer.mozilla.org/docs/Web/JavaScript/Reference/Global_Objects/Date/todatestring",
           "redirect_document_id":  false
       },
       {
           "source_path":  "scripting-docs/javascript/reference/togmtstring-method-date-javascript.md",
           "redirect_url":  "https://developer.mozilla.org/docs/Web/JavaScript/Reference/Global_Objects/Date/togmtstring",
           "redirect_document_id":  false
       },
       {
           "source_path":  "scripting-docs/javascript/reference/toisostring-method-date-javascript.md",
           "redirect_url":  "https://developer.mozilla.org/docs/Web/JavaScript/Reference/Global_Objects/Date/toisostring",
           "redirect_document_id":  false
       },
       {
           "source_path":  "scripting-docs/javascript/reference/tojson-method-date-javascript.md",
           "redirect_url":  "https://developer.mozilla.org/docs/Web/JavaScript/Reference/Global_Objects/Date/tojson",
           "redirect_document_id":  false
       },
       {
           "source_path":  "scripting-docs/javascript/reference/tolocaledatestring-method-date-javascript.md",
           "redirect_url":  "https://developer.mozilla.org/docs/Web/JavaScript/Reference/Global_Objects/Date/tolocaledatestring",
           "redirect_document_id":  false
       },
       {
           "source_path":  "scripting-docs/javascript/reference/tolocalestring-date.md",
           "redirect_url":  "https://developer.mozilla.org/docs/Web/JavaScript/Reference/Global_Objects/Date/tolocalestring",
           "redirect_document_id":  false
       },
       {
           "source_path":  "scripting-docs/javascript/reference/tolocaletimestring-method-date-javascript.md",
           "redirect_url":  "https://developer.mozilla.org/docs/Web/JavaScript/Reference/Global_Objects/Date/tolocaletimestring",
           "redirect_document_id":  false
       },
       {
           "source_path":  "scripting-docs/javascript/reference/totimestring-method-date-javascript.md",
           "redirect_url":  "https://developer.mozilla.org/docs/Web/JavaScript/Reference/Global_Objects/Date/totimestring",
           "redirect_document_id":  false
       },
       {
           "source_path":  "scripting-docs/javascript/reference/toutcstring-method-date-javascript.md",
           "redirect_url":  "https://developer.mozilla.org/docs/Web/JavaScript/Reference/Global_Objects/Date/toutcstring",
           "redirect_document_id":  false
       },
       {
           "source_path":  "scripting-docs/javascript/reference/tostring-method-date.md",
           "redirect_url":  "https://developer.mozilla.org/docs/Web/JavaScript/Reference/Global_Objects/Date/tostring",
           "redirect_document_id":  false
       },
       {
           "source_path":  "scripting-docs/javascript/reference/valueof-method-date.md",
           "redirect_url":  "https://developer.mozilla.org/docs/Web/JavaScript/Reference/Global_Objects/Date/valueof",
           "redirect_document_id":  false
       },
       {
           "source_path":  "scripting-docs/javascript/reference/error-object-javascript.md",
           "redirect_url":  "https://developer.mozilla.org/docs/Web/JavaScript/Reference/Global_Objects/Error",
           "redirect_document_id":  false
       },
       {
           "source_path":  "scripting-docs/javascript/reference/constructor-property-error.md",
           "redirect_url":  "https://developer.mozilla.org/docs/Web/JavaScript/Reference/Global_Objects/Error",
           "redirect_document_id":  false
       },
       {
           "source_path":  "scripting-docs/javascript/reference/prototype-property-error.md",
           "redirect_url":  "https://developer.mozilla.org/docs/Web/JavaScript/Reference/Global_Objects/Error/prototype",
           "redirect_document_id":  false
       },
       {
           "source_path":  "scripting-docs/javascript/reference/message-property-error-javascript.md",
           "redirect_url":  "https://developer.mozilla.org/docs/Web/JavaScript/Reference/Global_Objects/Error/message",
           "redirect_document_id":  false
       },
       {
           "source_path":  "scripting-docs/javascript/reference/name-property-error-javascript.md",
           "redirect_url":  "https://developer.mozilla.org/docs/Web/JavaScript/Reference/Global_Objects/Error/name",
           "redirect_document_id":  false
       },
       {
           "source_path":  "scripting-docs/javascript/reference/stack-property-error-javascript.md",
           "redirect_url":  "https://developer.mozilla.org/docs/Web/JavaScript/Reference/Global_Objects/Error/stack",
           "redirect_document_id":  false
       },
       {
           "source_path":  "scripting-docs/javascript/reference/tostring-method-error.md",
           "redirect_url":  "https://developer.mozilla.org/docs/Web/JavaScript/Reference/Global_Objects/Error/tostring",
           "redirect_document_id":  false
       },
       {
           "source_path":  "scripting-docs/javascript/reference/valueof-method-error.md",
           "redirect_url":  "https://developer.mozilla.org/docs/Web/JavaScript/Reference/Global_Objects/Object/valueof",
           "redirect_document_id":  false
       },
       {
           "source_path":  "scripting-docs/javascript/reference/float32array-object.md",
           "redirect_url":  "https://developer.mozilla.org/docs/Web/JavaScript/Reference/Global_Objects/Float32Array",
           "redirect_document_id":  false
       },
       {
           "source_path":  "scripting-docs/javascript/reference/bytes-per-element-constant-float32array.md",
           "redirect_url":  "https://developer.mozilla.org/docs/Web/JavaScript/Reference/Global_Objects/TypedArray/bytes_per_element",
           "redirect_document_id":  false
       },
       {
           "source_path":  "scripting-docs/javascript/reference/buffer-property-float32array.md",
           "redirect_url":  "https://developer.mozilla.org/docs/Web/JavaScript/Reference/Global_Objects/TypedArray/buffer",
           "redirect_document_id":  false
       },
       {
           "source_path":  "scripting-docs/javascript/reference/bytelength-property-float32array.md",
           "redirect_url":  "https://developer.mozilla.org/docs/Web/JavaScript/Reference/Global_Objects/TypedArray/bytelength",
           "redirect_document_id":  false
       },
       {
           "source_path":  "scripting-docs/javascript/reference/byteoffset-property-float32array.md",
           "redirect_url":  "https://developer.mozilla.org/docs/Web/JavaScript/Reference/Global_Objects/TypedArray/byteoffset",
           "redirect_document_id":  false
       },
       {
           "source_path":  "scripting-docs/javascript/reference/length-property-float32array.md",
           "redirect_url":  "https://developer.mozilla.org/docs/Web/JavaScript/Reference/Global_Objects/TypedArray/length",
           "redirect_document_id":  false
       },
       {
           "source_path":  "scripting-docs/javascript/reference/get-method-float32array.md",
           "redirect_url":  "https://developer.mozilla.org/docs/Web/JavaScript/Reference/Global_Objects/Float32Array",
           "redirect_document_id":  false
       },
       {
           "source_path":  "scripting-docs/javascript/reference/set-method-float32array.md",
           "redirect_url":  "https://developer.mozilla.org/docs/Web/JavaScript/Reference/Global_Objects/TypedArray/set",
           "redirect_document_id":  false
       },
       {
           "source_path":  "scripting-docs/javascript/reference/subarray-method-float32array.md",
           "redirect_url":  "https://developer.mozilla.org/docs/Web/JavaScript/Reference/Global_Objects/TypedArray/subarray",
           "redirect_document_id":  false
       },
       {
           "source_path":  "scripting-docs/javascript/reference/float64array-object.md",
           "redirect_url":  "https://developer.mozilla.org/docs/Web/JavaScript/Reference/Global_Objects/Float64Array",
           "redirect_document_id":  false
       },
       {
           "source_path":  "scripting-docs/javascript/reference/bytes-per-element-constant-float64array.md",
           "redirect_url":  "https://developer.mozilla.org/docs/Web/JavaScript/Reference/Global_Objects/TypedArray/bytes_per_element",
           "redirect_document_id":  false
       },
       {
           "source_path":  "scripting-docs/javascript/reference/buffer-property-float64array.md",
           "redirect_url":  "https://developer.mozilla.org/docs/Web/JavaScript/Reference/Global_Objects/TypedArray/buffer",
           "redirect_document_id":  false
       },
       {
           "source_path":  "scripting-docs/javascript/reference/bytelength-property-float64array.md",
           "redirect_url":  "https://developer.mozilla.org/docs/Web/JavaScript/Reference/Global_Objects/TypedArray/bytelength",
           "redirect_document_id":  false
       },
       {
           "source_path":  "scripting-docs/javascript/reference/bufferoffset-property-float64array.md",
           "redirect_url":  "https://developer.mozilla.org/docs/Web/JavaScript/Reference/Global_Objects/TypedArray/byteoffset",
           "redirect_document_id":  false
       },
       {
           "source_path":  "scripting-docs/javascript/reference/length-property-float64array.md",
           "redirect_url":  "https://developer.mozilla.org/docs/Web/JavaScript/Reference/Global_Objects/TypedArray/length",
           "redirect_document_id":  false
       },
       {
           "source_path":  "scripting-docs/javascript/reference/get-method-float64array.md",
           "redirect_url":  "https://developer.mozilla.org/docs/Web/JavaScript/Reference/Global_Objects/Float64Array",
           "redirect_document_id":  false
       },
       {
           "source_path":  "scripting-docs/javascript/reference/set-method-float64array.md",
           "redirect_url":  "https://developer.mozilla.org/docs/Web/JavaScript/Reference/Global_Objects/TypedArray/set",
           "redirect_document_id":  false
       },
       {
           "source_path":  "scripting-docs/javascript/reference/subarray-method-float64array.md",
           "redirect_url":  "https://developer.mozilla.org/docs/Web/JavaScript/Reference/Global_Objects/TypedArray/subarray",
           "redirect_document_id":  false
       },
       {
           "source_path":  "scripting-docs/javascript/reference/function-object-javascript.md",
           "redirect_url":  "https://developer.mozilla.org/docs/Web/JavaScript/Reference/Global_Objects/Function",
           "redirect_document_id":  false
       },
       {
           "source_path":  "scripting-docs/javascript/reference/arguments-property-function-javascript.md",
           "redirect_url":  "https://developer.mozilla.org/docs/Web/JavaScript/Reference/Global_Objects/Function/arguments",
           "redirect_document_id":  false
       },
       {
           "source_path":  "scripting-docs/javascript/reference/caller-property-function-javascript.md",
           "redirect_url":  "https://developer.mozilla.org/docs/Web/JavaScript/Reference/Global_Objects/Function/caller",
           "redirect_document_id":  false
       },
       {
           "source_path":  "scripting-docs/javascript/reference/length-property-function-javascript.md",
           "redirect_url":  "https://developer.mozilla.org/docs/Web/JavaScript/Reference/Global_Objects/Function/length",
           "redirect_document_id":  false
       },
       {
           "source_path":  "scripting-docs/javascript/reference/apply-method-function-javascript.md",
           "redirect_url":  "https://developer.mozilla.org/docs/Web/JavaScript/Reference/Global_Objects/Function/apply",
           "redirect_document_id":  false
       },
       {
           "source_path":  "scripting-docs/javascript/reference/bind-method-function-javascript.md",
           "redirect_url":  "https://developer.mozilla.org/docs/Web/JavaScript/Reference/Global_Objects/Function/bind",
           "redirect_document_id":  false
       },
       {
           "source_path":  "scripting-docs/javascript/reference/call-method-function-javascript.md",
           "redirect_url":  "https://developer.mozilla.org/docs/Web/JavaScript/Reference/Global_Objects/Function/call",
           "redirect_document_id":  false
       },
       {
           "source_path":  "scripting-docs/javascript/reference/global-object-javascript.md",
           "redirect_url":  "https://developer.mozilla.org/docs/Web/JavaScript/Reference/Global_Objects",
           "redirect_document_id":  false
       },
       {
           "source_path":  "scripting-docs/javascript/reference/infinity-constant-javascript.md",
           "redirect_url":  "https://developer.mozilla.org/docs/Web/JavaScript/Reference/Global_Objects/infinity",
           "redirect_document_id":  false
       },
       {
           "source_path":  "scripting-docs/javascript/reference/nan-constant-javascript.md",
           "redirect_url":  "https://developer.mozilla.org/docs/Web/JavaScript/Reference/Global_Objects/nan",
           "redirect_document_id":  false
       },
       {
           "source_path":  "scripting-docs/javascript/reference/null-constant-javascript.md",
           "redirect_url":  "https://developer.mozilla.org/docs/Web/JavaScript/Reference/Global_Objects/null",
           "redirect_document_id":  false
       },
       {
           "source_path":  "scripting-docs/javascript/reference/undefined-constant-javascript.md",
           "redirect_url":  "https://developer.mozilla.org/docs/Web/JavaScript/Reference/Global_Objects/undefined",
           "redirect_document_id":  false
       },
       {
           "source_path":  "scripting-docs/javascript/reference/decodeuri-function-javascript.md",
           "redirect_url":  "https://developer.mozilla.org/docs/Web/JavaScript/Reference/Global_Objects/decodeuri",
           "redirect_document_id":  false
       },
       {
           "source_path":  "scripting-docs/javascript/reference/decodeuricomponent-function-javascript.md",
           "redirect_url":  "https://developer.mozilla.org/docs/Web/JavaScript/Reference/Global_Objects/decodeuricomponent",
           "redirect_document_id":  false
       },
       {
           "source_path":  "scripting-docs/javascript/reference/encodeuri-function-javascript.md",
           "redirect_url":  "https://developer.mozilla.org/docs/Web/JavaScript/Reference/Global_Objects/encodeuri",
           "redirect_document_id":  false
       },
       {
           "source_path":  "scripting-docs/javascript/reference/encodeuricomponent-function-javascript.md",
           "redirect_url":  "https://developer.mozilla.org/docs/Web/JavaScript/Reference/Global_Objects/encodeuricomponent",
           "redirect_document_id":  false
       },
       {
           "source_path":  "scripting-docs/javascript/reference/escape-function-javascript.md",
           "redirect_url":  "https://developer.mozilla.org/docs/Web/JavaScript/Reference/Global_Objects/escape",
           "redirect_document_id":  false
       },
       {
           "source_path":  "scripting-docs/javascript/reference/eval-function-javascript.md",
           "redirect_url":  "https://developer.mozilla.org/docs/Web/JavaScript/Reference/Global_Objects/eval",
           "redirect_document_id":  false
       },
       {
           "source_path":  "scripting-docs/javascript/reference/isfinite-function-javascript.md",
           "redirect_url":  "https://developer.mozilla.org/docs/Web/JavaScript/Reference/Global_Objects/isfinite",
           "redirect_document_id":  false
       },
       {
           "source_path":  "scripting-docs/javascript/reference/isnan-function-javascript.md",
           "redirect_url":  "https://developer.mozilla.org/docs/Web/JavaScript/Reference/Global_Objects/isnan",
           "redirect_document_id":  false
       },
       {
           "source_path":  "scripting-docs/javascript/reference/parsefloat-function-javascript.md",
           "redirect_url":  "https://developer.mozilla.org/docs/Web/JavaScript/Reference/Global_Objects/parsefloat",
           "redirect_document_id":  false
       },
       {
           "source_path":  "scripting-docs/javascript/reference/parseint-function-javascript.md",
           "redirect_url":  "https://developer.mozilla.org/docs/Web/JavaScript/Reference/Global_Objects/parseint",
           "redirect_document_id":  false
       },
       {
           "source_path":  "scripting-docs/javascript/reference/unescape-function-javascript.md",
           "redirect_url":  "https://developer.mozilla.org/docs/Web/JavaScript/Reference/Global_Objects/unescape",
           "redirect_document_id":  false
       },
       {
           "source_path":  "scripting-docs/javascript/reference/int8array-object.md",
           "redirect_url":  "https://developer.mozilla.org/docs/Web/JavaScript/Reference/Global_Objects/Int8Array",
           "redirect_document_id":  false
       },
       {
           "source_path":  "scripting-docs/javascript/reference/bytes-per-element-constant-int8array.md",
           "redirect_url":  "https://developer.mozilla.org/docs/Web/JavaScript/Reference/Global_Objects/TypedArray/bytes_per_element",
           "redirect_document_id":  false
       },
       {
           "source_path":  "scripting-docs/javascript/reference/buffer-property-int8array.md",
           "redirect_url":  "https://developer.mozilla.org/docs/Web/JavaScript/Reference/Global_Objects/TypedArray/buffer",
           "redirect_document_id":  false
       },
       {
           "source_path":  "scripting-docs/javascript/reference/bytelength-property-int8array.md",
           "redirect_url":  "https://developer.mozilla.org/docs/Web/JavaScript/Reference/Global_Objects/TypedArray/bytelength",
           "redirect_document_id":  false
       },
       {
           "source_path":  "scripting-docs/javascript/reference/byteoffset-property-int8array.md",
           "redirect_url":  "https://developer.mozilla.org/docs/Web/JavaScript/Reference/Global_Objects/TypedArray/byteoffset",
           "redirect_document_id":  false
       },
       {
           "source_path":  "scripting-docs/javascript/reference/length-property-int8array.md",
           "redirect_url":  "https://developer.mozilla.org/docs/Web/JavaScript/Reference/Global_Objects/TypedArray/length",
           "redirect_document_id":  false
       },
       {
           "source_path":  "scripting-docs/javascript/reference/set-method-int8array.md",
           "redirect_url":  "https://developer.mozilla.org/docs/Web/JavaScript/Reference/Global_Objects/TypedArray/set",
           "redirect_document_id":  false
       },
       {
           "source_path":  "scripting-docs/javascript/reference/subarray-method-int8array.md",
           "redirect_url":  "https://developer.mozilla.org/docs/Web/JavaScript/Reference/Global_Objects/TypedArray/subarray",
           "redirect_document_id":  false
       },
       {
           "source_path":  "scripting-docs/javascript/reference/int16array-object.md",
           "redirect_url":  "https://developer.mozilla.org/docs/Web/JavaScript/Reference/Global_Objects/Int16Array",
           "redirect_document_id":  false
       },
       {
           "source_path":  "scripting-docs/javascript/reference/bytes-per-element-constant-int16array.md",
           "redirect_url":  "https://developer.mozilla.org/docs/Web/JavaScript/Reference/Global_Objects/TypedArray/bytes_per_element",
           "redirect_document_id":  false
       },
       {
           "source_path":  "scripting-docs/javascript/reference/buffer-property-int16array.md",
           "redirect_url":  "https://developer.mozilla.org/docs/Web/JavaScript/Reference/Global_Objects/TypedArray/buffer",
           "redirect_document_id":  false
       },
       {
           "source_path":  "scripting-docs/javascript/reference/bytelength-property-int16array.md",
           "redirect_url":  "https://developer.mozilla.org/docs/Web/JavaScript/Reference/Global_Objects/TypedArray/bytelength",
           "redirect_document_id":  false
       },
       {
           "source_path":  "scripting-docs/javascript/reference/byteoffset-property-int16array.md",
           "redirect_url":  "https://developer.mozilla.org/docs/Web/JavaScript/Reference/Global_Objects/TypedArray/byteoffset",
           "redirect_document_id":  false
       },
       {
           "source_path":  "scripting-docs/javascript/reference/length-property-int16array.md",
           "redirect_url":  "https://developer.mozilla.org/docs/Web/JavaScript/Reference/Global_Objects/TypedArray/length",
           "redirect_document_id":  false
       },
       {
           "source_path":  "scripting-docs/javascript/reference/set-method-int16array.md",
           "redirect_url":  "https://developer.mozilla.org/docs/Web/JavaScript/Reference/Global_Objects/TypedArray/set",
           "redirect_document_id":  false
       },
       {
           "source_path":  "scripting-docs/javascript/reference/subarray-method-int16array.md",
           "redirect_url":  "https://developer.mozilla.org/docs/Web/JavaScript/Reference/Global_Objects/TypedArray/subarray",
           "redirect_document_id":  false
       },
       {
           "source_path":  "scripting-docs/javascript/reference/int32array-object.md",
           "redirect_url":  "https://developer.mozilla.org/docs/Web/JavaScript/Reference/Global_Objects/Int32Array",
           "redirect_document_id":  false
       },
       {
           "source_path":  "scripting-docs/javascript/reference/bytes-per-element-constant-int32array.md",
           "redirect_url":  "https://developer.mozilla.org/docs/Web/JavaScript/Reference/Global_Objects/TypedArray/bytes_per_element",
           "redirect_document_id":  false
       },
       {
           "source_path":  "scripting-docs/javascript/reference/buffer-property-int32array.md",
           "redirect_url":  "https://developer.mozilla.org/docs/Web/JavaScript/Reference/Global_Objects/TypedArray/buffer",
           "redirect_document_id":  false
       },
       {
           "source_path":  "scripting-docs/javascript/reference/bytelength-property-int32array.md",
           "redirect_url":  "https://developer.mozilla.org/docs/Web/JavaScript/Reference/Global_Objects/TypedArray/bytelength",
           "redirect_document_id":  false
       },
       {
           "source_path":  "scripting-docs/javascript/reference/byteoffset-property-int32array.md",
           "redirect_url":  "https://developer.mozilla.org/docs/Web/JavaScript/Reference/Global_Objects/TypedArray/byteoffset",
           "redirect_document_id":  false
       },
       {
           "source_path":  "scripting-docs/javascript/reference/length-property-int32array.md",
           "redirect_url":  "https://developer.mozilla.org/docs/Web/JavaScript/Reference/Global_Objects/TypedArray/length",
           "redirect_document_id":  false
       },
       {
           "source_path":  "scripting-docs/javascript/reference/set-method-int32array.md",
           "redirect_url":  "https://developer.mozilla.org/docs/Web/JavaScript/Reference/Global_Objects/TypedArray/set",
           "redirect_document_id":  false
       },
       {
           "source_path":  "scripting-docs/javascript/reference/subarray-method-int32array.md",
           "redirect_url":  "https://developer.mozilla.org/docs/Web/JavaScript/Reference/Global_Objects/TypedArray/subarray",
           "redirect_document_id":  false
       },
       {
           "source_path":  "scripting-docs/javascript/reference/intl-collator-object-javascript.md",
           "redirect_url":  "https://developer.mozilla.org/docs/Web/JavaScript/Reference/Global_Objects/Collator",
           "redirect_document_id":  false
       },
       {
           "source_path":  "scripting-docs/javascript/reference/compare-property-intl-collator.md",
           "redirect_url":  "https://developer.mozilla.org/docs/Web/JavaScript/Reference/Global_Objects/Collator/compare",
           "redirect_document_id":  false
       },
       {
           "source_path":  "scripting-docs/javascript/reference/constructor-property-intl-collator.md",
           "redirect_url":  "https://developer.mozilla.org/docs/Web/JavaScript/Reference/Global_Objects/Collator",
           "redirect_document_id":  false
       },
       {
           "source_path":  "scripting-docs/javascript/reference/prototype-property-intl-collator.md",
           "redirect_url":  "https://developer.mozilla.org/docs/Web/JavaScript/Reference/Global_Objects/Collator/prototype",
           "redirect_document_id":  false
       },
       {
           "source_path":  "scripting-docs/javascript/reference/resolvedoptions-method-intl-collator.md",
           "redirect_url":  "https://developer.mozilla.org/docs/Web/JavaScript/Reference/Global_Objects/Collator/resolvedoptions",
           "redirect_document_id":  false
       },
       {
           "source_path":  "scripting-docs/javascript/reference/intl-datetimeformat-object-javascript.md",
           "redirect_url":  "https://developer.mozilla.org/docs/Web/JavaScript/Reference/Global_Objects/DateTimeFormat",
           "redirect_document_id":  false
       },
       {
           "source_path":  "scripting-docs/javascript/reference/constructor-property-intl-datetimeformat.md",
           "redirect_url":  "https://developer.mozilla.org/docs/Web/JavaScript/Reference/Global_Objects/DateTimeFormat",
           "redirect_document_id":  false
       },
       {
           "source_path":  "scripting-docs/javascript/reference/format-property-intl-datetimeformat.md",
           "redirect_url":  "https://developer.mozilla.org/docs/Web/JavaScript/Reference/Global_Objects/DateTimeFormat/format",
           "redirect_document_id":  false
       },
       {
           "source_path":  "scripting-docs/javascript/reference/prototype-property-intl-datetimeformat.md",
           "redirect_url":  "https://developer.mozilla.org/docs/Web/JavaScript/Reference/Global_Objects/DateTimeFormat/prototype",
           "redirect_document_id":  false
       },
       {
           "source_path":  "scripting-docs/javascript/reference/resolvedoptions-method-intl-datetimeformat.md",
           "redirect_url":  "https://developer.mozilla.org/docs/Web/JavaScript/Reference/Global_Objects/DateTimeFormat/resolvedoptions",
           "redirect_document_id":  false
       },
       {
           "source_path":  "scripting-docs/javascript/reference/intl-numberformat-object-javascript.md",
           "redirect_url":  "https://developer.mozilla.org/docs/Web/JavaScript/Reference/Global_Objects/NumberFormat",
           "redirect_document_id":  false
       },
       {
           "source_path":  "scripting-docs/javascript/reference/constructor-property-intl-numberformat.md",
           "redirect_url":  "https://developer.mozilla.org/docs/Web/JavaScript/Reference/Global_Objects/NumberFormat",
           "redirect_document_id":  false
       },
       {
           "source_path":  "scripting-docs/javascript/reference/format-property-intl-numberformat.md",
           "redirect_url":  "https://developer.mozilla.org/docs/Web/JavaScript/Reference/Global_Objects/NumberFormat/format",
           "redirect_document_id":  false
       },
       {
           "source_path":  "scripting-docs/javascript/reference/prototype-property-intl-numberformat.md",
           "redirect_url":  "https://developer.mozilla.org/docs/Web/JavaScript/Reference/Global_Objects/NumberFormat/prototype",
           "redirect_document_id":  false
       },
       {
           "source_path":  "scripting-docs/javascript/reference/resolvedoptions-method-intl-numberformat.md",
           "redirect_url":  "https://developer.mozilla.org/docs/Web/JavaScript/Reference/Global_Objects/NumberFormat/resolvedoptions",
           "redirect_document_id":  false
       },
       {
           "source_path":  "scripting-docs/javascript/reference/json-object-javascript.md",
           "redirect_url":  "https://developer.mozilla.org/docs/Web/JavaScript/Reference/Global_Objects/JSON",
           "redirect_document_id":  false
       },
       {
           "source_path":  "scripting-docs/javascript/reference/json-parse-function-javascript.md",
           "redirect_url":  "https://developer.mozilla.org/docs/Web/JavaScript/Reference/Global_Objects/JSON/parse",
           "redirect_document_id":  false
       },
       {
           "source_path":  "scripting-docs/javascript/reference/json-stringify-function-javascript.md",
           "redirect_url":  "https://developer.mozilla.org/docs/Web/JavaScript/Reference/Global_Objects/JSON/stringify",
           "redirect_document_id":  false
       },
       {
           "source_path":  "scripting-docs/javascript/reference/map-object-javascript.md",
           "redirect_url":  "https://developer.mozilla.org/docs/Web/JavaScript/Reference/Global_Objects/Map",
           "redirect_document_id":  false
       },
       {
           "source_path":  "scripting-docs/javascript/reference/constructor-property-map.md",
           "redirect_url":  "https://developer.mozilla.org/docs/Web/JavaScript/Reference/Global_Objects/Map",
           "redirect_document_id":  false
       },
       {
           "source_path":  "scripting-docs/javascript/reference/prototype-property-map.md",
           "redirect_url":  "https://developer.mozilla.org/docs/Web/JavaScript/Reference/Global_Objects/Map/prototype",
           "redirect_document_id":  false
       },
       {
           "source_path":  "scripting-docs/javascript/reference/size-property-map-javascript.md",
           "redirect_url":  "https://developer.mozilla.org/docs/Web/JavaScript/Reference/Global_Objects/Map/size",
           "redirect_document_id":  false
       },
       {
           "source_path":  "scripting-docs/javascript/reference/clear-method-map-javascript.md",
           "redirect_url":  "https://developer.mozilla.org/docs/Web/JavaScript/Reference/Global_Objects/Map/clear",
           "redirect_document_id":  false
       },
       {
           "source_path":  "scripting-docs/javascript/reference/delete-method-map-javascript.md",
           "redirect_url":  "https://developer.mozilla.org/docs/Web/JavaScript/Reference/Global_Objects/Map/delete",
           "redirect_document_id":  false
       },
       {
           "source_path":  "scripting-docs/javascript/reference/foreach-method-map-javascript.md",
           "redirect_url":  "https://developer.mozilla.org/docs/Web/JavaScript/Reference/Global_Objects/Map/foreach",
           "redirect_document_id":  false
       },
       {
           "source_path":  "scripting-docs/javascript/reference/get-method-map-javascript.md",
           "redirect_url":  "https://developer.mozilla.org/docs/Web/JavaScript/Reference/Global_Objects/Map/get",
           "redirect_document_id":  false
       },
       {
           "source_path":  "scripting-docs/javascript/reference/has-method-map-javascript.md",
           "redirect_url":  "https://developer.mozilla.org/docs/Web/JavaScript/Reference/Global_Objects/Map/has",
           "redirect_document_id":  false
       },
       {
           "source_path":  "scripting-docs/javascript/reference/set-method-map-javascript.md",
           "redirect_url":  "https://developer.mozilla.org/docs/Web/JavaScript/Reference/Global_Objects/Map/set",
           "redirect_document_id":  false
       },
       {
           "source_path":  "scripting-docs/javascript/reference/tostring-method-map-javascript.md",
           "redirect_url":  "https://developer.mozilla.org/docs/Web/JavaScript/Reference/Global_Objects/Object/tostring",
           "redirect_document_id":  false
       },
       {
           "source_path":  "scripting-docs/javascript/reference/valueof-method-map-javascript.md",
           "redirect_url":  "https://developer.mozilla.org/docs/Web/JavaScript/Reference/Global_Objects/Object/valueof",
           "redirect_document_id":  false
       },
       {
           "source_path":  "scripting-docs/javascript/reference/math-object-javascript.md",
           "redirect_url":  "https://developer.mozilla.org/docs/Web/JavaScript/Reference/Global_Objects/Math",
           "redirect_document_id":  false
       },
       {
           "source_path":  "scripting-docs/javascript/reference/math-constants-javascript.md",
           "redirect_url":  "https://developer.mozilla.org/docs/Web/JavaScript/Reference/Global_Objects/Math",
           "redirect_document_id":  false
       },
       {
           "source_path":  "scripting-docs/javascript/reference/math-abs-function-javascript.md",
           "redirect_url":  "https://developer.mozilla.org/docs/Web/JavaScript/Reference/Global_Objects/Math/abs",
           "redirect_document_id":  false
       },
       {
           "source_path":  "scripting-docs/javascript/reference/math-acos-function-javascript.md",
           "redirect_url":  "https://developer.mozilla.org/docs/Web/JavaScript/Reference/Global_Objects/Math/acos",
           "redirect_document_id":  false
       },
       {
           "source_path":  "scripting-docs/javascript/reference/math-acosh-function-javascript.md",
           "redirect_url":  "https://developer.mozilla.org/docs/Web/JavaScript/Reference/Global_Objects/Math/acosh",
           "redirect_document_id":  false
       },
       {
           "source_path":  "scripting-docs/javascript/reference/math-asin-function-javascript.md",
           "redirect_url":  "https://developer.mozilla.org/docs/Web/JavaScript/Reference/Global_Objects/Math/asin",
           "redirect_document_id":  false
       },
       {
           "source_path":  "scripting-docs/javascript/reference/math-asinh-function-javascript.md",
           "redirect_url":  "https://developer.mozilla.org/docs/Web/JavaScript/Reference/Global_Objects/Math/asinh",
           "redirect_document_id":  false
       },
       {
           "source_path":  "scripting-docs/javascript/reference/math-atan-function-javascript.md",
           "redirect_url":  "https://developer.mozilla.org/docs/Web/JavaScript/Reference/Global_Objects/Math/atan",
           "redirect_document_id":  false
       },
       {
           "source_path":  "scripting-docs/javascript/reference/math-atan2-function-javascript.md",
           "redirect_url":  "https://developer.mozilla.org/docs/Web/JavaScript/Reference/Global_Objects/Math/atan2",
           "redirect_document_id":  false
       },
       {
           "source_path":  "scripting-docs/javascript/reference/math-atanh-function-javascript.md",
           "redirect_url":  "https://developer.mozilla.org/docs/Web/JavaScript/Reference/Global_Objects/Math/atanh",
           "redirect_document_id":  false
       },
       {
           "source_path":  "scripting-docs/javascript/reference/math-cbrt-function-javascript.md",
           "redirect_url":  "https://developer.mozilla.org/docs/Web/JavaScript/Reference/Global_Objects/Math/cbrt",
           "redirect_document_id":  false
       },
       {
           "source_path":  "scripting-docs/javascript/reference/math-ceil-function-javascript.md",
           "redirect_url":  "https://developer.mozilla.org/docs/Web/JavaScript/Reference/Global_Objects/Math/ceil",
           "redirect_document_id":  false
       },
       {
           "source_path":  "scripting-docs/javascript/reference/math-clz32-function-javascript.md",
           "redirect_url":  "https://developer.mozilla.org/docs/Web/JavaScript/Reference/Global_Objects/Math/clz32",
           "redirect_document_id":  false
       },
       {
           "source_path":  "scripting-docs/javascript/reference/math-cos-function-javascript.md",
           "redirect_url":  "https://developer.mozilla.org/docs/Web/JavaScript/Reference/Global_Objects/Math/cos",
           "redirect_document_id":  false
       },
       {
           "source_path":  "scripting-docs/javascript/reference/math-cosh-function-javascript.md",
           "redirect_url":  "https://developer.mozilla.org/docs/Web/JavaScript/Reference/Global_Objects/Math/cosh",
           "redirect_document_id":  false
       },
       {
           "source_path":  "scripting-docs/javascript/reference/math-exp-function-javascript.md",
           "redirect_url":  "https://developer.mozilla.org/docs/Web/JavaScript/Reference/Global_Objects/Math/exp",
           "redirect_document_id":  false
       },
       {
           "source_path":  "scripting-docs/javascript/reference/math-expm1-function-javascript.md",
           "redirect_url":  "https://developer.mozilla.org/docs/Web/JavaScript/Reference/Global_Objects/Math/expm1",
           "redirect_document_id":  false
       },
       {
           "source_path":  "scripting-docs/javascript/reference/math-floor-function-javascript.md",
           "redirect_url":  "https://developer.mozilla.org/docs/Web/JavaScript/Reference/Global_Objects/Math/floor",
           "redirect_document_id":  false
       },
       {
           "source_path":  "scripting-docs/javascript/reference/math-fround-function-javascript.md",
           "redirect_url":  "https://developer.mozilla.org/docs/Web/JavaScript/Reference/Global_Objects/Math/fround",
           "redirect_document_id":  false
       },
       {
           "source_path":  "scripting-docs/javascript/reference/math-hypot-function-javascript.md",
           "redirect_url":  "https://developer.mozilla.org/docs/Web/JavaScript/Reference/Global_Objects/Math/hypot",
           "redirect_document_id":  false
       },
       {
           "source_path":  "scripting-docs/javascript/reference/math-imul-function-javascript.md",
           "redirect_url":  "https://developer.mozilla.org/docs/Web/JavaScript/Reference/Global_Objects/Math/imul",
           "redirect_document_id":  false
       },
       {
           "source_path":  "scripting-docs/javascript/reference/math-log-function-javascript.md",
           "redirect_url":  "https://developer.mozilla.org/docs/Web/JavaScript/Reference/Global_Objects/Math/log",
           "redirect_document_id":  false
       },
       {
           "source_path":  "scripting-docs/javascript/reference/math-log1p-function-javascript.md",
           "redirect_url":  "https://developer.mozilla.org/docs/Web/JavaScript/Reference/Global_Objects/Math/log1p",
           "redirect_document_id":  false
       },
       {
           "source_path":  "scripting-docs/javascript/reference/math-log10-function-javascript.md",
           "redirect_url":  "https://developer.mozilla.org/docs/Web/JavaScript/Reference/Global_Objects/Math/log10",
           "redirect_document_id":  false
       },
       {
           "source_path":  "scripting-docs/javascript/reference/math-log2-function-javascript.md",
           "redirect_url":  "https://developer.mozilla.org/docs/Web/JavaScript/Reference/Global_Objects/Math/log2",
           "redirect_document_id":  false
       },
       {
           "source_path":  "scripting-docs/javascript/reference/math-max-function-javascript.md",
           "redirect_url":  "https://developer.mozilla.org/docs/Web/JavaScript/Reference/Global_Objects/Math/max",
           "redirect_document_id":  false
       },
       {
           "source_path":  "scripting-docs/javascript/reference/math-min-function-javascript.md",
           "redirect_url":  "https://developer.mozilla.org/docs/Web/JavaScript/Reference/Global_Objects/Math/min",
           "redirect_document_id":  false
       },
       {
           "source_path":  "scripting-docs/javascript/reference/math-pow-function-javascript.md",
           "redirect_url":  "https://developer.mozilla.org/docs/Web/JavaScript/Reference/Global_Objects/Math/pow",
           "redirect_document_id":  false
       },
       {
           "source_path":  "scripting-docs/javascript/reference/math-random-function-javascript.md",
           "redirect_url":  "https://developer.mozilla.org/docs/Web/JavaScript/Reference/Global_Objects/Math/random",
           "redirect_document_id":  false
       },
       {
           "source_path":  "scripting-docs/javascript/reference/math-round-function-javascript.md",
           "redirect_url":  "https://developer.mozilla.org/docs/Web/JavaScript/Reference/Global_Objects/Math/round",
           "redirect_document_id":  false
       },
       {
           "source_path":  "scripting-docs/javascript/reference/math-sign-function-javascript.md",
           "redirect_url":  "https://developer.mozilla.org/docs/Web/JavaScript/Reference/Global_Objects/Math/sign",
           "redirect_document_id":  false
       },
       {
           "source_path":  "scripting-docs/javascript/reference/math-sin-function-javascript.md",
           "redirect_url":  "https://developer.mozilla.org/docs/Web/JavaScript/Reference/Global_Objects/Math/sin",
           "redirect_document_id":  false
       },
       {
           "source_path":  "scripting-docs/javascript/reference/math-sinh-function-javascript.md",
           "redirect_url":  "https://developer.mozilla.org/docs/Web/JavaScript/Reference/Global_Objects/Math/sinh",
           "redirect_document_id":  false
       },
       {
           "source_path":  "scripting-docs/javascript/reference/math-sqrt-function-javascript.md",
           "redirect_url":  "https://developer.mozilla.org/docs/Web/JavaScript/Reference/Global_Objects/Math/sqrt",
           "redirect_document_id":  false
       },
       {
           "source_path":  "scripting-docs/javascript/reference/math-tan-function-javascript.md",
           "redirect_url":  "https://developer.mozilla.org/docs/Web/JavaScript/Reference/Global_Objects/Math/tan",
           "redirect_document_id":  false
       },
       {
           "source_path":  "scripting-docs/javascript/reference/math-tanh-function-javascript.md",
           "redirect_url":  "https://developer.mozilla.org/docs/Web/JavaScript/Reference/Global_Objects/Math/tanh",
           "redirect_document_id":  false
       },
       {
           "source_path":  "scripting-docs/javascript/reference/math-trunc-function-javascript.md",
           "redirect_url":  "https://developer.mozilla.org/docs/Web/JavaScript/Reference/Global_Objects/Math/trunc",
           "redirect_document_id":  false
       },
       {
           "source_path":  "scripting-docs/javascript/reference/number-object-javascript.md",
           "redirect_url":  "https://developer.mozilla.org/docs/Web/JavaScript/Reference/Global_Objects/Number",
           "redirect_document_id":  false
       },
       {
           "source_path":  "scripting-docs/javascript/reference/number-constants-javascript.md",
           "redirect_url":  "https://developer.mozilla.org/docs/Web/JavaScript/Reference/Global_Objects/Number",
           "redirect_document_id":  false
       },
       {
           "source_path":  "scripting-docs/javascript/reference/number-isfinite-function-number-javascript.md",
           "redirect_url":  "https://developer.mozilla.org/docs/Web/JavaScript/Reference/Global_Objects/Number/isfinite",
           "redirect_document_id":  false
       },
       {
           "source_path":  "scripting-docs/javascript/reference/number-isinteger-function-number-javascript.md",
           "redirect_url":  "https://developer.mozilla.org/docs/Web/JavaScript/Reference/Global_Objects/Number/isinteger",
           "redirect_document_id":  false
       },
       {
           "source_path":  "scripting-docs/javascript/reference/number-isnan-function-number-javascript.md",
           "redirect_url":  "https://developer.mozilla.org/docs/Web/JavaScript/Reference/Global_Objects/Number/isnan",
           "redirect_document_id":  false
       },
       {
           "source_path":  "scripting-docs/javascript/reference/number-issafeinteger-number-javascript.md",
           "redirect_url":  "https://developer.mozilla.org/docs/Web/JavaScript/Reference/Global_Objects/Number/issafeinteger",
           "redirect_document_id":  false
       },
       {
           "source_path":  "scripting-docs/javascript/reference/constructor-property-number.md",
           "redirect_url":  "https://developer.mozilla.org/docs/Web/JavaScript/Reference/Global_Objects/Number/constructor",
           "redirect_document_id":  false
       },
       {
           "source_path":  "scripting-docs/javascript/reference/prototype-property-number.md",
           "redirect_url":  "https://developer.mozilla.org/docs/Web/JavaScript/Reference/Global_Objects/Number/prototype",
           "redirect_document_id":  false
       },
       {
           "source_path":  "scripting-docs/javascript/reference/toexponential-method-number-javascript.md",
           "redirect_url":  "https://developer.mozilla.org/docs/Web/JavaScript/Reference/Global_Objects/Number/toexponential",
           "redirect_document_id":  false
       },
       {
           "source_path":  "scripting-docs/javascript/reference/tofixed-method-number-javascript.md",
           "redirect_url":  "https://developer.mozilla.org/docs/Web/JavaScript/Reference/Global_Objects/Number/tofixed",
           "redirect_document_id":  false
       },
       {
           "source_path":  "scripting-docs/javascript/reference/tolocalestring-number.md",
           "redirect_url":  "https://developer.mozilla.org/docs/Web/JavaScript/Reference/Global_Objects/Number/tolocalestring",
           "redirect_document_id":  false
       },
       {
           "source_path":  "scripting-docs/javascript/reference/toprecision-method-number-javascript.md",
           "redirect_url":  "https://developer.mozilla.org/docs/Web/JavaScript/Reference/Global_Objects/Number/toprecision",
           "redirect_document_id":  false
       },
       {
           "source_path":  "scripting-docs/javascript/reference/tostring-method-number.md",
           "redirect_url":  "https://developer.mozilla.org/docs/Web/JavaScript/Reference/Global_Objects/Number/tostring",
           "redirect_document_id":  false
       },
       {
           "source_path":  "scripting-docs/javascript/reference/valueof-method-number.md",
           "redirect_url":  "https://developer.mozilla.org/docs/Web/JavaScript/Reference/Global_Objects/Number/valueof",
           "redirect_document_id":  false
       },
       {
           "source_path":  "scripting-docs/javascript/reference/object-object-javascript.md",
           "redirect_url":  "https://developer.mozilla.org/docs/Web/JavaScript/Reference/Global_Objects/Object",
           "redirect_document_id":  false
       },
       {
           "source_path":  "scripting-docs/javascript/reference/proto-property-object-javascript.md",
           "redirect_url":  "https://developer.mozilla.org/docs/Web/JavaScript/Reference/Global_Objects/Object/proto",
           "redirect_document_id":  false
       },
       {
           "source_path":  "scripting-docs/javascript/reference/constructor-property-object-javascript.md",
           "redirect_url":  "https://developer.mozilla.org/docs/Web/JavaScript/Reference/Global_Objects/Object/constructor",
           "redirect_document_id":  false
       },
       {
           "source_path":  "scripting-docs/javascript/reference/prototype-property-object-javascript.md",
           "redirect_url":  "https://developer.mozilla.org/docs/Web/JavaScript/Reference/Global_Objects/Object/prototype",
           "redirect_document_id":  false
       },
       {
           "source_path":  "scripting-docs/javascript/reference/object-assign-function-object-javascript.md",
           "redirect_url":  "https://developer.mozilla.org/docs/Web/JavaScript/Reference/Global_Objects/Object/assign",
           "redirect_document_id":  false
       },
       {
           "source_path":  "scripting-docs/javascript/reference/object-create-function-javascript.md",
           "redirect_url":  "https://developer.mozilla.org/docs/Web/JavaScript/Reference/Global_Objects/Object/create",
           "redirect_document_id":  false
       },
       {
           "source_path":  "scripting-docs/javascript/reference/object-defineproperties-function-javascript.md",
           "redirect_url":  "https://developer.mozilla.org/docs/Web/JavaScript/Reference/Global_Objects/Object/defineproperties",
           "redirect_document_id":  false
       },
       {
           "source_path":  "scripting-docs/javascript/reference/object-defineproperty-function-javascript.md",
           "redirect_url":  "https://developer.mozilla.org/docs/Web/JavaScript/Reference/Global_Objects/Object/defineproperty",
           "redirect_document_id":  false
       },
       {
           "source_path":  "scripting-docs/javascript/reference/object-freeze-function-javascript.md",
           "redirect_url":  "https://developer.mozilla.org/docs/Web/JavaScript/Reference/Global_Objects/Object/freeze",
           "redirect_document_id":  false
       },
       {
           "source_path":  "scripting-docs/javascript/reference/object-getownpropertydescriptor-function-javascript.md",
           "redirect_url":  "https://developer.mozilla.org/docs/Web/JavaScript/Reference/Global_Objects/Object/getownpropertydescriptor",
           "redirect_document_id":  false
       },
       {
           "source_path":  "scripting-docs/javascript/reference/object-getownpropertynames-function-javascript.md",
           "redirect_url":  "https://developer.mozilla.org/docs/Web/JavaScript/Reference/Global_Objects/Object/getownpropertynames",
           "redirect_document_id":  false
       },
       {
           "source_path":  "scripting-docs/javascript/reference/object-getownpropertysymbols-function-javascript.md",
           "redirect_url":  "https://developer.mozilla.org/docs/Web/JavaScript/Reference/Global_Objects/Object/getownpropertysymbols",
           "redirect_document_id":  false
       },
       {
           "source_path":  "scripting-docs/javascript/reference/object-getprototypeof-function-javascript.md",
           "redirect_url":  "https://developer.mozilla.org/docs/Web/JavaScript/Reference/Global_Objects/Object/getprototypeof",
           "redirect_document_id":  false
       },
       {
           "source_path":  "scripting-docs/javascript/reference/object-is-function-javascript.md",
           "redirect_url":  "https://developer.mozilla.org/docs/Web/JavaScript/Reference/Global_Objects/Object/is",
           "redirect_document_id":  false
       },
       {
           "source_path":  "scripting-docs/javascript/reference/object-isextensible-function-javascript.md",
           "redirect_url":  "https://developer.mozilla.org/docs/Web/JavaScript/Reference/Global_Objects/Object/isextensible",
           "redirect_document_id":  false
       },
       {
           "source_path":  "scripting-docs/javascript/reference/object-isfrozen-function-javascript.md",
           "redirect_url":  "https://developer.mozilla.org/docs/Web/JavaScript/Reference/Global_Objects/Object/isfrozen",
           "redirect_document_id":  false
       },
       {
           "source_path":  "scripting-docs/javascript/reference/object-issealed-function-javascript.md",
           "redirect_url":  "https://developer.mozilla.org/docs/Web/JavaScript/Reference/Global_Objects/Object/issealed",
           "redirect_document_id":  false
       },
       {
           "source_path":  "scripting-docs/javascript/reference/object-keys-function-javascript.md",
           "redirect_url":  "https://developer.mozilla.org/docs/Web/JavaScript/Reference/Global_Objects/Object/keys",
           "redirect_document_id":  false
       },
       {
           "source_path":  "scripting-docs/javascript/reference/object-preventextensions-function-javascript.md",
           "redirect_url":  "https://developer.mozilla.org/docs/Web/JavaScript/Reference/Global_Objects/Object/preventextensions",
           "redirect_document_id":  false
       },
       {
           "source_path":  "scripting-docs/javascript/reference/object-seal-function-javascript.md",
           "redirect_url":  "https://developer.mozilla.org/docs/Web/JavaScript/Reference/Global_Objects/Object/seal",
           "redirect_document_id":  false
       },
       {
           "source_path":  "scripting-docs/javascript/reference/object-setprototypeof-function-javascript.md",
           "redirect_url":  "https://developer.mozilla.org/docs/Web/JavaScript/Reference/Global_Objects/Object/setprototypeof",
           "redirect_document_id":  false
       },
       {
           "source_path":  "scripting-docs/javascript/reference/hasownproperty-method-object-javascript.md",
           "redirect_url":  "https://developer.mozilla.org/docs/Web/JavaScript/Reference/Global_Objects/Object/hasownproperty",
           "redirect_document_id":  false
       },
       {
           "source_path":  "scripting-docs/javascript/reference/isprototypeof-method-object-javascript.md",
           "redirect_url":  "https://developer.mozilla.org/docs/Web/JavaScript/Reference/Global_Objects/Object/isprototypeof",
           "redirect_document_id":  false
       },
       {
           "source_path":  "scripting-docs/javascript/reference/propertyisenumerable-method-object-javascript.md",
           "redirect_url":  "https://developer.mozilla.org/docs/Web/JavaScript/Reference/Global_Objects/Object/propertyisenumerable",
           "redirect_document_id":  false
       },
       {
           "source_path":  "scripting-docs/javascript/reference/tolocalestring-method-object-javascript.md",
           "redirect_url":  "https://developer.mozilla.org/docs/Web/JavaScript/Reference/Global_Objects/Object/tolocalestring",
           "redirect_document_id":  false
       },
       {
           "source_path":  "scripting-docs/javascript/reference/tostring-method-object-javascript.md",
           "redirect_url":  "https://developer.mozilla.org/docs/Web/JavaScript/Reference/Global_Objects/Object/tostring",
           "redirect_document_id":  false
       },
       {
           "source_path":  "scripting-docs/javascript/reference/valueof-method-object-javascript.md",
           "redirect_url":  "https://developer.mozilla.org/docs/Web/JavaScript/Reference/Global_Objects/Object/valueof",
           "redirect_document_id":  false
       },
       {
           "source_path":  "scripting-docs/javascript/reference/promise-object-javascript.md",
           "redirect_url":  "https://developer.mozilla.org/docs/Web/JavaScript/Reference/Global_Objects/Promise",
           "redirect_document_id":  false
       },
       {
           "source_path":  "scripting-docs/javascript/reference/promise-all-function-promise.md",
           "redirect_url":  "https://developer.mozilla.org/docs/Web/JavaScript/Reference/Global_Objects/Promise/all",
           "redirect_document_id":  false
       },
       {
           "source_path":  "scripting-docs/javascript/reference/promise-race-function-promise.md",
           "redirect_url":  "https://developer.mozilla.org/docs/Web/JavaScript/Reference/Global_Objects/Promise/race",
           "redirect_document_id":  false
       },
       {
           "source_path":  "scripting-docs/javascript/reference/promise-reject-function-promise.md",
           "redirect_url":  "https://developer.mozilla.org/docs/Web/JavaScript/Reference/Global_Objects/Promise/reject",
           "redirect_document_id":  false
       },
       {
           "source_path":  "scripting-docs/javascript/reference/promise-resolve-function-promise.md",
           "redirect_url":  "https://developer.mozilla.org/docs/Web/JavaScript/Reference/Global_Objects/Promise/resolve",
           "redirect_document_id":  false
       },
       {
           "source_path":  "scripting-docs/javascript/reference/catch-method-promise.md",
           "redirect_url":  "https://developer.mozilla.org/docs/Web/JavaScript/Reference/Global_Objects/Promise/catch",
           "redirect_document_id":  false
       },
       {
           "source_path":  "scripting-docs/javascript/reference/then-method-promise.md",
           "redirect_url":  "https://developer.mozilla.org/docs/Web/JavaScript/Reference/Global_Objects/Promise/then",
           "redirect_document_id":  false
       },
       {
           "source_path":  "scripting-docs/javascript/reference/proxy-object-javascript.md",
           "redirect_url":  "https://developer.mozilla.org/docs/Web/JavaScript/Reference/Global_Objects/Proxy",
           "redirect_document_id":  false
       },
       {
           "source_path":  "scripting-docs/javascript/reference/reflect-object-javascript.md",
           "redirect_url":  "https://developer.mozilla.org/docs/Web/JavaScript/Reference/Global_Objects/Reflect",
           "redirect_document_id":  false
       },
       {
           "source_path":  "scripting-docs/javascript/reference/regexp-object-javascript.md",
           "redirect_url":  "https://developer.mozilla.org/docs/Web/JavaScript/Reference/Global_Objects/RegExp",
           "redirect_document_id":  false
       },
       {
           "source_path":  "scripting-docs/javascript/reference/dollar-1-dot-dot-dot-dollar-9-properties-regexp-javascript.md",
           "redirect_url":  "https://developer.mozilla.org/docs/Web/JavaScript/Reference/Global_Objects/RegExp/n",
           "redirect_document_id":  false
       },
       {
           "source_path":  "scripting-docs/javascript/reference/index-property-regexp-javascript.md",
           "redirect_url":  "https://developer.mozilla.org/docs/Web/JavaScript/Reference/Global_Objects/RegExp",
           "redirect_document_id":  false
       },
       {
           "source_path":  "scripting-docs/javascript/reference/input-property-dollar-regexp-javascript.md",
           "redirect_url":  "https://developer.mozilla.org/docs/Web/JavaScript/Reference/Global_Objects/RegExp/input",
           "redirect_document_id":  false
       },
       {
           "source_path":  "scripting-docs/javascript/reference/lastindex-property-regexp-javascript.md",
           "redirect_url":  "https://developer.mozilla.org/docs/Web/JavaScript/Reference/Global_Objects/RegExp/lastindex",
           "redirect_document_id":  false
       },
       {
           "source_path":  "scripting-docs/javascript/reference/lastmatch-property-dollar-regexp-javascript.md",
           "redirect_url":  "https://developer.mozilla.org/docs/Web/JavaScript/Reference/Global_Objects/RegExp/lastmatch",
           "redirect_document_id":  false
       },
       {
           "source_path":  "scripting-docs/javascript/reference/lastparen-property-dollar-regexp-javascript.md",
           "redirect_url":  "https://developer.mozilla.org/docs/Web/JavaScript/Reference/Global_Objects/RegExp/lastparen",
           "redirect_document_id":  false
       },
       {
           "source_path":  "scripting-docs/javascript/reference/leftcontext-property-dollar-grave-regexp-javascript.md",
           "redirect_url":  "https://developer.mozilla.org/docs/Web/JavaScript/Reference/Global_Objects/RegExp/leftcontext",
           "redirect_document_id":  false
       },
       {
           "source_path":  "scripting-docs/javascript/reference/rightcontext-property-dollar-regexp-javascript.md",
           "redirect_url":  "https://developer.mozilla.org/docs/Web/JavaScript/Reference/Global_Objects/RegExp/rightcontext",
           "redirect_document_id":  false
       },
       {
           "source_path":  "scripting-docs/javascript/reference/regular-expression-object-javascript.md",
           "redirect_url":  "https://developer.mozilla.org/docs/Web/JavaScript/Reference/Global_Objects/RegExp",
           "redirect_document_id":  false
       },
       {
           "source_path":  "scripting-docs/javascript/reference/global-property-regular-expression-javascript.md",
           "redirect_url":  "https://developer.mozilla.org/docs/Web/JavaScript/Reference/Global_Objects/RegExp/global",
           "redirect_document_id":  false
       },
       {
           "source_path":  "scripting-docs/javascript/reference/ignorecase-property-regular-expression-javascript.md",
           "redirect_url":  "https://developer.mozilla.org/docs/Web/JavaScript/Reference/Global_Objects/RegExp/ignorecase",
           "redirect_document_id":  false
       },
       {
           "source_path":  "scripting-docs/javascript/reference/multiline-property-regular-expression-javascript.md",
           "redirect_url":  "https://developer.mozilla.org/docs/Web/JavaScript/Reference/Global_Objects/RegExp/multiline",
           "redirect_document_id":  false
       },
       {
           "source_path":  "scripting-docs/javascript/reference/source-property-regular-expression-javascript.md",
           "redirect_url":  "https://developer.mozilla.org/docs/Web/JavaScript/Reference/Global_Objects/RegExp/source",
           "redirect_document_id":  false
       },
       {
           "source_path":  "scripting-docs/javascript/reference/compile-method-regular-expression-javascript.md",
           "redirect_url":  "https://developer.mozilla.org/docs/Web/JavaScript/Reference/Global_Objects/RegExp/compile",
           "redirect_document_id":  false
       },
       {
           "source_path":  "scripting-docs/javascript/reference/exec-method-regular-expression-javascript.md",
           "redirect_url":  "https://developer.mozilla.org/docs/Web/JavaScript/Reference/Global_Objects/RegExp/exec",
           "redirect_document_id":  false
       },
       {
           "source_path":  "scripting-docs/javascript/reference/test-method-regular-expression-javascript.md",
           "redirect_url":  "https://developer.mozilla.org/docs/Web/JavaScript/Reference/Global_Objects/RegExp/test",
           "redirect_document_id":  false
       },
       {
           "source_path":  "scripting-docs/javascript/reference/set-object-javascript.md",
           "redirect_url":  "https://developer.mozilla.org/docs/Web/JavaScript/Reference/Global_Objects/Set",
           "redirect_document_id":  false
       },
       {
           "source_path":  "scripting-docs/javascript/reference/constructor-property-set.md",
           "redirect_url":  "https://developer.mozilla.org/docs/Web/JavaScript/Reference/Global_Objects/Set",
           "redirect_document_id":  false
       },
       {
           "source_path":  "scripting-docs/javascript/reference/prototype-property-set.md",
           "redirect_url":  "https://developer.mozilla.org/docs/Web/JavaScript/Reference/Global_Objects/Set/prototype",
           "redirect_document_id":  false
       },
       {
           "source_path":  "scripting-docs/javascript/reference/size-property-set-javascript.md",
           "redirect_url":  "https://developer.mozilla.org/docs/Web/JavaScript/Reference/Global_Objects/Set/size",
           "redirect_document_id":  false
       },
       {
           "source_path":  "scripting-docs/javascript/reference/add-method-set-javascript.md",
           "redirect_url":  "https://developer.mozilla.org/docs/Web/JavaScript/Reference/Global_Objects/Set/add",
           "redirect_document_id":  false
       },
       {
           "source_path":  "scripting-docs/javascript/reference/clear-method-set-javascript.md",
           "redirect_url":  "https://developer.mozilla.org/docs/Web/JavaScript/Reference/Global_Objects/Set/clear",
           "redirect_document_id":  false
       },
       {
           "source_path":  "scripting-docs/javascript/reference/delete-method-set-javascript.md",
           "redirect_url":  "https://developer.mozilla.org/docs/Web/JavaScript/Reference/Global_Objects/Set/delete",
           "redirect_document_id":  false
       },
       {
           "source_path":  "scripting-docs/javascript/reference/foreach-method-set-javascript.md",
           "redirect_url":  "https://developer.mozilla.org/docs/Web/JavaScript/Reference/Global_Objects/Set/foreach",
           "redirect_document_id":  false
       },
       {
           "source_path":  "scripting-docs/javascript/reference/has-method-set-javascript.md",
           "redirect_url":  "https://developer.mozilla.org/docs/Web/JavaScript/Reference/Global_Objects/Set/has",
           "redirect_document_id":  false
       },
       {
           "source_path":  "scripting-docs/javascript/reference/tostring-method-set-javascript.md",
           "redirect_url":  "https://developer.mozilla.org/docs/Web/JavaScript/Reference/Global_Objects/Object/tostring",
           "redirect_document_id":  false
       },
       {
           "source_path":  "scripting-docs/javascript/reference/valueof-method-set-javascript.md",
           "redirect_url":  "https://developer.mozilla.org/docs/Web/JavaScript/Reference/Global_Objects/Object/valueof",
           "redirect_document_id":  false
       },
       {
           "source_path":  "scripting-docs/javascript/reference/string-object-javascript.md",
           "redirect_url":  "https://developer.mozilla.org/docs/Web/JavaScript/Reference/Global_Objects/String",
           "redirect_document_id":  false
       },
       {
           "source_path":  "scripting-docs/javascript/reference/constructor-property-string.md",
           "redirect_url":  "https://developer.mozilla.org/docs/Web/JavaScript/Reference/Global_Objects/String/constructor",
           "redirect_document_id":  false
       },
       {
           "source_path":  "scripting-docs/javascript/reference/length-property-string-javascript.md",
           "redirect_url":  "https://developer.mozilla.org/docs/Web/JavaScript/Reference/Global_Objects/String/length",
           "redirect_document_id":  false
       },
       {
           "source_path":  "scripting-docs/javascript/reference/prototype-property-string.md",
           "redirect_url":  "https://developer.mozilla.org/docs/Web/JavaScript/Reference/Global_Objects/String/prototype",
           "redirect_document_id":  false
       },
       {
           "source_path":  "scripting-docs/javascript/reference/string-fromcharcode-function-javascript.md",
           "redirect_url":  "https://developer.mozilla.org/docs/Web/JavaScript/Reference/Global_Objects/String/fromcharcode",
           "redirect_document_id":  false
       },
       {
           "source_path":  "scripting-docs/javascript/reference/string-fromcodepoint-function-javascript.md",
           "redirect_url":  "https://developer.mozilla.org/docs/Web/JavaScript/Reference/Global_Objects/String/fromcodepoint",
           "redirect_document_id":  false
       },
       {
           "source_path":  "scripting-docs/javascript/reference/string-raw-function-javascript.md",
           "redirect_url":  "https://developer.mozilla.org/docs/Web/JavaScript/Reference/Global_Objects/String/raw",
           "redirect_document_id":  false
       },
       {
           "source_path":  "scripting-docs/javascript/reference/html-tag-methods-javascript.md",
           "redirect_url":  "https://developer.mozilla.org/docs/Web/JavaScript/Reference/Global_Objects/String",
           "redirect_document_id":  false
       },
       {
           "source_path":  "scripting-docs/javascript/reference/charat-method-string-javascript.md",
           "redirect_url":  "https://developer.mozilla.org/docs/Web/JavaScript/Reference/Global_Objects/String/charat",
           "redirect_document_id":  false
       },
       {
           "source_path":  "scripting-docs/javascript/reference/charcodeat-method-string-javascript.md",
           "redirect_url":  "https://developer.mozilla.org/docs/Web/JavaScript/Reference/Global_Objects/String/charcodeat",
           "redirect_document_id":  false
       },
       {
           "source_path":  "scripting-docs/javascript/reference/codepointat-method-string-javascript.md",
           "redirect_url":  "https://developer.mozilla.org/docs/Web/JavaScript/Reference/Global_Objects/String/codepointat",
           "redirect_document_id":  false
       },
       {
           "source_path":  "scripting-docs/javascript/reference/concat-method-string-javascript.md",
           "redirect_url":  "https://developer.mozilla.org/docs/Web/JavaScript/Reference/Global_Objects/String/concat",
           "redirect_document_id":  false
       },
       {
           "source_path":  "scripting-docs/javascript/reference/endswith-method-string-javascript.md",
           "redirect_url":  "https://developer.mozilla.org/docs/Web/JavaScript/Reference/Global_Objects/String/endswith",
           "redirect_document_id":  false
       },
       {
           "source_path":  "scripting-docs/javascript/reference/includes-method-string-javascript.md",
           "redirect_url":  "https://developer.mozilla.org/docs/Web/JavaScript/Reference/Global_Objects/String/includes",
           "redirect_document_id":  false
       },
       {
           "source_path":  "scripting-docs/javascript/reference/indexof-method-string-javascript.md",
           "redirect_url":  "https://developer.mozilla.org/docs/Web/JavaScript/Reference/Global_Objects/String/indexof",
           "redirect_document_id":  false
       },
       {
           "source_path":  "scripting-docs/javascript/reference/lastindexof-method-string-javascript.md",
           "redirect_url":  "https://developer.mozilla.org/docs/Web/JavaScript/Reference/Global_Objects/String/lastindexof",
           "redirect_document_id":  false
       },
       {
           "source_path":  "scripting-docs/javascript/reference/localecompare-method-string-javascript.md",
           "redirect_url":  "https://developer.mozilla.org/docs/Web/JavaScript/Reference/Global_Objects/String/localecompare",
           "redirect_document_id":  false
       },
       {
           "source_path":  "scripting-docs/javascript/reference/match-method-string-javascript.md",
           "redirect_url":  "https://developer.mozilla.org/docs/Web/JavaScript/Reference/Global_Objects/String/match",
           "redirect_document_id":  false
       },
       {
           "source_path":  "scripting-docs/javascript/reference/normalize-method-string-javascript.md",
           "redirect_url":  "https://developer.mozilla.org/docs/Web/JavaScript/Reference/Global_Objects/String/normalize",
           "redirect_document_id":  false
       },
       {
           "source_path":  "scripting-docs/javascript/reference/repeat-method-string-javascript.md",
           "redirect_url":  "https://developer.mozilla.org/docs/Web/JavaScript/Reference/Global_Objects/String/repeat",
           "redirect_document_id":  false
       },
       {
           "source_path":  "scripting-docs/javascript/reference/replace-method-string-javascript.md",
           "redirect_url":  "https://developer.mozilla.org/docs/Web/JavaScript/Reference/Global_Objects/String/replace",
           "redirect_document_id":  false
       },
       {
           "source_path":  "scripting-docs/javascript/reference/search-method-string-javascript.md",
           "redirect_url":  "https://developer.mozilla.org/docs/Web/JavaScript/Reference/Global_Objects/String/search",
           "redirect_document_id":  false
       },
       {
           "source_path":  "scripting-docs/javascript/reference/slice-method-string-javascript.md",
           "redirect_url":  "https://developer.mozilla.org/docs/Web/JavaScript/Reference/Global_Objects/String/slice",
           "redirect_document_id":  false
       },
       {
           "source_path":  "scripting-docs/javascript/reference/split-method-string-javascript.md",
           "redirect_url":  "https://developer.mozilla.org/docs/Web/JavaScript/Reference/Global_Objects/String/split",
           "redirect_document_id":  false
       },
       {
           "source_path":  "scripting-docs/javascript/reference/startswith-method-string-javascript.md",
           "redirect_url":  "https://developer.mozilla.org/docs/Web/JavaScript/Reference/Global_Objects/String/startswith",
           "redirect_document_id":  false
       },
       {
           "source_path":  "scripting-docs/javascript/reference/substr-method-string-javascript.md",
           "redirect_url":  "https://developer.mozilla.org/docs/Web/JavaScript/Reference/Global_Objects/String/substr",
           "redirect_document_id":  false
       },
       {
           "source_path":  "scripting-docs/javascript/reference/substring-method-string-javascript.md",
           "redirect_url":  "https://developer.mozilla.org/docs/Web/JavaScript/Reference/Global_Objects/String/substring",
           "redirect_document_id":  false
       },
       {
           "source_path":  "scripting-docs/javascript/reference/tolocalelowercase-method-string-javascript.md",
           "redirect_url":  "https://developer.mozilla.org/docs/Web/JavaScript/Reference/Global_Objects/String/tolocalelowercase",
           "redirect_document_id":  false
       },
       {
           "source_path":  "scripting-docs/javascript/reference/tolocaleuppercase-method-string-javascript.md",
           "redirect_url":  "https://developer.mozilla.org/docs/Web/JavaScript/Reference/Global_Objects/String/tolocaleuppercase",
           "redirect_document_id":  false
       },
       {
           "source_path":  "scripting-docs/javascript/reference/tolowercase-method-javascript.md",
           "redirect_url":  "https://developer.mozilla.org/docs/Web/JavaScript/Reference/Global_Objects/String/tolowercase",
           "redirect_document_id":  false
       },
       {
           "source_path":  "scripting-docs/javascript/reference/touppercase-method-string-javascript.md",
           "redirect_url":  "https://developer.mozilla.org/docs/Web/JavaScript/Reference/Global_Objects/String/touppercase",
           "redirect_document_id":  false
       },
       {
           "source_path":  "scripting-docs/javascript/reference/trim-method-string-javascript.md",
           "redirect_url":  "https://developer.mozilla.org/docs/Web/JavaScript/Reference/Global_Objects/String/trim",
           "redirect_document_id":  false
       },
       {
           "source_path":  "scripting-docs/javascript/reference/tostring-method-string-1.md",
           "redirect_url":  "https://developer.mozilla.org/docs/Web/JavaScript/Reference/Global_Objects/String/tostring",
           "redirect_document_id":  false
       },
       {
           "source_path":  "scripting-docs/javascript/reference/valueof-method-string.md",
           "redirect_url":  "https://developer.mozilla.org/docs/Web/JavaScript/Reference/Global_Objects/String/valueof",
           "redirect_document_id":  false
       },
       {
           "source_path":  "scripting-docs/javascript/reference/symbol-object-javascript.md",
           "redirect_url":  "https://developer.mozilla.org/docs/Web/JavaScript/Reference/Global_Objects/Symbol",
           "redirect_document_id":  false
       },
       {
           "source_path":  "scripting-docs/javascript/reference/symbol-for-function-javascript.md",
           "redirect_url":  "https://developer.mozilla.org/docs/Web/JavaScript/Reference/Global_Objects/Symbol/for",
           "redirect_document_id":  false
       },
       {
           "source_path":  "scripting-docs/javascript/reference/symbol-keyfor-function-javascript.md",
           "redirect_url":  "https://developer.mozilla.org/docs/Web/JavaScript/Reference/Global_Objects/Symbol/keyfor",
           "redirect_document_id":  false
       },
       {
           "source_path":  "scripting-docs/javascript/reference/uint8array-object.md",
           "redirect_url":  "https://developer.mozilla.org/docs/Web/JavaScript/Reference/Global_Objects/Uint8Array",
           "redirect_document_id":  false
       },
       {
           "source_path":  "scripting-docs/javascript/reference/bytes-per-element-constant-uint8array.md",
           "redirect_url":  "https://developer.mozilla.org/docs/Web/JavaScript/Reference/Global_Objects/TypedArray/bytes_per_element",
           "redirect_document_id":  false
       },
       {
           "source_path":  "scripting-docs/javascript/reference/buffer-property-uint8array.md",
           "redirect_url":  "https://developer.mozilla.org/docs/Web/JavaScript/Reference/Global_Objects/TypedArray/buffer",
           "redirect_document_id":  false
       },
       {
           "source_path":  "scripting-docs/javascript/reference/bytelength-property-uint8array.md",
           "redirect_url":  "https://developer.mozilla.org/docs/Web/JavaScript/Reference/Global_Objects/TypedArray/bytelength",
           "redirect_document_id":  false
       },
       {
           "source_path":  "scripting-docs/javascript/reference/byteoffset-property-uint8array.md",
           "redirect_url":  "https://developer.mozilla.org/docs/Web/JavaScript/Reference/Global_Objects/TypedArray/byteoffset",
           "redirect_document_id":  false
       },
       {
           "source_path":  "scripting-docs/javascript/reference/length-property-uint8array.md",
           "redirect_url":  "https://developer.mozilla.org/docs/Web/JavaScript/Reference/Global_Objects/TypedArray/length",
           "redirect_document_id":  false
       },
       {
           "source_path":  "scripting-docs/javascript/reference/set-method-uint8array.md",
           "redirect_url":  "https://developer.mozilla.org/docs/Web/JavaScript/Reference/Global_Objects/TypedArray/set",
           "redirect_document_id":  false
       },
       {
           "source_path":  "scripting-docs/javascript/reference/subarray-method-uint8array.md",
           "redirect_url":  "https://developer.mozilla.org/docs/Web/JavaScript/Reference/Global_Objects/TypedArray/subarray",
           "redirect_document_id":  false
       },
       {
           "source_path":  "scripting-docs/javascript/reference/uint8clampedarray-object-javascript.md",
           "redirect_url":  "https://developer.mozilla.org/docs/Web/JavaScript/Reference/Global_Objects/Uint8ClampedArray",
           "redirect_document_id":  false
       },
       {
           "source_path":  "scripting-docs/javascript/reference/bytes-per-element-constant-uint8clampedarray.md",
           "redirect_url":  "https://developer.mozilla.org/docs/Web/JavaScript/Reference/Global_Objects/TypedArray/bytes_per_element",
           "redirect_document_id":  false
       },
       {
           "source_path":  "scripting-docs/javascript/reference/buffer-property-uint8clampedarray.md",
           "redirect_url":  "https://developer.mozilla.org/docs/Web/JavaScript/Reference/Global_Objects/TypedArray/buffer",
           "redirect_document_id":  false
       },
       {
           "source_path":  "scripting-docs/javascript/reference/bytelength-property-uint8clampedarray.md",
           "redirect_url":  "https://developer.mozilla.org/docs/Web/JavaScript/Reference/Global_Objects/TypedArray/bytelength",
           "redirect_document_id":  false
       },
       {
           "source_path":  "scripting-docs/javascript/reference/byteoffset-property-uint8clampedarray.md",
           "redirect_url":  "https://developer.mozilla.org/docs/Web/JavaScript/Reference/Global_Objects/TypedArray/byteoffset",
           "redirect_document_id":  false
       },
       {
           "source_path":  "scripting-docs/javascript/reference/length-property-uint8clampedarray.md",
           "redirect_url":  "https://developer.mozilla.org/docs/Web/JavaScript/Reference/Global_Objects/TypedArray/length",
           "redirect_document_id":  false
       },
       {
           "source_path":  "scripting-docs/javascript/reference/set-method-uint8clampedarray.md",
           "redirect_url":  "https://developer.mozilla.org/docs/Web/JavaScript/Reference/Global_Objects/TypedArray/set",
           "redirect_document_id":  false
       },
       {
           "source_path":  "scripting-docs/javascript/reference/subarray-method-uint8clampedarray.md",
           "redirect_url":  "https://developer.mozilla.org/docs/Web/JavaScript/Reference/Global_Objects/TypedArray/subarray",
           "redirect_document_id":  false
       },
       {
           "source_path":  "scripting-docs/javascript/reference/uint16array-object.md",
           "redirect_url":  "https://developer.mozilla.org/docs/Web/JavaScript/Reference/Global_Objects/Uint16Array",
           "redirect_document_id":  false
       },
       {
           "source_path":  "scripting-docs/javascript/reference/bytes-per-element-constant-uint16array.md",
           "redirect_url":  "https://developer.mozilla.org/docs/Web/JavaScript/Reference/Global_Objects/TypedArray/bytes_per_element",
           "redirect_document_id":  false
       },
       {
           "source_path":  "scripting-docs/javascript/reference/buffer-property-uint16array.md",
           "redirect_url":  "https://developer.mozilla.org/docs/Web/JavaScript/Reference/Global_Objects/TypedArray/buffer",
           "redirect_document_id":  false
       },
       {
           "source_path":  "scripting-docs/javascript/reference/bytelength-property-uint16array.md",
           "redirect_url":  "https://developer.mozilla.org/docs/Web/JavaScript/Reference/Global_Objects/TypedArray/bytelength",
           "redirect_document_id":  false
       },
       {
           "source_path":  "scripting-docs/javascript/reference/byteoffset-property-uint16array.md",
           "redirect_url":  "https://developer.mozilla.org/docs/Web/JavaScript/Reference/Global_Objects/TypedArray/byteoffset",
           "redirect_document_id":  false
       },
       {
           "source_path":  "scripting-docs/javascript/reference/length-property-uint16array.md",
           "redirect_url":  "https://developer.mozilla.org/docs/Web/JavaScript/Reference/Global_Objects/TypedArray/length",
           "redirect_document_id":  false
       },
       {
           "source_path":  "scripting-docs/javascript/reference/set-method-uint16array.md",
           "redirect_url":  "https://developer.mozilla.org/docs/Web/JavaScript/Reference/Global_Objects/TypedArray/set",
           "redirect_document_id":  false
       },
       {
           "source_path":  "scripting-docs/javascript/reference/subarray-method-uint16array.md",
           "redirect_url":  "https://developer.mozilla.org/docs/Web/JavaScript/Reference/Global_Objects/TypedArray/subarray",
           "redirect_document_id":  false
       },
       {
           "source_path":  "scripting-docs/javascript/reference/uint32array-object.md",
           "redirect_url":  "https://developer.mozilla.org/docs/Web/JavaScript/Reference/Global_Objects/Uint32Array",
           "redirect_document_id":  false
       },
       {
           "source_path":  "scripting-docs/javascript/reference/bytes-per-element-constant-uint32array.md",
           "redirect_url":  "https://developer.mozilla.org/docs/Web/JavaScript/Reference/Global_Objects/TypedArray/bytes_per_element",
           "redirect_document_id":  false
       },
       {
           "source_path":  "scripting-docs/javascript/reference/buffer-property-uint32array.md",
           "redirect_url":  "https://developer.mozilla.org/docs/Web/JavaScript/Reference/Global_Objects/TypedArray/buffer",
           "redirect_document_id":  false
       },
       {
           "source_path":  "scripting-docs/javascript/reference/bytelength-property-uint32array.md",
           "redirect_url":  "https://developer.mozilla.org/docs/Web/JavaScript/Reference/Global_Objects/TypedArray/bytelength",
           "redirect_document_id":  false
       },
       {
           "source_path":  "scripting-docs/javascript/reference/byteoffset-property-uint32array.md",
           "redirect_url":  "https://developer.mozilla.org/docs/Web/JavaScript/Reference/Global_Objects/TypedArray/byteoffset",
           "redirect_document_id":  false
       },
       {
           "source_path":  "scripting-docs/javascript/reference/length-property-uint32array.md",
           "redirect_url":  "https://developer.mozilla.org/docs/Web/JavaScript/Reference/Global_Objects/TypedArray/length",
           "redirect_document_id":  false
       },
       {
           "source_path":  "scripting-docs/javascript/reference/set-method-uint32array.md",
           "redirect_url":  "https://developer.mozilla.org/docs/Web/JavaScript/Reference/Global_Objects/TypedArray/set",
           "redirect_document_id":  false
       },
       {
           "source_path":  "scripting-docs/javascript/reference/subarray-method-uint32array.md",
           "redirect_url":  "https://developer.mozilla.org/docs/Web/JavaScript/Reference/Global_Objects/TypedArray/subarray",
           "redirect_document_id":  false
       },
       {
           "source_path":  "scripting-docs/javascript/reference/weakmap-object-javascript.md",
           "redirect_url":  "https://developer.mozilla.org/docs/Web/JavaScript/Reference/Global_Objects/WeakMap",
           "redirect_document_id":  false
       },
       {
           "source_path":  "scripting-docs/javascript/reference/constructor-property-weakmap.md",
           "redirect_url":  "https://developer.mozilla.org/docs/Web/JavaScript/Reference/Global_Objects/WeakMap",
           "redirect_document_id":  false
       },
       {
           "source_path":  "scripting-docs/javascript/reference/prototype-property-weakmap.md",
           "redirect_url":  "https://developer.mozilla.org/docs/Web/JavaScript/Reference/Global_Objects/WeakMap/prototype",
           "redirect_document_id":  false
       },
       {
           "source_path":  "scripting-docs/javascript/reference/clear-method-weakmap-javascript.md",
           "redirect_url":  "https://developer.mozilla.org/docs/Web/JavaScript/Reference/Global_Objects/WeakMap/clear",
           "redirect_document_id":  false
       },
       {
           "source_path":  "scripting-docs/javascript/reference/delete-method-weakmap-javascript.md",
           "redirect_url":  "https://developer.mozilla.org/docs/Web/JavaScript/Reference/Global_Objects/WeakMap/delete",
           "redirect_document_id":  false
       },
       {
           "source_path":  "scripting-docs/javascript/reference/get-method-weakmap-javascript.md",
           "redirect_url":  "https://developer.mozilla.org/docs/Web/JavaScript/Reference/Global_Objects/WeakMap/get",
           "redirect_document_id":  false
       },
       {
           "source_path":  "scripting-docs/javascript/reference/has-method-weakmap-javascript.md",
           "redirect_url":  "https://developer.mozilla.org/docs/Web/JavaScript/Reference/Global_Objects/WeakMap/has",
           "redirect_document_id":  false
       },
       {
           "source_path":  "scripting-docs/javascript/reference/set-method-weakmap-javascript.md",
           "redirect_url":  "https://developer.mozilla.org/docs/Web/JavaScript/Reference/Global_Objects/WeakMap/set",
           "redirect_document_id":  false
       },
       {
           "source_path":  "scripting-docs/javascript/reference/tostring-method-weakmap-javascript.md",
           "redirect_url":  "https://developer.mozilla.org/docs/Web/JavaScript/Reference/Global_Objects/Object/tostring",
           "redirect_document_id":  false
       },
       {
           "source_path":  "scripting-docs/javascript/reference/valueof-method-weakmap-javascript.md",
           "redirect_url":  "https://developer.mozilla.org/docs/Web/JavaScript/Reference/Global_Objects/Object/valueof",
           "redirect_document_id":  false
       },
       {
           "source_path":  "scripting-docs/javascript/reference/weakset-object-javascript.md",
           "redirect_url":  "https://developer.mozilla.org/docs/Web/JavaScript/Reference/Global_Objects/WeakSet",
           "redirect_document_id":  false
       },
       {
           "source_path":  "scripting-docs/javascript/reference/constructor-property-weakset.md",
           "redirect_url":  "https://developer.mozilla.org/docs/Web/JavaScript/Reference/Global_Objects/WeakSet",
           "redirect_document_id":  false
       },
       {
           "source_path":  "scripting-docs/javascript/reference/prototype-property-weakset.md",
           "redirect_url":  "https://developer.mozilla.org/docs/Web/JavaScript/Reference/Global_Objects/WeakSet/prototype",
           "redirect_document_id":  false
       },
       {
           "source_path":  "scripting-docs/javascript/reference/add-method-weakset-javascript.md",
           "redirect_url":  "https://developer.mozilla.org/docs/Web/JavaScript/Reference/Global_Objects/WeakSet/add",
           "redirect_document_id":  false
       },
       {
           "source_path":  "scripting-docs/javascript/reference/delete-method-weakset-javascript.md",
           "redirect_url":  "https://developer.mozilla.org/docs/Web/JavaScript/Reference/Global_Objects/WeakSet/delete",
           "redirect_document_id":  false
       },
       {
           "source_path":  "scripting-docs/javascript/reference/has-method-weakset-javascript.md",
           "redirect_url":  "https://developer.mozilla.org/docs/Web/JavaScript/Reference/Global_Objects/WeakSet/has",
           "redirect_document_id":  false
       },
       {
           "source_path":  "scripting-docs/javascript/reference/javascript-constants.md",
           "redirect_url":  "https://developer.mozilla.org/docs/Web/JavaScript/Reference/Global_Objects",
           "redirect_document_id":  false
       },
       {
           "source_path":  "scripting-docs/javascript/reference/javascript-properties.md",
           "redirect_url":  "https://developer.mozilla.org/docs/Web/JavaScript/Reference/Global_Objects",
           "redirect_document_id":  false
       },
       {
           "source_path":  "scripting-docs/javascript/reference/javascript-functions.md",
           "redirect_url":  "https://developer.mozilla.org/docs/Web/JavaScript/Reference/Global_Objects",
           "redirect_document_id":  false
       },
       {
           "source_path":  "scripting-docs/javascript/reference/javascript-methods.md",
           "redirect_url":  "https://developer.mozilla.org/docs/Web/JavaScript/Reference/Global_Objects",
           "redirect_document_id":  false
       },
       {
           "source_path":  "scripting-docs/javascript/reference/javascript-operators.md",
           "redirect_url":  "https://developer.mozilla.org/docs/Web/JavaScript/Reference/Operators",
           "redirect_document_id":  false
       },
       {
           "source_path":  "scripting-docs/javascript/reference/addition-assignment-operator-decrement-equal-javascript.md",
           "redirect_url":  "https://developer.mozilla.org/docs/Web/JavaScript/Reference/Operators/Assignment_Operators#Addition_assignment",
           "redirect_document_id":  false
       },
       {
           "source_path":  "scripting-docs/javascript/reference/addition-operator-decrement-javascript.md",
           "redirect_url":  "https://developer.mozilla.org/docs/Web/JavaScript/Reference/Operators/Arithmetic_Operators",
           "redirect_document_id":  false
       },
       {
           "source_path":  "scripting-docs/javascript/reference/assignment-operator-decrement-equal-javascript.md",
           "redirect_url":  "https://developer.mozilla.org/docs/Web/JavaScript/Reference/Operators/Assignment_Operators#Assignment",
           "redirect_document_id":  false
       },
       {
           "source_path":  "scripting-docs/javascript/reference/bitwise-and-assignment-operator-decrement-equal-javascript.md",
           "redirect_url":  "https://developer.mozilla.org/docs/Web/JavaScript/Reference/Operators/Assignment_Operators#Bitwise_AND_assignment",
           "redirect_document_id":  false
       },
       {
           "source_path":  "scripting-docs/javascript/reference/bitwise-and-operator-decrement-javascript.md",
           "redirect_url":  "https://developer.mozilla.org/docs/Web/JavaScript/Reference/Operators/Bitwise_Operators#Bitwise_AND",
           "redirect_document_id":  false
       },
       {
           "source_path":  "scripting-docs/javascript/reference/bitwise-left-shift-operator-decrement-javascript.md",
           "redirect_url":  "https://developer.mozilla.org/docs/Web/JavaScript/Reference/Operators/Bitwise_Operators#Left_shift",
           "redirect_document_id":  false
       },
       {
           "source_path":  "scripting-docs/javascript/reference/bitwise-not-operator-decrement-tilde-javascript.md",
           "redirect_url":  "https://developer.mozilla.org/docs/Web/JavaScript/Reference/Operators/Bitwise_Operators#Bitwise_NOT",
           "redirect_document_id":  false
       },
       {
           "source_path":  "scripting-docs/javascript/reference/bitwise-or-assignment-operator-decrement-equal-javascript.md",
           "redirect_url":  "https://developer.mozilla.org/docs/Web/JavaScript/Reference/Operators/Assignment_Operators#Bitwise_OR_assignment",
           "redirect_document_id":  false
       },
       {
           "source_path":  "scripting-docs/javascript/reference/bitwise-or-operator-decrement-javascript.md",
           "redirect_url":  "https://developer.mozilla.org/docs/Web/JavaScript/Reference/Operators/Bitwise_Operators#Bitwise_OR",
           "redirect_document_id":  false
       },
       {
           "source_path":  "scripting-docs/javascript/reference/bitwise-right-shift-operator-decrement-javascript.md",
           "redirect_url":  "https://developer.mozilla.org/docs/Web/JavaScript/Reference/Operators/Bitwise_Operators#Right_shift",
           "redirect_document_id":  false
       },
       {
           "source_path":  "scripting-docs/javascript/reference/bitwise-xor-assignment-operator-decrement-hat-equal-javascript.md",
           "redirect_url":  "https://developer.mozilla.org/docs/Web/JavaScript/Reference/Operators/Assignment_Operators#Bitwise_XOR_assignment",
           "redirect_document_id":  false
       },
       {
           "source_path":  "scripting-docs/javascript/reference/bitwise-xor-operator-decrement-hat-javascript.md",
           "redirect_url":  "https://developer.mozilla.org/docs/Web/JavaScript/Reference/Operators/Bitwise_Operators#Bitwise_XOR",
           "redirect_document_id":  false
       },
       {
           "source_path":  "scripting-docs/javascript/reference/comparison-operators-javascript.md",
           "redirect_url":  "https://developer.mozilla.org/docs/Web/JavaScript/Reference/Operators/Comparison_Operators",
           "redirect_document_id":  false
       },
       {
           "source_path":  "scripting-docs/javascript/reference/compound-assignment-operators-javascript.md",
           "redirect_url":  "https://developer.mozilla.org/docs/Web/JavaScript/Reference/Operators/Assignment_Operators",
           "redirect_document_id":  false
       },
       {
        "source_path":  "scripting-docs/javascript/reference/comma-operator-decrement-javascript.md",
        "redirect_url":  "https://developer.mozilla.org/en-US/docs/Web/JavaScript/Reference/Operators/Comma_Operator",
        "redirect_document_id":  false
       },
       {
           "source_path":  "scripting-docs/javascript/reference/conditional-ternary-operator-decrement-javascript.md",
           "redirect_url":  "https://developer.mozilla.org/docs/Web/JavaScript/Reference/Operators/Conditional_Operator",
           "redirect_document_id":  false
       },
       {
           "source_path":  "scripting-docs/javascript/reference/delete-operator-decrementjavascript.md",
           "redirect_url":  "https://developer.mozilla.org/docs/Web/JavaScript/Reference/Operators/delete",
           "redirect_document_id":  false
       },
       {
           "source_path":  "scripting-docs/javascript/reference/division-assignment-operator-decrement-equal-javascript.md",
           "redirect_url":  "https://developer.mozilla.org/docs/Web/JavaScript/Reference/Operators/Assignment_Operators#Division_assignment",
           "redirect_document_id":  false
       },
       {
           "source_path":  "scripting-docs/javascript/reference/division-operator-decrement-javascript.md",
           "redirect_url":  "https://developer.mozilla.org/docs/Web/JavaScript/Reference/Operators/Arithmetic_Operators",
           "redirect_document_id":  false
       },
       {
           "source_path":  "scripting-docs/javascript/reference/in-operator-decrementjavascript.md",
           "redirect_url":  "https://developer.mozilla.org/docs/Web/JavaScript/Reference/Operators/in",
           "redirect_document_id":  false
       },
       {
           "source_path":  "scripting-docs/javascript/reference/increment-and-decrement-operators-javascript.md",
           "redirect_url":  "https://developer.mozilla.org/docs/Web/JavaScript/Reference/Operators/Arithmetic_Operators#Increment",
           "redirect_document_id":  false
       },
       {
           "source_path":  "scripting-docs/javascript/reference/instanceof-operator-decrementjavascript.md",
           "redirect_url":  "https://developer.mozilla.org/docs/Web/JavaScript/Reference/Operators/instanceof",
           "redirect_document_id":  false
       },
       {
           "source_path":  "scripting-docs/javascript/reference/left-shift-assignment-operator-decrement-equal-javascript.md",
           "redirect_url":  "https://developer.mozilla.org/docs/Web/JavaScript/Reference/Operators/Assignment_Operators#Left_shift_assignment",
           "redirect_document_id":  false
       },
       {
           "source_path":  "scripting-docs/javascript/reference/logical-and-operator-decrement-javascript.md",
           "redirect_url":  "https://developer.mozilla.org/docs/Web/JavaScript/Reference/Operators/Logical_Operators",
           "redirect_document_id":  false
       },
       {
           "source_path":  "scripting-docs/javascript/reference/logical-not-operator-decrement-exclpt-javascript.md",
           "redirect_url":  "https://developer.mozilla.org/docs/Web/JavaScript/Reference/Operators/Logical_Operators",
           "redirect_document_id":  false
       },
       {
           "source_path":  "scripting-docs/javascript/reference/logical-or-operator-decrement-javascript.md",
           "redirect_url":  "https://developer.mozilla.org/docs/Web/JavaScript/Reference/Operators/Logical_Operators",
           "redirect_document_id":  false
       },
       {
           "source_path":  "scripting-docs/javascript/reference/multiplication-assignment-operator-decrement-equal-javascript.md",
           "redirect_url":  "https://developer.mozilla.org/docs/Web/JavaScript/Reference/Operators/Assignment_Operators#Multiplication_assignment",
           "redirect_document_id":  false
       },
       {
           "source_path":  "scripting-docs/javascript/reference/multiplication-operator-decrement-javascript.md",
           "redirect_url":  "https://developer.mozilla.org/docs/Web/JavaScript/Reference/Operators/Arithmetic_Operators",
           "redirect_document_id":  false
       },
       {
           "source_path":  "scripting-docs/javascript/reference/new-operator-decrementjavascript.md",
           "redirect_url":  "https://developer.mozilla.org/docs/Web/JavaScript/Reference/Operators/new",
           "redirect_document_id":  false
       },
       {
           "source_path":  "scripting-docs/javascript/reference/modulus-assignment-operator-decrement-javascript.md",
           "redirect_url":  "https://developer.mozilla.org/docs/Web/JavaScript/Reference/Operators/Assignment_Operators#Remainder_assignment",
           "redirect_document_id":  false
       },
       {
           "source_path":  "scripting-docs/javascript/reference/modulus-operator-decrementjavascript.md",
           "redirect_url":  "https://developer.mozilla.org/docs/Web/JavaScript/Reference/Operators/Arithmetic_Operators",
           "redirect_document_id":  false
       },
       {
           "source_path":  "scripting-docs/javascript/reference/right-shift-assignment-operator-decrement-equal-javascript.md",
           "redirect_url":  "https://developer.mozilla.org/docs/Web/JavaScript/Reference/Operators/Assignment_Operators#Right_shift_assignment",
           "redirect_document_id":  false
       },
       {
           "source_path":  "scripting-docs/javascript/reference/spread-operator-decrement-dot-dot-dot-javascript.md",
           "redirect_url":  "https://developer.mozilla.org/docs/Web/JavaScript/Reference/Operators/Spread_syntax",
           "redirect_document_id":  false
       },
       {
           "source_path":  "scripting-docs/javascript/reference/subtraction-assignment-operator-decrement-equal-javascript.md",
           "redirect_url":  "https://developer.mozilla.org/docs/Web/JavaScript/Reference/Operators/Assignment_Operators#Subtraction_assignment",
           "redirect_document_id":  false
       },
       {
           "source_path":  "scripting-docs/javascript/reference/subtraction-operator-decrement-javascript.md",
           "redirect_url":  "https://developer.mozilla.org/docs/Web/JavaScript/Reference/Operators/Arithmetic_Operators",
           "redirect_document_id":  false
       },
       {
           "source_path":  "scripting-docs/javascript/reference/typeof-operator-decrementjavascript.md",
           "redirect_url":  "https://developer.mozilla.org/docs/Web/JavaScript/Reference/Operators/typeof",
           "redirect_document_id":  false
       },
       {
           "source_path":  "scripting-docs/javascript/reference/unsigned-right-shift-assignment-operator-decrement-equal-javascript.md",
           "redirect_url":  "https://developer.mozilla.org/docs/Web/JavaScript/Reference/Operators/Assignment_Operators#Unsigned_right_shift_assignment",
           "redirect_document_id":  false
       },
       {
           "source_path":  "scripting-docs/javascript/reference/unsigned-right-shift-operator-decrement-javascript.md",
           "redirect_url":  "https://developer.mozilla.org/docs/Web/JavaScript/Reference/Operators/Bitwise_Operators#Unsigned_right_shift",
           "redirect_document_id":  false
       },
       {
           "source_path":  "scripting-docs/javascript/reference/void-operator-decrementjavascript.md",
           "redirect_url":  "https://developer.mozilla.org/docs/Web/JavaScript/Reference/Operators/void",
           "redirect_document_id":  false
       },
       {
           "source_path":  "scripting-docs/javascript/reference/javascript-statements.md",
           "redirect_url":  "https://developer.mozilla.org/docs/Web/JavaScript/Reference/Statements",
           "redirect_document_id":  false
       },
       {
           "source_path":  "scripting-docs/javascript/reference/break-statement-javascript.md",
           "redirect_url":  "https://developer.mozilla.org/docs/Web/JavaScript/Reference/Statements/break",
           "redirect_document_id":  false
       },
       {
           "source_path":  "scripting-docs/javascript/reference/class-statement-javascript.md",
           "redirect_url":  "https://developer.mozilla.org/docs/Web/JavaScript/Reference/Statements/class",
           "redirect_document_id":  false
       },
       {
           "source_path":  "scripting-docs/javascript/reference/comment-statements-javascript.md",
           "redirect_url":  "https://developer.mozilla.org/docs/Web/JavaScript/Reference/Lexical_grammar",
           "redirect_document_id":  false
       },
       {
           "source_path":  "scripting-docs/javascript/reference/const-statement-javascript.md",
           "redirect_url":  "https://developer.mozilla.org/docs/Web/JavaScript/Reference/Statements/const",
           "redirect_document_id":  false
       },
       {
           "source_path":  "scripting-docs/javascript/reference/continue-statement-javascript.md",
           "redirect_url":  "https://developer.mozilla.org/docs/Web/JavaScript/Reference/Statements/continue",
           "redirect_document_id":  false
       },
       {
           "source_path":  "scripting-docs/javascript/reference/debugger-statement-javascript.md",
           "redirect_url":  "https://developer.mozilla.org/docs/Web/JavaScript/Reference/Statements/debugger",
           "redirect_document_id":  false
       },
       {
           "source_path":  "scripting-docs/javascript/reference/do-dot-dot-dot-while-statement-javascript.md",
           "redirect_url":  "https://developer.mozilla.org/docs/Web/JavaScript/Reference/Statements/do...while",
           "redirect_document_id":  false
       },
       {
           "source_path":  "scripting-docs/javascript/reference/for-statement-javascript.md",
           "redirect_url":  "https://developer.mozilla.org/docs/Web/JavaScript/Reference/Statements/for",
           "redirect_document_id":  false
       },
       {
           "source_path":  "scripting-docs/javascript/reference/for-dot-dot-dot-in-statement-javascript.md",
           "redirect_url":  "https://developer.mozilla.org/docs/Web/JavaScript/Reference/Statements/for...in",
           "redirect_document_id":  false
       },
       {
           "source_path":  "scripting-docs/javascript/reference/for-dot-dot-dot-of-statement-javascript.md",
           "redirect_url":  "https://developer.mozilla.org/docs/Web/JavaScript/Reference/Statements/for...of",
           "redirect_document_id":  false
       },
       {
           "source_path":  "scripting-docs/javascript/reference/function-statement-javascript.md",
           "redirect_url":  "https://developer.mozilla.org/docs/Web/JavaScript/Reference/Statements/function",
           "redirect_document_id":  false
       },
       {
           "source_path":  "scripting-docs/javascript/reference/if-dot-dot-dot-else-statement-javascript.md",
           "redirect_url":  "https://developer.mozilla.org/docs/Web/JavaScript/Reference/Statements/if...else",
           "redirect_document_id":  false
       },
       {
           "source_path":  "scripting-docs/javascript/reference/labeled-statement-javascript.md",
           "redirect_url":  "https://developer.mozilla.org/docs/Web/JavaScript/Reference/Statements/label",
           "redirect_document_id":  false
       },
       {
           "source_path":  "scripting-docs/javascript/reference/let-statement-javascript.md",
           "redirect_url":  "https://developer.mozilla.org/docs/Web/JavaScript/Reference/Statements/let",
           "redirect_document_id":  false
       },
       {
           "source_path":  "scripting-docs/javascript/reference/return-statement-javascript.md",
           "redirect_url":  "https://developer.mozilla.org/docs/Web/JavaScript/Reference/Statements/return",
           "redirect_document_id":  false
       },
       {
           "source_path":  "scripting-docs/javascript/reference/switch-statement-javascript.md",
           "redirect_url":  "https://developer.mozilla.org/docs/Web/JavaScript/Reference/Statements/switch",
           "redirect_document_id":  false
       },
       {
           "source_path":  "scripting-docs/javascript/reference/this-statement-javascript.md",
           "redirect_url":  "https://developer.mozilla.org/docs/Web/JavaScript/Reference/Operators/this",
           "redirect_document_id":  false
       },
       {
           "source_path":  "scripting-docs/javascript/reference/throw-statement-javascript.md",
           "redirect_url":  "https://developer.mozilla.org/docs/Web/JavaScript/Reference/Statements/throw",
           "redirect_document_id":  false
       },
       {
           "source_path":  "scripting-docs/javascript/reference/try-dot-dot-dot-catch-dot-dot-dot-finally-statement-javascript.md",
           "redirect_url":  "https://developer.mozilla.org/docs/Web/JavaScript/Reference/Statements/try...catch",
           "redirect_document_id":  false
       },
       {
           "source_path":  "scripting-docs/javascript/reference/var-statement-javascript.md",
           "redirect_url":  "https://developer.mozilla.org/docs/Web/JavaScript/Reference/Statements/var",
           "redirect_document_id":  false
       },
       {
           "source_path":  "scripting-docs/javascript/reference/while-statement-javascript.md",
           "redirect_url":  "https://developer.mozilla.org/docs/Web/JavaScript/Reference/Statements/while",
           "redirect_document_id":  false
       },
       {
           "source_path":  "scripting-docs/javascript/reference/with-statement-javascript.md",
           "redirect_url":  "https://developer.mozilla.org/docs/Web/JavaScript/Reference/Statements/with",
           "redirect_document_id":  false
       },
       {
           "source_path":  "scripting-docs/javascript/reference/javascript-directives.md",
           "redirect_url":  "https://developer.mozilla.org/docs/Web/JavaScript/Reference/Strict_mode",
           "redirect_document_id":  false
       },
       {
           "source_path":  "scripting-docs/javascript/reference/use-strict-directive.md",
           "redirect_url":  "https://developer.mozilla.org/docs/Web/JavaScript/Reference/Strict_mode",
           "redirect_document_id":  false
       },
       {
           "source_path":  "scripting-docs/javascript/reference/javascript-reserved-words.md",
           "redirect_url":  "https://developer.mozilla.org/docs/Web/JavaScript/Reference/Lexical_grammar",
           "redirect_document_id":  false
       },
       {
           "source_path":  "scripting-docs/javascript/reference/javascript-future-reserved-words.md",
           "redirect_url":  "https://developer.mozilla.org/docs/Web/JavaScript/Reference/Lexical_grammar",
           "redirect_document_id":  false
       },
       {
           "source_path":  "scripting-docs/javascript/reference/activexobject-object-javascript.md",
           "redirect_url":  "https://developer.mozilla.org/docs/Web/JavaScript/Microsoft_JavaScript_extensions/ActiveXObject",
           "redirect_document_id":  false
       },
       {
           "source_path":  "scripting-docs/javascript/reference/getvardate-method-date-javascript.md",
           "redirect_url":  "https://developer.mozilla.org/docs/Web/JavaScript/Microsoft_JavaScript_extensions/Date.getVarDate",
           "redirect_document_id":  false
       },
       {
           "source_path":  "scripting-docs/javascript/reference/debug-object-javascript.md",
           "redirect_url":  "https://developer.mozilla.org/docs/Web/JavaScript/Microsoft_JavaScript_extensions/Debug",
           "redirect_document_id":  false
       },
       {
           "source_path":  "scripting-docs/javascript/reference/debug-constants.md",
           "redirect_url":  "https://developer.mozilla.org/docs/Web/JavaScript/Microsoft_JavaScript_extensions/Debug",
           "redirect_document_id":  false
       },
       {
           "source_path":  "scripting-docs/javascript/reference/debug-debuggerenabled-property.md",
           "redirect_url":  "https://developer.mozilla.org/docs/Web/JavaScript/Microsoft_JavaScript_extensions/Debug/debuggerEnabled",
           "redirect_document_id":  false
       },
       {
           "source_path":  "scripting-docs/javascript/reference/debug-setnonusercodeexceptions-property.md",
           "redirect_url":  "https://developer.mozilla.org/docs/Web/JavaScript/Microsoft_JavaScript_extensions/Debug/setNonUserCodeExceptions",
           "redirect_document_id":  false
       },
       {
           "source_path":  "scripting-docs/javascript/reference/debug-mstraceasynccallbackcompleted-function.md",
           "redirect_url":  "https://developer.mozilla.org/docs/Web/JavaScript/Microsoft_JavaScript_extensions/Debug/msTraceAsyncCallbackCompleted",
           "redirect_document_id":  false
       },
       {
           "source_path":  "scripting-docs/javascript/reference/debug-mstraceasynccallbackstarting-function.md",
           "redirect_url":  "https://developer.mozilla.org/docs/Web/JavaScript/Microsoft_JavaScript_extensions/Debug/msTraceAsyncCallbackStarting",
           "redirect_document_id":  false
       },
       {
           "source_path":  "scripting-docs/javascript/reference/debug-mstraceasyncoperationcompleted-function.md",
           "redirect_url":  "https://developer.mozilla.org/docs/Web/JavaScript/Microsoft_JavaScript_extensions/Debug/msTraceAsyncOperationCompleted",
           "redirect_document_id":  false
       },
       {
           "source_path":  "scripting-docs/javascript/reference/debug-mstraceasyncoperationstarting-function.md",
           "redirect_url":  "https://developer.mozilla.org/docs/Web/JavaScript/Microsoft_JavaScript_extensions/Debug/msTraceAsyncOperationStarting",
           "redirect_document_id":  false
       },
       {
           "source_path":  "scripting-docs/javascript/reference/debug-msupdateasynccallbackrelation-function.md",
           "redirect_url":  "https://developer.mozilla.org/docs/Web/JavaScript/Microsoft_JavaScript_extensions/Debug/msUpdateAsyncCallbackRelation",
           "redirect_document_id":  false
       },
       {
           "source_path":  "scripting-docs/javascript/reference/debug-write-function-javascript.md",
           "redirect_url":  "https://developer.mozilla.org/docs/Web/JavaScript/Microsoft_JavaScript_extensions/Debug/write",
           "redirect_document_id":  false
       },
       {
           "source_path":  "scripting-docs/javascript/reference/debug-writeln-function-javascript.md",
           "redirect_url":  "https://developer.mozilla.org/docs/Web/JavaScript/Microsoft_JavaScript_extensions/Debug/writeln",
           "redirect_document_id":  false
       },
       {
           "source_path":  "scripting-docs/javascript/reference/enumerator-object-javascript.md",
           "redirect_url":  "https://developer.mozilla.org/docs/Web/JavaScript/Microsoft_JavaScript_extensions/Enumerator",
           "redirect_document_id":  false
       },
       {
           "source_path":  "scripting-docs/javascript/reference/atend-method-enumerator-javascript.md",
           "redirect_url":  "https://developer.mozilla.org/docs/Web/JavaScript/Microsoft_JavaScript_extensions/Enumerator/atEnd",
           "redirect_document_id":  false
       },
       {
           "source_path":  "scripting-docs/javascript/reference/item-method-enumerator-javascript.md",
           "redirect_url":  "https://developer.mozilla.org/docs/Web/JavaScript/Microsoft_JavaScript_extensions/Enumerator/item",
           "redirect_document_id":  false
       },
       {
           "source_path":  "scripting-docs/javascript/reference/movefirst-method-enumerator-javascript.md",
           "redirect_url":  "https://developer.mozilla.org/docs/Web/JavaScript/Microsoft_JavaScript_extensions/Enumerator/moveFirst",
           "redirect_document_id":  false
       },
       {
           "source_path":  "scripting-docs/javascript/reference/movenext-method-enumerator-javascript.md",
           "redirect_url":  "https://developer.mozilla.org/docs/Web/JavaScript/Microsoft_JavaScript_extensions/Enumerator/moveNext",
           "redirect_document_id":  false
       },
       {
           "source_path":  "scripting-docs/javascript/reference/description-property-error-javascript.md",
           "redirect_url":  "https://developer.mozilla.org/docs/Web/JavaScript/Microsoft_JavaScript_extensions/Error.description",
           "redirect_document_id":  false
       },
       {
           "source_path":  "scripting-docs/javascript/reference/number-property-error-javascript.md",
           "redirect_url":  "https://developer.mozilla.org/docs/Web/JavaScript/Microsoft_JavaScript_extensions/Error.number.md",
           "redirect_document_id":  false
       },
       {
           "source_path":  "scripting-docs/javascript/reference/stacktracelimit-property-error-javascript.md",
           "redirect_url":  "https://developer.mozilla.org/docs/Web/JavaScript/Microsoft_JavaScript_extensions/Error.stackTraceLimit",
           "redirect_document_id":  false
       },
       {
           "source_path":  "scripting-docs/javascript/reference/getobject-function-javascript.md",
           "redirect_url":  "https://developer.mozilla.org/docs/Web/JavaScript/Microsoft_JavaScript_extensions/GetObject",
           "redirect_document_id":  false
       },
       {
           "source_path":  "scripting-docs/javascript/reference/scriptengine-function-javascript.md",
           "redirect_url":  "https://developer.mozilla.org/docs/Web/JavaScript/Microsoft_JavaScript_extensions/ScriptEngine",
           "redirect_document_id":  false
       },
       {
           "source_path":  "scripting-docs/javascript/reference/scriptenginebuildversion-function-javascript.md",
           "redirect_url":  "https://developer.mozilla.org/docs/Web/JavaScript/Microsoft_JavaScript_extensions/ScriptEngineBuildVersion",
           "redirect_document_id":  false
       },
       {
           "source_path":  "scripting-docs/javascript/reference/scriptenginemajorversion-function-javascript.md",
           "redirect_url":  "https://developer.mozilla.org/docs/Web/JavaScript/Microsoft_JavaScript_extensions/ScriptEngineMajorVersion",
           "redirect_document_id":  false
       },
       {
           "source_path":  "scripting-docs/javascript/reference/scriptengineminorversion-function-javascript.md",
           "redirect_url":  "https://developer.mozilla.org/docs/Web/JavaScript/Microsoft_JavaScript_extensions/ScriptEngineMinorVersion",
           "redirect_document_id":  false
       },
       {
           "source_path":  "scripting-docs/javascript/reference/vbarray-object-javascript.md",
           "redirect_url":  "https://developer.mozilla.org/docs/Web/JavaScript/Microsoft_JavaScript_extensions/VBArray",
           "redirect_document_id":  false
       },
       {
           "source_path":  "scripting-docs/javascript/reference/dimensions-method-vbarray-javascript.md",
           "redirect_url":  "https://developer.mozilla.org/docs/Web/JavaScript/Microsoft_JavaScript_extensions/VBArray/dimensions",
           "redirect_document_id":  false
       },
       {
           "source_path":  "scripting-docs/javascript/reference/getitem-method-vbarray-javascript.md",
           "redirect_url":  "https://developer.mozilla.org/docs/Web/JavaScript/Microsoft_JavaScript_extensions/VBArray/getItem",
           "redirect_document_id":  false
       },
       {
           "source_path":  "scripting-docs/javascript/reference/lbound-method-vbarray-javascript.md",
           "redirect_url":  "https://developer.mozilla.org/docs/Web/JavaScript/Microsoft_JavaScript_extensions/VBArray/lbound",
           "redirect_document_id":  false
       },
       {
           "source_path":  "scripting-docs/javascript/reference/toarray-method-vbarray-javascript.md",
           "redirect_url":  "https://developer.mozilla.org/docs/Web/JavaScript/Microsoft_JavaScript_extensions/VBArray/toArray",
           "redirect_document_id":  false
       },
       {
           "source_path":  "scripting-docs/javascript/reference/ubound-method-vbarray-javascript.md",
           "redirect_url":  "https://developer.mozilla.org/docs/Web/JavaScript/Microsoft_JavaScript_extensions/VBArray/ubound",
           "redirect_document_id":  false
       },
       {
           "source_path":  "scripting-docs/javascript/reference/winrterror-object-javascript.md",
           "redirect_url":  "https://docs.microsoft.com/microsoft-edge/progressive-web-apps/windows-features",
           "redirect_document_id":  false
       },
       {
           "source_path":  "scripting-docs/javascript/reference/at-cc-on-statement-javascript.md",
           "redirect_url":  "https://developer.mozilla.org/docs/Web/JavaScript/Microsoft_JavaScript_extensions/at-cc-on",
           "redirect_document_id":  false
       },
       {
           "source_path":  "scripting-docs/javascript/reference/at-if-statement-javascript.md",
           "redirect_url":  "https://developer.mozilla.org/docs/Web/JavaScript/Microsoft_JavaScript_extensions/at-if",
           "redirect_document_id":  false
       },
       {
           "source_path":  "scripting-docs/javascript/reference/at-set-statement-javascript.md",
           "redirect_url":  "https://developer.mozilla.org/docs/Web/JavaScript/Microsoft_JavaScript_extensions/at-set",
           "redirect_document_id":  false
       },
        {
            "source_path": "docs/cross-platform/visual-studio-tools-for-unity-azure-configure.md",
            "redirect_url": "/sandbox/gamedev/unity/samples/azure-mobile-apps-unity-racer",
            "redirect_document_id": false
        }
        ,
        {
            "source_path": "docs/cross-platform/visual-studio-tools-for-unity-azure-connection.md",
            "redirect_url": "/sandbox/gamedev/unity/samples/azure-mobile-apps-unity-racer",
            "redirect_document_id": false
        },
        {
            "source_path": "docs/cross-platform/visual-studio-tools-for-unity-azure-data.md",
            "redirect_url": "/sandbox/gamedev/unity/samples/azure-mobile-apps-unity-racer",
            "redirect_document_id": false
        },
        {
            "source_path": "docs/cross-platform/visual-studio-tools-for-unity-azure-game-assets.md",
            "redirect_url": "/sandbox/gamedev/unity/samples/azure-mobile-apps-unity-racer",
            "redirect_document_id": false
        },
        {
            "source_path": "docs/cross-platform/visual-studio-tools-for-unity-azure-game.md",
            "redirect_url": "/sandbox/gamedev/unity/samples/azure-mobile-apps-unity-racer",
            "redirect_document_id": false
        },
        {
            "source_path": "docs/cross-platform/visual-studio-tools-for-unity-azure-heatmapscene.md",
            "redirect_url": "/sandbox/gamedev/unity/samples/azure-mobile-apps-unity-racer",
            "redirect_document_id": false
        },
        {
            "source_path": "docs/cross-platform/visual-studio-tools-for-unity-azure-mobile-client.md",
            "redirect_url": "/sandbox/gamedev/unity/samples/azure-mobile-apps-unity-racer",
            "redirect_document_id": false
        },
        {
            "source_path": "docs/cross-platform/visual-studio-tools-for-unity-azure-prepare.md",
            "redirect_url": "/sandbox/gamedev/unity/samples/azure-mobile-apps-unity-racer",
            "redirect_document_id": false
        },
        {
            "source_path": "docs/cross-platform/visual-studio-tools-for-unity-azure-racescene.md",
            "redirect_url": "/sandbox/gamedev/unity/samples/azure-mobile-apps-unity-racer",
            "redirect_document_id": false
        },
        {
            "source_path": "docs/cross-platform/visual-studio-tools-for-unity-azure-security.md",
            "redirect_url": "/sandbox/gamedev/unity/samples/azure-mobile-apps-unity-racer",
            "redirect_document_id": false
        },
        {
            "source_path": "docs/cross-platform/visual-studio-tools-for-unity-azure-setup.md",
            "redirect_url": "/sandbox/gamedev/unity/samples/azure-mobile-apps-unity-racer",
            "redirect_document_id": false
        },
        {
          "source_path": "docs/ide/reference/proxy-authorization-required.md",
          "redirect_url": "/visualstudio/install/troubleshooting-network-related-errors-in-visual-studio",
          "redirect_document_id": false
        },
        {
          "source_path": "docs/ide/whitelisting-urls-in-a-private-network.md",
          "redirect_url": "/visualstudio/install/install-and-use-visual-studio-behind-a-firewall-or-proxy-server",
          "redirect_document_id": false
        },
        {
          "source_path": "docs/install/install-visual-studio-behind-a-firewall-or-proxy-server.md",
          "redirect_url": "/visualstudio/install/install-and-use-visual-studio-behind-a-firewall-or-proxy-server",
          "redirect_document_id": false
        },
        {
          "source_path": "docs/ide/quickstart-visual-basic-winforms.md",
          "redirect_url": "/visualstudio/ide/create-a-visual-basic-winform-in-visual-studio",
          "redirect_document_id": false
        },
        {
          "source_path": "subscriptions/buy-vs-subscriptions.md",
          "redirect_url": "http://visualstudio.microsoft.com/vs/pricing/",
          "redirect_document_id": false
        },
        {
          "source_path": "subscriptions/compare-subscriptions.md",
          "redirect_url": "http://visualstudio.microsoft.com/vs/pricing/",
          "redirect_document_id": false
        },
        {
          "source_path": "subscriptions/vscloud-first-purchase.md",
          "redirect_url": "/visualstudio/subscriptions/vscloud-overview",
          "redirect_document_id": false
        },
        {
          "source_path": "subscriptions/vscloud-renewals.md",
          "redirect_url": "/visualstudio/subscriptions/vscloud-overview",
          "redirect_document_id": false
        },
        {
          "source_path": "subscriptions/vscloud-buy-more.md",
          "redirect_url": "/visualstudio/subscriptions/vscloud-overview",
          "redirect_document_id": false
        },
        {
          "source_path": "subscriptions/vscloud-cancel.md",
          "redirect_url": "/visualstudio/subscriptions/vscloud-overview",
          "redirect_document_id": false
        },
        {
            "source_path": "subscriptions/renew-msstore-subscriptions.md",
            "redirect_url": "http://visualstudio.microsoft.com/vs/pricing/",
            "redirect_document_id": false
        },
        {
            "source_path": "subscriptions/find-subscription-id.md",
            "redirect_url": "/visualstudio/subscriptions/find-pcn",
            "redirect_document_id": false
        },
        {
            "source_path": "subscriptions/multiple-pcns.md",
            "redirect_url": "/visualstudio/subscriptions/find-pcn",
            "redirect_document_id": false
        },
        {
            "source_path": "subscriptions/managing-admins.md",
            "redirect_url": "/visualstudio/subscriptions/subscription-management-info",
            "redirect_document_id": false
        },
        {
            "source_path": "subscriptions/access-admin-portal.md",
            "redirect_url": "/visualstudio/subscriptions/subscription-management-info",
            "redirect_document_id": false
        },
        {
            "source_path": "subscriptions/vs-elearn.md",
            "redirect_url": "/visualstudio/subscriptions",
            "redirect_document_id": false
        },
        {
            "source_path": "subscriptions/vs-license-terms.md",
            "redirect_url": "https://www.microsoft.com/en-us/licensing/product-licensing/products.aspx",
            "redirect_document_id": false
        },
        {
            "source_path": "docs/vb6/partners/gmstudio.md",
            "redirect_url": "/previous-versions/visualstudio/visual-basic-6/vb6-partners-gmstudio",
            "redirect_document_id": false
        },
        {
            "source_path": "docs/vb6/partners/mobilize-net.md",
            "redirect_url": "/previous-versions/visualstudio/visual-basic-6/vb6-partners-mobilize-net",
            "redirect_document_id": false
        },
        {
            "source_path": "docs/vb6/partners/index.md",
            "redirect_url": "/previous-versions/visualstudio/visual-basic-6/visual-basic-6-support-policy",
            "redirect_document_id": false
        },
        {
            "source_path": "docs/vb6/vb6-support.md",
            "redirect_url": "/previous-versions/visualstudio/visual-basic-6/visual-basic-6-support-policy",
            "redirect_document_id": false
        },
        {
            "source_path": "connected-environment/visual-studio-connected-environment.md",
            "redirect_url": "/azure/dev-spaces/azure-dev-spaces",
            "redirect_document_id": false
        },
        {
            "source_path": "connected-environment/get-started.md",
            "redirect_url": "/azure/dev-spaces/azure-dev-spaces",
            "redirect_document_id": false
        },
        {
            "source_path": "connected-environment/get-started-netcore-01.md",
            "redirect_url": "/azure/dev-spaces/get-started-netcore",
            "redirect_document_id": false
        },
        {
            "source_path": "connected-environment/get-started-netcore-02.md",
            "redirect_url": "/azure/dev-spaces/get-started-netcore",
            "redirect_document_id": false
        },
        {
            "source_path": "connected-environment/get-started-netcore-03.md",
            "redirect_url": "/azure/dev-spaces/get-started-netcore",
            "redirect_document_id": false
        },
        {
            "source_path": "connected-environment/get-started-netcore-04.md",
            "redirect_url": "/azure/dev-spaces/get-started-netcore",
            "redirect_document_id": false
        },
        {
            "source_path": "connected-environment/get-started-netcore-05.md",
            "redirect_url": "/azure/dev-spaces/get-started-netcore",
            "redirect_document_id": false
        },
        {
            "source_path": "connected-environment/get-started-netcore-06.md",
            "redirect_url": "/azure/dev-spaces/get-started-netcore",
            "redirect_document_id": false
        },
        {
            "source_path": "connected-environment/get-started-netcore-07.md",
            "redirect_url": "/azure/dev-spaces/get-started-netcore",
            "redirect_document_id": false
        },
        {
            "source_path": "connected-environment/get-started-netcore-visualstudio-01.md",
            "redirect_url": "/azure/dev-spaces/get-started-netcore-visualstudio",
            "redirect_document_id": false
        },
        {
            "source_path": "connected-environment/get-started-netcore-visualstudio-02.md",
            "redirect_url": "/azure/dev-spaces/get-started-netcore-visualstudio",
            "redirect_document_id": false
        },
        {
            "source_path": "connected-environment/get-started-netcore-visualstudio-03.md",
            "redirect_url": "/azure/dev-spaces/get-started-netcore-visualstudio",
            "redirect_document_id": false
        },
        {
            "source_path": "connected-environment/get-started-netcore-visualstudio-04.md",
            "redirect_url": "/azure/dev-spaces/get-started-netcore-visualstudio",
            "redirect_document_id": false
        },
        {
            "source_path": "connected-environment/get-started-netcore-visualstudio-05.md",
            "redirect_url": "/azure/dev-spaces/get-started-netcore-visualstudio",
            "redirect_document_id": false
        },
        {
            "source_path": "connected-environment/get-started-netcore-visualstudio-06.md",
            "redirect_url": "/azure/dev-spaces/get-started-netcore-visualstudio",
            "redirect_document_id": false
        },
        {
            "source_path": "connected-environment/get-started-netcore-visualstudio-07.md",
            "redirect_url": "/azure/dev-spaces/get-started-netcore-visualstudio",
            "redirect_document_id": false
        },
        {
            "source_path": "connected-environment/get-started-nodejs-01.md",
            "redirect_url": "/azure/dev-spaces/get-started-nodejs",
            "redirect_document_id": false
        },
        {
            "source_path": "connected-environment/get-started-nodejs-02.md",
            "redirect_url": "/azure/dev-spaces/get-started-nodejs",
            "redirect_document_id": false
        },
        {
            "source_path": "connected-environment/get-started-nodejs-03.md",
            "redirect_url": "/azure/dev-spaces/get-started-nodejs",
            "redirect_document_id": false
        },
        {
            "source_path": "connected-environment/get-started-nodejs-04.md",
            "redirect_url": "/azure/dev-spaces/get-started-nodejs",
            "redirect_document_id": false
        },
        {
            "source_path": "connected-environment/get-started-nodejs-05.md",
            "redirect_url": "/azure/dev-spaces/get-started-nodejs",
            "redirect_document_id": false
        },
        {
            "source_path": "connected-environment/get-started-nodejs-06.md",
            "redirect_url": "/azure/dev-spaces/get-started-nodejs",
            "redirect_document_id": false
        },
        {
            "source_path": "connected-environment/get-started-nodejs-07.md",
            "redirect_url": "/azure/dev-spaces/get-started-nodejs",
            "redirect_document_id": false
        },
        {
            "source_path": "connected-environment/how-to/share-dev-environment.md",
            "redirect_url": "/azure/dev-spaces/how-to/share-dev-spaces",
            "redirect_document_id": false
        },
        {
            "source_path": "connected-environment/how-to/use-a-custom-nuget-feed.md",
            "redirect_url": "/azure/dev-spaces/how-to/use-custom-nuget-feed",
            "redirect_document_id": false
        },
        {
            "source_path": "connected-environment/how-to/use-kubectl-with-vsce.md",
            "redirect_url": "/azure/dev-spaces/how-to/use-kubectl-with-azure-dev-spaces",
            "redirect_document_id": false
        },
        {
            "source_path": "connected-environment/troubleshooting.md",
            "redirect_url": "/azure/dev-spaces/troubleshooting",
            "redirect_document_id": false
        },
        {
            "source_path": "docs/welcome-to-visual-studio-2015.md",
            "redirect_url": "/visualstudio/",
            "redirect_document_id": false
        },
        {
            "source_path": "docs/what-s-new-in-visual-studio-2015.md",
            "redirect_url": "/visualstudio/ide/whats-new-in-visual-studio",
            "redirect_document_id": false
        },
        {
            "source_path": "docs/install/install-visual-studio-2015.md",
            "redirect_url": "/visualstudio/install/install-visual-studio",
            "redirect_document_id": false
        },
        {
            "source_path": "docs/porting-migrating-and-upgrading-visual-studio-projects.md",
            "redirect_url": "/visualstudio/port-migrate-and-upgrade-visual-studio-projects",
            "redirect_document_id": false
        },
        {
            "source_path": "mac/benefits-vsmac-over-xs.md",
            "redirect_url": "/visualstudio/mac/",
            "redirect_document_id": false
        },
        {
            "source_path": "docs/cross-platform/overview-of-visual-studio-tools-for-unity.md",
            "redirect_url": "/visualstudio/cross-platform/visual-studio-tools-for-unity",
            "redirect_document_id": false
        },
        {
            "source_path": "subscriptions/vs-vsts.md",
            "redirect_url": "/visualstudio/subscriptions/vs-azure-devops",
<<<<<<< HEAD
=======
            "redirect_document_id": false
        },
        {
            "source_path": "docs/sharepoint/requirements-for-developing-sharepoint-solutions.md",
            "redirect_url": "/visualstudio/sharepoint/getting-started-sharepoint-development-in-visual-studio",
>>>>>>> 716d79aa
            "redirect_document_id": false
        }
    ]
}<|MERGE_RESOLUTION|>--- conflicted
+++ resolved
@@ -5910,14 +5910,11 @@
         {
             "source_path": "subscriptions/vs-vsts.md",
             "redirect_url": "/visualstudio/subscriptions/vs-azure-devops",
-<<<<<<< HEAD
-=======
             "redirect_document_id": false
         },
         {
             "source_path": "docs/sharepoint/requirements-for-developing-sharepoint-solutions.md",
             "redirect_url": "/visualstudio/sharepoint/getting-started-sharepoint-development-in-visual-studio",
->>>>>>> 716d79aa
             "redirect_document_id": false
         }
     ]

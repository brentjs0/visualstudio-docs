{
    "redirections": [
        {
            "source_path": "docs/debugger/debug-interface-access/dia2dump-cpp-source-file.md",
            "redirect_url": "/visualstudio/debugger/debug-interface-access/dia2dump-sample",
            "redirect_document_id": false
        },
        {
            "source_path": "docs/extensibility/shell/shell-isolated-or-integrated.md",
            "redirect_url": "https://vspartner.com/pages/vsshells",
            "redirect_document_id": false
        },
        {
            "source_path": "docs/extensibility/shell/visual-studio-isolated-shell.md",
            "redirect_url": "https://vspartner.com/pages/vsshells",
            "redirect_document_id": false
        },
        {
            "source_path": "docs/extensibility/shell/walkthrough-creating-a-basic-isolated-shell-application.md",
            "redirect_url": "https://vspartner.com/pages/vsshells",
            "redirect_document_id": false
        },
        {
            "source_path": "docs/extensibility/shell/customizing-the-isolated-shell.md",
            "redirect_url": "https://vspartner.com/pages/vsshells",
            "redirect_document_id": false
        },
        {
            "source_path": "docs/extensibility/shell/extending-the-isolated-shell.md",
            "redirect_url": "https://vspartner.com/pages/vsshells",
            "redirect_document_id": false
        },
        {
            "source_path": "docs/extensibility/shell/elements-of-the-isolated-shell.md",
            "redirect_url": "https://vspartner.com/pages/vsshells",
            "redirect_document_id": false
        },
        {
            "source_path": "docs/extensibility/shell/modifying-the-isolated-shell-by-using-the-dot-vsct-file.md",
            "redirect_url": "https://vspartner.com/pages/vsshells",
            "redirect_document_id": false
        },
        {
            "source_path": "docs/extensibility/shell/modifying-the-isolated-shell-by-using-the-dot-pkgundef-file.md",
            "redirect_url": "https://vspartner.com/pages/vsshells",
            "redirect_document_id": false
        },
        {
            "source_path": "docs/extensibility/shell/modifying-the-isolated-shell-by-using-the-dot-pkgdef-file.md",
            "redirect_url": "https://vspartner.com/pages/vsshells",
            "redirect_document_id": false
        },
        {
            "source_path": "docs/extensibility/shell/substitution-strings-used-in-dot-pkgdef-and-dot-pkgundef-files.md",
            "redirect_url": "https://vspartner.com/pages/vsshells",
            "redirect_document_id": false
        },
        {
            "source_path": "docs/extensibility/shell/isolated-shell-entry-point-parameters-cpp.md",
            "redirect_url": "https://vspartner.com/pages/vsshells",
            "redirect_document_id": false
        },
        {
            "source_path": "docs/extensibility/shell/package-guids-of-visual-studio-features.md",
            "redirect_url": "https://vspartner.com/pages/vsshells",
            "redirect_document_id": false
        },
        {
            "source_path": "docs/extensibility/shell/visual-studio-shell-integrated.md",
            "redirect_url": "https://vspartner.com/pages/vsshells",
            "redirect_document_id": false
        },
        {
            "source_path": "docs/extensibility/shell/distributing-isolated-shell-applications.md",
            "redirect_url": "https://vspartner.com/pages/vsshells",
            "redirect_document_id": false
        },
        {
            "source_path": "docs/extensibility/shell/installing-an-isolated-shell-application.md",
            "redirect_url": "https://vspartner.com/pages/vsshells",
            "redirect_document_id": false
        },
        {
            "source_path": "docs/extensibility/shell/servicing-guidelines-for-isolated-shell-applications.md",
            "redirect_url": "https://vspartner.com/pages/vsshells",
            "redirect_document_id": false
        },
        {
            "source_path": "docs/code-quality/analyzing-application-quality-by-using-code-analysis-tools.md",
            "redirect_url": "/visualstudio/code-quality/code-analysis-for-managed-code-overview",
            "redirect_document_id": false
        },
        {
            "source_path": "docs/code-quality/analyzing-managed-code-quality-by-using-code-analysis.md",
            "redirect_url": "/visualstudio/code-quality/code-analysis-for-managed-code-overview",
            "redirect_document_id": false
        },
        {
            "source_path": "docs/code-quality/analyzing-c-cpp-code-quality-by-using-code-analysis.md",
            "redirect_url": "/visualstudio/code-quality/code-analysis-for-c-cpp-overview",
            "redirect_document_id": false
        },
        {
            "source_path": "docs/code-quality/code-analysis-rule-set-reference.md",
            "redirect_url": "/visualstudio/code-quality/rule-set-reference",
            "redirect_document_id": false
        },
        {
            "source_path": "docs/code-quality/creating-and-using-code-analysis-check-in-policies.md",
            "redirect_url": "/visualstudio/code-quality/how-to-create-or-update-standard-code-analysis-check-in-policies",
            "redirect_document_id": false
        },
        {
            "source_path": "docs/code-quality/creating-custom-code-analysis-rule-sets.md",
            "redirect_url": "/visualstudio/code-quality/how-to-create-a-custom-rule-set",
            "redirect_document_id": false
        },
        {
            "source_path": "docs/code-quality/enhancing-code-quality-with-team-project-check-in-policies.md",
            "redirect_url": "/visualstudio/code-quality/how-to-create-or-update-standard-code-analysis-check-in-policies",
            "redirect_document_id": false
        },
        {
            "source_path": "docs/code-quality/how-to-specify-managed-code-rule-sets-for-multiple-projects-in-a-solution.md",
            "redirect_url": "/visualstudio/code-quality/how-to-configure-code-analysis-for-a-managed-code-project",
            "redirect_document_id": false
        },
        {
            "source_path": "docs/code-quality/how-to-suppress-warnings-by-using-the-menu-item.md",
            "redirect_url": "/visualstudio/code-quality/in-source-suppression-overview",
            "redirect_document_id": false
        },
        {
            "source_path": "docs/code-quality/how-to-view-managed-code-defects.md",
            "redirect_url": "/visualstudio/code-quality/code-analysis-for-managed-code-overview",
            "redirect_document_id": false
        },
        {
            "source_path": "docs/code-quality/measuring-complexity-and-maintainability-of-managed-code.md",
            "redirect_url": "/visualstudio/code-quality/code-metrics-values/",
            "redirect_document_id": false
        },
        {
            "source_path": "docs/code-quality/suppress-warnings-by-using-the-suppressmessage-attribute.md",
            "redirect_url": "/visualstudio/code-quality/in-source-suppression-overview",
            "redirect_document_id": false
        },
        {
            "source_path": "docs/code-quality/walkthrough-configuring-and-using-a-custom-rule-set.md",
            "redirect_url": "/visualstudio/code-quality/how-to-create-a-custom-rule-set",
            "redirect_document_id": false
        },
        {
            "source_path": "docs/cross-platform/visual-studio-tools-for-apache-cordova.md",
            "redirect_url": "/visualstudio/cross-platform/tools-for-cordova/",
            "redirect_document_id": false
        },
        {
            "source_path": "docs/csharp-ide/code-generation-csharp.md",
            "redirect_url": "/visualstudio/ide/code-generation-in-visual-studio",
            "redirect_document_id": false
        },
        {
            "source_path": "docs/csharp-ide/code-generation/index.md",
            "redirect_url": "/visualstudio/ide/code-generation-in-visual-studio",
            "redirect_document_id": false
        },
        {
            "source_path": "docs/csharp-ide/code-generation/generate-class-type.md",
            "redirect_url": "/visualstudio/ide/reference/generate-class-type",
            "redirect_document_id": false
        },
        {
            "source_path": "docs/csharp-ide/code-generation/generate-constructor.md",
            "redirect_url": "/visualstudio/ide/reference/generate-constructor",
            "redirect_document_id": false
        },
        {
            "source_path": "docs/csharp-ide/code-generation/generate-field-property-local.md",
            "redirect_url": "/visualstudio/ide/reference/generate-field-property-local",
            "redirect_document_id": false
        },
        {
            "source_path": "docs/csharp-ide/code-generation/generate-method.md",
            "redirect_url": "/visualstudio/ide/reference/generate-method",
            "redirect_document_id": false
        },
        {
            "source_path": "docs/csharp-ide/code-generation/generate-override.md",
            "redirect_url": "/visualstudio/ide/reference/generate-override",
            "redirect_document_id": false
        },
        {
            "source_path": "docs/csharp-ide/code-generation/generate-overrides.md",
            "redirect_url": "/visualstudio/ide/reference/generate-equals-gethashcode-methods",
            "redirect_document_id": false
        },
        {
            "source_path": "docs/csharp-ide/code-generation/generate-xml-documentation-comments.md",
            "redirect_url": "/visualstudio/ide/reference/generate-xml-documentation",
            "redirect_document_id": false
        },
        {
            "source_path": "docs/csharp-ide/code-generation/implement-abstract-class.md",
            "redirect_url": "/visualstudio/ide/reference/implement-abstract-class",
            "redirect_document_id": false
        },
        {
            "source_path": "docs/csharp-ide/code-generation/implement-interface.md",
            "redirect_url": "/visualstudio/ide/reference/implement-interface",
            "redirect_document_id": false
        },
        {
            "source_path": "docs/csharp-ide/code-generation/introduce-local-variable.md",
            "redirect_url": "/visualstudio/ide/reference/introduce-local-variable",
            "redirect_document_id": false
        },
        {
            "source_path": "docs/csharp-ide/encapsulate-field-refactoring-csharp.md",
            "redirect_url": "/visualstudio/ide/reference/encapsulate-field",
            "redirect_document_id": false
        },
        {
            "source_path": "docs/csharp-ide/extract-interface-refactoring-csharp.md",
            "redirect_url": "/visualstudio/ide/reference/extract-interface",
            "redirect_document_id": false
        },
        {
            "source_path": "docs/csharp-ide/extract-method-refactoring-csharp.md",
            "redirect_url": "/visualstudio/ide/reference/extract-method",
            "redirect_document_id": false
        },
        {
            "source_path": "docs/csharp-ide/how-to-add-an-application-configuration-file-to-a-csharp-project.md",
            "redirect_url": "/visualstudio/ide/how-to-add-app-config-file",
            "redirect_document_id": false
        },
        {
            "source_path": "docs/csharp-ide/index.md",
            "redirect_url": "/visualstudio/ide/code-generation-in-visual-studio",
            "redirect_document_id": false
        },
        {
            "source_path": "docs/csharp-ide/metadata-as-source.md",
            "redirect_url": "/visualstudio/ide/go-to-and-peek-definition",
            "redirect_document_id": false
        },
        {
            "source_path": "docs/csharp-ide/refactoring-csharp.md",
            "redirect_url": "/visualstudio/ide/refactoring-in-visual-studio",
            "redirect_document_id": false
        },
        {
            "source_path": "docs/csharp-ide/refactoring/index.md",
            "redirect_url": "/visualstudio/ide/refactoring-in-visual-studio",
            "redirect_document_id": false
        },
        {
            "source_path": "docs/csharp-ide/refactoring/change-method-signature.md",
            "redirect_url": "/visualstudio/ide/reference/change-method-signature",
            "redirect_document_id": false
        },
        {
            "source_path": "docs/csharp-ide/refactoring/convert-get-method-to-property.md",
            "redirect_url": "/visualstudio/ide/reference/convert-get-method-to-property",
            "redirect_document_id": false
        },
        {
            "source_path": "docs/csharp-ide/refactoring/encapsulate-field.md",
            "redirect_url": "/visualstudio/ide/reference/encapsulate-field",
            "redirect_document_id": false
        },
        {
            "source_path": "docs/csharp-ide/refactoring/extract-interface.md",
            "redirect_url": "/visualstudio/ide/reference/extract-interface",
            "redirect_document_id": false
        },
        {
            "source_path": "docs/csharp-ide/refactoring/extract-method.md",
            "redirect_url": "/visualstudio/ide/reference/extract-method",
            "redirect_document_id": false
        },
        {
            "source_path": "docs/csharp-ide/refactoring/inline-temporary-variable.md",
            "redirect_url": "/visualstudio/ide/reference/inline-temporary-variable",
            "redirect_document_id": false
        },
        {
            "source_path": "docs/csharp-ide/refactoring/move-declaration-near-reference.md",
            "redirect_url": "/visualstudio/ide/reference/move-declaration-near-reference",
            "redirect_document_id": false
        },
        {
            "source_path": "docs/csharp-ide/refactoring/move-type-to-matching-file.md",
            "redirect_url": "/visualstudio/ide/reference/move-type-to-matching-file",
            "redirect_document_id": false
        },
        {
            "source_path": "docs/csharp-ide/refactoring/remove-unreachable-code.md",
            "redirect_url": "/visualstudio/ide/reference/remove-unreachable-code",
            "redirect_document_id": false
        },
        {
            "source_path": "docs/csharp-ide/refactoring/rename.md",
            "redirect_url": "/visualstudio/ide/reference/rename",
            "redirect_document_id": false
        },
        {
            "source_path": "docs/csharp-ide/refactoring/sync-type-and-file.md",
            "redirect_url": "/visualstudio/ide/reference/sync-type-and-file",
            "redirect_document_id": false
        },
        {
            "source_path": "docs/csharp-ide/using-the-visual-studio-development-environment-for-csharp.md",
            "redirect_url": "/visualstudio/ide/refactoring-in-visual-studio",
            "redirect_document_id": false
        },
        {
            "source_path": "docs/data-tools/bind-windows-forms-controls-to-data.md",
            "redirect_url": "/visualstudio/data-tools/bind-windows-forms-controls-to-data-in-visual-studio",
            "redirect_document_id": false
        },
        {
            "source_path": "docs/data-tools/create-a-sql-database-by-using-a-script.md",
            "redirect_url": "https://msdn.microsoft.com/library/hh864423(v=vs.103).aspx",
            "redirect_document_id": false
        },
        {
            "source_path": "docs/data-tools/install-sql-server-sample-databases.md",
            "redirect_url": "https://github.com/microsoft/sql-server-samples/releases/tag/wide-world-importers-v1.0",
            "redirect_document_id": false
        },
        {
            "source_path": "docs/data-tools/saving-data.md",
            "redirect_url": "/visualstudio/data-tools/save-data-back-to-the-database",
            "redirect_document_id": false
        },
        {
            "source_path": "docs/debugger/0x-2x-4x-msaa-variants.md",
            "redirect_url": "/visualstudio/debugger/graphics/0x-2x-4x-msaa-variants",
            "redirect_document_id": false
        },
        {
            "source_path": "docs/debugger/16bpp-render-target-format-variant.md",
            "redirect_url": "/visualstudio/debugger/graphics/16bpp-render-target-format-variant",
            "redirect_document_id": false
        },
        {
            "source_path": "docs/debugger/1x1-viewport-size-variant.md",
            "redirect_url": "/visualstudio/debugger/graphics/1x1-viewport-size-variant",
            "redirect_document_id": false
        },
        {
            "source_path": "docs/debugger/addmessage.md",
            "redirect_url": "/visualstudio/debugger/graphics/addmessage",
            "redirect_document_id": false
        },
        {
            "source_path": "docs/debugger/bc-texture-compression-variant.md",
            "redirect_url": "/visualstudio/debugger/graphics/bc-texture-compression-variant",
            "redirect_document_id": false
        },
        {
            "source_path": "docs/debugger/begincapture.md",
            "redirect_url": "/visualstudio/debugger/graphics/begincapture",
            "redirect_document_id": false
        },
        {
            "source_path": "docs/debugger/capturecurrentframe.md",
            "redirect_url": "/visualstudio/debugger/graphics/capturecurrentframe",
            "redirect_document_id": false
        },
        {
            "source_path": "docs/debugger/capturing-graphics-information.md",
            "redirect_url": "/visualstudio/debugger/graphics/capturing-graphics-information",
            "redirect_document_id": false
        },
        {
            "source_path": "docs/debugger/command-line-capture-tool.md",
            "redirect_url": "/visualstudio/debugger/graphics/command-line-capture-tool",
            "redirect_document_id": false
        },
        {
            "source_path": "docs/debugger/control-execution-of-a-store-app-in-a-visual-studio-debug-session-for-windows-store-apps-javascript.md",
            "redirect_url": "/visualstudio/debugger/start-a-debugging-session-for-a-store-app-in-visual-studio-vb-csharp-cpp-and-xaml",
            "redirect_document_id": false
        },
        {
            "source_path": "docs/debugger/copy-programmatic-capture.md",
            "redirect_url": "/visualstudio/debugger/graphics/copy-programmatic-capture",
            "redirect_document_id": false
        },
        {
            "source_path": "docs/debugger/debug-css-styles-using-dom-explorer.md",
            "redirect_url": "/visualstudio/debugger/quickstart-debug-html-and-css",
            "redirect_document_id": false
        },
        {
            "source_path": "docs/debugger/debug-interface-access/index.md",
            "redirect_url": "/visualstudio/debugger/debug-interface-access/debug-interface-access-sdk",
            "redirect_document_id": false
        },
        {
            "source_path": "docs/debugger/debug-layout-using-dom-explorer.md",
            "redirect_url": "/visualstudio/debugger/quickstart-debug-html-and-css",
            "redirect_document_id": false
        },
        {
            "source_path": "docs/debugger/debug-store-apps-in-visual-studio.md",
            "redirect_url": "/visualstudio/debugger/debugging-windows-store-and-windows-universal-apps",
            "redirect_document_id": false
        },
        {
            "source_path": "docs/debugger/debugging-aspnet-and-ajax-applications.md",
            "redirect_url": "/visualstudio/debugger/how-to-enable-debugging-for-aspnet-applications",
            "redirect_document_id": false
        },
        {
            "source_path": "docs/debugger/debugging-in-visual-studio.md",
            "redirect_url": "/visualstudio/debugger/debugger-feature-tour",
            "redirect_document_id": false
        },
        {
            "source_path": "docs/debugger/debugging-web-applications-and-script.md",
            "redirect_url": "/visualstudio/debugger/how-to-enable-debugging-for-aspnet-applications",
            "redirect_document_id": false
        },
        {
            "source_path": "docs/debugger/dont-save-vsglog-to-temp.md",
            "redirect_url": "/visualstudio/debugger/graphics/dont-save-vsglog-to-temp",
            "redirect_document_id": false
        },
        {
            "source_path": "docs/debugger/endcapture.md",
            "redirect_url": "/visualstudio/debugger/graphics/endcapture",
            "redirect_document_id": false
        },
        {
            "source_path": "docs/debugger/getting-started-with-visual-studio-graphics-diagnostics.md",
            "redirect_url": "/visualstudio/debugger/graphics/getting-started-with-visual-studio-graphics-diagnostics",
            "redirect_document_id": false
        },
        {
            "source_path": "docs/debugger/gpu-usage.md",
            "redirect_url": "/visualstudio/debugger/graphics/gpu-usage",
            "redirect_document_id": false
        },
        {
            "source_path": "docs/debugger/graphics-diagnostics-examples.md",
            "redirect_url": "/visualstudio/debugger/graphics/graphics-diagnostics-examples",
            "redirect_document_id": false
        },
        {
            "source_path": "docs/debugger/graphics-event-call-stack.md",
            "redirect_url": "/visualstudio/debugger/graphics/graphics-event-call-stack",
            "redirect_document_id": false
        },
        {
            "source_path": "docs/debugger/graphics-event-list.md",
            "redirect_url": "/visualstudio/debugger/graphics/graphics-event-list",
            "redirect_document_id": false
        },
        {
            "source_path": "docs/debugger/graphics-frame-analysis.md",
            "redirect_url": "/visualstudio/debugger/graphics/graphics-frame-analysis",
            "redirect_document_id": false
        },
        {
            "source_path": "docs/debugger/graphics-log-document.md",
            "redirect_url": "/visualstudio/debugger/graphics/graphics-log-document",
            "redirect_document_id": false
        },
        {
            "source_path": "docs/debugger/graphics-object-table.md",
            "redirect_url": "/visualstudio/debugger/graphics/graphics-object-table",
            "redirect_document_id": false
        },
        {
            "source_path": "docs/debugger/graphics-pipeline-stages.md",
            "redirect_url": "/visualstudio/debugger/graphics/graphics-pipeline-stages",
            "redirect_document_id": false
        },
        {
            "source_path": "docs/debugger/graphics-pixel-history.md",
            "redirect_url": "/visualstudio/debugger/graphics/graphics-pixel-history",
            "redirect_document_id": false
        },
        {
            "source_path": "docs/debugger/graphics-state.md",
            "redirect_url": "/visualstudio/debugger/graphics/graphics-state",
            "redirect_document_id": false
        },
        {
            "source_path": "docs/debugger/graphics/gpu-usage.md",
            "redirect_url": "/visualstudio/profiling/gpu-usage",
            "redirect_document_id": false
        },
        {
            "source_path": "docs/debugger/graphics/index.md",
            "redirect_url": "/visualstudio/debugger/graphics/overview-of-visual-studio-graphics-diagnostics",
            "redirect_document_id": false
        },
        {
            "source_path": "docs/debugger/half-quarter-texture-dimensions-variant.md",
            "redirect_url": "/visualstudio/debugger/graphics/half-quarter-texture-dimensions-variant",
            "redirect_document_id": false
        },
        {
            "source_path": "docs/debugger/hlsl-shader-debugger.md",
            "redirect_url": "/visualstudio/debugger/graphics/hlsl-shader-debugger",
            "redirect_document_id": false
        },
        {
            "source_path": "docs/debugger/how-to-change-the-graphics-diagnostics-playback-machine.md",
            "redirect_url": "/visualstudio/debugger/graphics/how-to-change-the-graphics-diagnostics-playback-machine",
            "redirect_document_id": false
        },
        {
            "source_path": "docs/debugger/how-to-debug-a-partial-trust-application.md",
            "redirect_url": "/visualstudio/debugger/debugger-security",
            "redirect_document_id": false
        },
        {
            "source_path": "docs/debugger/how-to-debug-web-applications.md",
            "redirect_url": "/visualstudio/debugger/how-to-enable-debugging-for-aspnet-applications",
            "redirect_document_id": false
        },
        {
            "source_path": "docs/debugger/how-to-use-graphics-diagnostics-with-an-arm-device.md",
            "redirect_url": "/visualstudio/debugger/graphics/how-to-use-graphics-diagnostics-with-an-arm-device",
            "redirect_document_id": false
        },
        {
            "source_path": "docs/debugger/how-to-write-a-visualizer.md",
            "redirect_url": "/visualstudio/debugger/create-custom-visualizers-of-data",
            "redirect_document_id": false
        },
        {
            "source_path": "docs/debugger/init.md",
            "redirect_url": "/visualstudio/debugger/graphics/init",
            "redirect_document_id": false
        },
        {
            "source_path": "docs/debugger/mip-map-generation-variant.md",
            "redirect_url": "/visualstudio/debugger/graphics/mip-map-generation-variant",
            "redirect_document_id": false
        },
        {
            "source_path": "docs/debugger/navigate-a-debugging-session-in-visual-studio-xaml-and-csharp.md",
            "redirect_url": "/visualstudio/debugger/start-a-debugging-session-for-a-store-app-in-visual-studio-vb-csharp-cpp-and-xaml",
            "redirect_document_id": false
        },
        {
            "source_path": "docs/debugger/overview-of-visual-studio-graphics-diagnostics.md",
            "redirect_url": "/visualstudio/debugger/graphics/overview-of-visual-studio-graphics-diagnostics",
            "redirect_document_id": false
        },
        {
            "source_path": "docs/debugger/point-bilinear-trilinear-and-anisotropic-texture-filtering-variants.md",
            "redirect_url": "/visualstudio/debugger/graphics/point-bilinear-trilinear-and-anisotropic-texture-filtering-variants",
            "redirect_document_id": false
        },
        {
            "source_path": "docs/debugger/preparing-to-debug-aspnet.md",
            "redirect_url": "/visualstudio/debugger/how-to-enable-debugging-for-aspnet-applications",
            "redirect_document_id": false
        },
        {
            "source_path": "docs/debugger/prerequistes-for-remote-debugging-web-applications.md",
            "redirect_url": "/visualstudio/debugger/remote-debugging-aspnet-on-a-remote-iis-7-5-computer",
            "redirect_document_id": false
        },
        {
            "source_path": "docs/debugger/reference-programmatic-capture.md",
            "redirect_url": "/visualstudio/debugger/graphics/reference-programmatic-capture",
            "redirect_document_id": false
        },
        {
            "source_path": "docs/debugger/run-store-apps-from-visual-studio.md",
            "redirect_url": "/visualstudio/debugger/debugging-windows-store-and-windows-universal-apps",
            "redirect_document_id": false
        },
        {
            "source_path": "docs/debugger/run-windows-store-apps-on-the-local-machine.md",
            "redirect_url": "/visualstudio/debugger/start-a-debugging-session-for-a-store-app-in-visual-studio-vb-csharp-cpp-and-xaml",
            "redirect_document_id": false
        },
        {
            "source_path": "docs/debugger/start-a-debugging-session-for-store-apps-in-visual-studio-javascript.md",
            "redirect_url": "/visualstudio/debugger/start-a-debugging-session-for-a-store-app-in-visual-studio-vb-csharp-cpp-and-xaml",
            "redirect_document_id": false
        },
        {
            "source_path": "docs/debugger/togglehud.md",
            "redirect_url": "/visualstudio/debugger/graphics/togglehud",
            "redirect_document_id": false
        },
        {
            "source_path": "docs/debugger/uninit.md",
            "redirect_url": "/visualstudio/debugger/graphics/uninit",
            "redirect_document_id": false
        },
        {
            "source_path": "docs/debugger/unsupported-edits-in-visual-basic-edit-and-continue.md",
            "redirect_url": "/visualstudio/debugger/supported-code-changes-csharp",
            "redirect_document_id": false
        },
        {
            "source_path": "docs/debugger/view-dom-event-listeners.md",
            "redirect_url": "/visualstudio/debugger/quickstart-debug-html-and-css",
            "redirect_document_id": false
        },
        {
            "source_path": "docs/debugger/visual-studio-graphics-diagnostics.md",
            "redirect_url": "/visualstudio/debugger/graphics/visual-studio-graphics-diagnostics",
            "redirect_document_id": false
        },
        {
            "source_path": "docs/debugger/vsg-default-run-filename.md",
            "redirect_url": "/visualstudio/debugger/graphics/vsg-default-run-filename",
            "redirect_document_id": false
        },
        {
            "source_path": "docs/debugger/vsg-nodefault-instance.md",
            "redirect_url": "/visualstudio/debugger/graphics/vsg-nodefault-instance",
            "redirect_document_id": false
        },
        {
            "source_path": "docs/debugger/vsgdbg-class.md",
            "redirect_url": "/visualstudio/debugger/graphics/vsgdbg-class",
            "redirect_document_id": false
        },
        {
            "source_path": "docs/debugger/vsgdbg-tilde-vsgdbg-destructor.md",
            "redirect_url": "/visualstudio/debugger/graphics/vsgdbg-tilde-vsgdbg-destructor",
            "redirect_document_id": false
        },
        {
            "source_path": "docs/debugger/vsgdbg-vsgdbg-constructor.md",
            "redirect_url": "/visualstudio/debugger/graphics/vsgdbg-vsgdbg-constructor",
            "redirect_document_id": false
        },
        {
            "source_path": "docs/debugger/walkthrough-capturing-graphics-information-programmatically.md",
            "redirect_url": "/visualstudio/debugger/graphics/walkthrough-capturing-graphics-information-programmatically",
            "redirect_document_id": false
        },
        {
            "source_path": "docs/debugger/walkthrough-capturing-graphics-information.md",
            "redirect_url": "/visualstudio/debugger/graphics/walkthrough-capturing-graphics-information",
            "redirect_document_id": false
        },
        {
            "source_path": "docs/debugger/walkthrough-debugging-rendering-errors-due-to-shading.md",
            "redirect_url": "/visualstudio/debugger/graphics/walkthrough-debugging-rendering-errors-due-to-shading",
            "redirect_document_id": false
        },
        {
            "source_path": "docs/debugger/walkthrough-missing-objects-due-to-device-state.md",
            "redirect_url": "/visualstudio/debugger/graphics/walkthrough-missing-objects-due-to-device-state",
            "redirect_document_id": false
        },
        {
            "source_path": "docs/debugger/walkthrough-missing-objects-due-to-misconfigured-pipeline.md",
            "redirect_url": "/visualstudio/debugger/graphics/walkthrough-missing-objects-due-to-misconfigured-pipeline",
            "redirect_document_id": false
        },
        {
            "source_path": "docs/debugger/walkthrough-missing-objects-due-to-vertex-shading.md",
            "redirect_url": "/visualstudio/debugger/graphics/walkthrough-missing-objects-due-to-vertex-shading",
            "redirect_document_id": false
        },
        {
            "source_path": "docs/debugger/walkthrough-using-graphics-diagnostics-to-debug-a-compute-shader.md",
            "redirect_url": "/visualstudio/debugger/graphics/walkthrough-using-graphics-diagnostics-to-debug-a-compute-shader",
            "redirect_document_id": false
        },
        {
            "source_path": "docs/debugger/first-look-at-the-debugger.md",
            "redirect_url": "/visualstudio/debugger/getting-started-with-the-debugger",
            "redirect_document_id": false
        },
        {
            "source_path": "docs/debugger/debugger-basics.md",
            "redirect_url": "/visualstudio/debugger/getting-started-with-the-debugger",
            "redirect_document_id": false
        },
        {
            "source_path": "docs/debugger/security-warning-attaching-to-a-process-owned-by-an-untrusted-user-can-be-dangerous-if-the-following-information-looks-suspicious-or-you-are-unsure-do-not-attach-to-this-process.md",
            "redirect_url": "/visualstudio/debugger/security-warning-attaching-to-a-process-owned-by-an-untrusted-user",
            "redirect_document_id": false
        },
        {
            "source_path": "docs/debugger/error-the-microsoft-visual-studio-remote-debugging-monitor-on-the-remote-computer-does-not-have-permission-to-connect-to-this-computer.md",
            "redirect_url": "/visualstudio/debugger/error-the-microsoft-visual-studio-remote-debugging-monitor-no-permission",
            "redirect_document_id": false
        },
        {
            "source_path": "docs/debugger/how-to-debug-with-code-center-premium-source.md",
            "redirect_url": "/visualstudio/debugger/index",
            "redirect_document_id": false
        },
        {
            "source_path": "docs/deployment/installshield-limited-edition.md",
            "redirect_url": "/visualstudio/deployment/deploying-applications-services-and-components",
            "redirect_document_id": false
        },
        {
            "source_path": "docs/deployment/walkthrough-manually-deploying-a-clickonce-application-that-does-not-require-re-signing-and-that-preserves-branding-information.md",
            "redirect_url": "/visualstudio/deployment/walkthrough-manually-deploying-a-clickonce-app-no-re-signing-required",
            "redirect_document_id": false
        },
        {
            "source_path": "docs/deployment/deploying-clickonce-applications-for-testing-and-production-servers-without-resigning.md",
            "redirect_url": "/visualstudio/deployment/deploying-clickonce-applications-for-testing-and-production-without-resigning",
            "redirect_document_id": false
        },
        {
            "source_path": "docs/designers/index.md",
            "redirect_url": "/visualstudio/designers/designing-user-interfaces",
            "redirect_document_id": false
        },
        {
            "source_path": "docs/designers/create-modern-desktop-applications-with-windows-presentation-foundation.md",
            "redirect_url": "/visualstudio/designers/getting-started-with-wpf",
            "redirect_document_id": false
        },
        {
            "source_path": "docs/designers/walkthrough-my-first-wpf-desktop-application2.md",
            "redirect_url": "/dotnet/framework/wpf/getting-started/walkthrough-my-first-wpf-desktop-application",
            "redirect_document_id": false
        },
        {
            "source_path": "docs/designers/wpf-community-resources.md",
            "redirect_url": "/dotnet/framework/wpf/getting-started/community-feedback",
            "redirect_document_id": false
        },
        {
            "source_path": "docs/designers/wpf-data-binding-with-linq-to-xml.md",
            "redirect_url": "/visualstudio/designers/wpf-data-binding-with-linq-to-xml-overview",
            "redirect_document_id": false
        },
        {
            "source_path": "docs/designers/walkthrough-create-a-wpf-desktop-application-connected-to-an-azure-mobile-service.md",
            "redirect_url": "/azure/app-service-mobile/app-service-mobile-windows-store-dotnet-get-started",
            "redirect_document_id": false
        },
        {
            "source_path": "docs/extensibility/customizing-the-isolated-shell.md",
            "redirect_url": "/visualstudio/extensibility/shell/customizing-the-isolated-shell",
            "redirect_document_id": false
        },
        {
            "source_path": "docs/extensibility/debugger/index.md",
            "redirect_url": "/visualstudio/extensibility/debugger/visual-studio-debugger-extensibility",
            "redirect_document_id": false
        },
        {
            "source_path": "docs/extensibility/debugger/reference/index.md",
            "redirect_url": "/visualstudio/extensibility/debugger/reference/reference-visual-studio-debugging-apis",
            "redirect_document_id": false
        },
        {
            "source_path": "docs/extensibility/distributing-isolated-shell-applications.md",
            "redirect_url": "/visualstudio/extensibility/shell/distributing-isolated-shell-applications",
            "redirect_document_id": false
        },
        {
            "source_path": "docs/extensibility/elements-of-the-isolated-shell.md",
            "redirect_url": "/visualstudio/extensibility/shell/elements-of-the-isolated-shell",
            "redirect_document_id": false
        },
        {
            "source_path": "docs/extensibility/extending-the-isolated-shell.md",
            "redirect_url": "/visualstudio/extensibility/shell/extending-the-isolated-shell",
            "redirect_document_id": false
        },
        {
            "source_path": "docs/extensibility/installing-an-isolated-shell-application.md",
            "redirect_url": "/visualstudio/extensibility/shell/installing-an-isolated-shell-application",
            "redirect_document_id": false
        },
        {
            "source_path": "docs/extensibility/internals/index.md",
            "redirect_url": "/visualstudio/extensibility/internals/inside-the-visual-studio-sdk",
            "redirect_document_id": false
        },
        {
            "source_path": "docs/extensibility/isolated-shell-entry-point-parameters-cpp.md",
            "redirect_url": "/visualstudio/extensibility/shell/isolated-shell-entry-point-parameters-cpp",
            "redirect_document_id": false
        },
        {
            "source_path": "docs/extensibility/license-element-vsix-language-pack-schema.md",
            "redirect_url": "/visualstudio/extensibility/vsix-language-pack-schema-2-0-reference",
            "redirect_document_id": false
        },
        {
            "source_path": "docs/extensibility/lightweight-solution-load-extension-impact.md",
            "redirect_url": "/visualstudio/extensibility/what-s-new-in-the-visual-studio-2017-sdk/",
            "redirect_document_id": false
        },
        {
            "source_path": "docs/extensibility/localizeddescription-element-vsix-language-pack-schema.md",
            "redirect_url": "/visualstudio/extensibility/vsix-language-pack-schema-2-0-reference",
            "redirect_document_id": false
        },
        {
            "source_path": "docs/extensibility/localizedname-element-vsix-language-pack-schema.md",
            "redirect_url": "/visualstudio/extensibility/vsix-language-pack-schema-2-0-reference",
            "redirect_document_id": false
        },
        {
            "source_path": "docs/extensibility/modifying-the-isolated-shell-by-using-the-dot-pkgdef-file.md",
            "redirect_url": "/visualstudio/extensibility/shell/modifying-the-isolated-shell-by-using-the-dot-pkgdef-file",
            "redirect_document_id": false
        },
        {
            "source_path": "docs/extensibility/modifying-the-isolated-shell-by-using-the-dot-pkgundef-file.md",
            "redirect_url": "/visualstudio/extensibility/shell/modifying-the-isolated-shell-by-using-the-dot-pkgundef-file",
            "redirect_document_id": false
        },
        {
            "source_path": "docs/extensibility/modifying-the-isolated-shell-by-using-the-dot-vsct-file.md",
            "redirect_url": "/visualstudio/extensibility/shell/modifying-the-isolated-shell-by-using-the-dot-vsct-file",
            "redirect_document_id": false
        },
        {
            "source_path": "docs/extensibility/moreinfourl-element-vsix-language-pack-schema.md",
            "redirect_url": "/visualstudio/extensibility/vsix-language-pack-schema-2-0-reference",
            "redirect_document_id": false
        },
        {
            "source_path": "docs/extensibility/package-guids-of-visual-studio-features.md",
            "redirect_url": "/visualstudio/extensibility/shell/package-guids-of-visual-studio-features",
            "redirect_document_id": false
        },
        {
            "source_path": "docs/extensibility/servicing-guidelines-for-isolated-shell-applications.md",
            "redirect_url": "/visualstudio/extensibility/shell/servicing-guidelines-for-isolated-shell-applications",
            "redirect_document_id": false
        },
        {
            "source_path": "docs/extensibility/shell-isolated-or-integrated.md",
            "redirect_url": "/visualstudio/extensibility/shell/shell-isolated-or-integrated",
            "redirect_document_id": false
        },
        {
            "source_path": "docs/extensibility/shell/index.md",
            "redirect_url": "/visualstudio/extensibility/shell-isolated-or-integrated",
            "redirect_document_id": false
        },
        {
            "source_path": "docs/extensibility/substitution-strings-used-in-dot-pkgdef-and-dot-pkgundef-files.md",
            "redirect_url": "/visualstudio/extensibility/shell/substitution-strings-used-in-dot-pkgdef-and-dot-pkgundef-files",
            "redirect_document_id": false
        },
        {
            "source_path": "docs/extensibility/ux-guidelines/index.md",
            "redirect_url": "/visualstudio/extensibility/ux-guidelines/visual-studio-user-experience-guidelines",
            "redirect_document_id": false
        },
        {
            "source_path": "docs/extensibility/visual-studio-isolated-shell.md",
            "redirect_url": "/visualstudio/extensibility/shell/visual-studio-isolated-shell",
            "redirect_document_id": false
        },
        {
            "source_path": "docs/extensibility/visual-studio-shell-integrated.md",
            "redirect_url": "/visualstudio/extensibility/shell/visual-studio-shell-integrated",
            "redirect_document_id": false
        },
        {
            "source_path": "docs/extensibility/vsixlanguagepack-element-vsix-language-pack-schema.md",
            "redirect_url": "/visualstudio/extensibility/vsix-language-pack-schema-2-0-reference",
            "redirect_document_id": false
        },
        {
            "source_path": "docs/extensibility/vsx-language-pack-schema-reference.md",
            "redirect_url": "/visualstudio/extensibility/vsix-language-pack-schema-2-0-reference",
            "redirect_document_id": false
        },
        {
            "source_path": "docs/extensibility/walkthrough-creating-a-basic-isolated-shell-application.md",
            "redirect_url": "/visualstudio/extensibility/walkthrough-creating-a-basic-isolated-shell-application",
            "redirect_document_id": false
        },
        {
            "source_path": "docs/ide/adding-and-removing-project-items.md",
            "redirect_url": "/visualstudio/ide/creating-solutions-and-projects",
            "redirect_document_id": false
        },
        {
            "source_path": "docs/ide/additional-information-about-class-designer-errors.md",
            "redirect_url": "/visualstudio/ide/class-designer/additional-information-about-errors",
            "redirect_document_id": false
        },
        {
            "source_path": "docs/ide/advanced-search-operators-in-search-expressions.md",
            "redirect_url": "/visualstudio/ide/logical-operators-in-search-expressions",
            "redirect_document_id": false
        },
        {
            "source_path": "docs/ide/application-properties.md",
            "redirect_url": "/visualstudio/ide/reference/application-page-project-designer-visual-basic",
            "redirect_document_id": false
        },
        {
            "source_path": "docs/ide/class-designer/designing-classes-and-types.md",
            "redirect_url": "/visualstudio/ide/class-designer/designing-and-viewing-classes-and-types",
            "redirect_document_id": false
        },
        {
            "source_path": "docs/ide/class-designer/index.md",
            "redirect_url": "/visualstudio/ide/class-designer/designing-and-viewing-classes-and-types",
            "redirect_document_id": false
        },
        {
            "source_path": "docs/ide/class-designer/viewing-types-and-relationships.md",
            "redirect_url": "/visualstudio/ide/class-designer/designing-and-viewing-classes-and-types",
            "redirect_document_id": false
        },
        {
            "source_path": "docs/ide/class-designer/working-with-class-diagrams.md",
            "redirect_url": "/visualstudio/ide/class-designer/designing-and-viewing-classes-and-types",
            "redirect_document_id": false
        },
        {
            "source_path": "docs/ide/connected-environment.md",
            "redirect_url": "/visualstudio/ide/signing-in-to-visual-studio",
            "redirect_document_id": false
        },
        {
            "source_path": "docs/ide/create-an-offline-installation-of-visual-studio.md",
            "redirect_url": "/visualstudio/install/create-an-offline-installation-of-visual-studio",
            "redirect_document_id": false
        },
        {
            "source_path": "docs/ide/creating-and-configuring-type-members-class-designer.md",
            "redirect_url": "/visualstudio/ide/class-designer/creating-and-configuring-type-members",
            "redirect_document_id": false
        },
        {
            "source_path": "docs/ide/designing-and-viewing-classes-and-types.md",
            "redirect_url": "/visualstudio/ide/class-designer/designing-and-viewing-classes-and-types",
            "redirect_document_id": false
        },
        {
            "source_path": "docs/ide/designing-classes-and-types-class-designer.md",
            "redirect_url": "/visualstudio/ide/class-designer/designing-classes-and-types",
            "redirect_document_id": false
        },
        {
            "source_path": "docs/ide/filtered-completion-lists-in-visual-basic.md",
            "redirect_url": "/visualstudio/ide/visual-basic-specific-intellisense",
            "redirect_document_id": false
        },
        {
            "source_path": "docs/ide/full-text-search-tips.md",
            "redirect_url": "/visualstudio/ide/how-to-search-for-topics",
            "redirect_document_id": false
        },
        {
            "source_path": "docs/ide/get-started-developing-with-visual-studio.md",
            "redirect_url": "/visualstudio/ide/visual-studio-ide",
            "redirect_document_id": false
        },
        {
            "source_path": "docs/ide/getting-started-with-debugging-in-visual-studio.md",
            "redirect_url": "/visualstudio/ide/find-and-fix-code-errors",
            "redirect_document_id": false
        },
        {
            "source_path": "docs/ide/get-started-with-visual-studio.md",
            "redirect_url": "/visualstudio/ide/visual-studio-ide",
            "redirect_document_id": false
        },
        {
            "source_path": "docs/ide/getting-started-with-visual-csharp-and-visual-basic.md",
            "redirect_url": "/visualstudio/ide/quickstart-visual-basic-console",
            "redirect_document_id": false
        },
        {
            "source_path": "docs/ide/how-to-add-class-diagrams-to-projects-class-designer.md",
            "redirect_url": "/visualstudio/ide/class-designer/how-to-add-class-diagrams-to-projects",
            "redirect_document_id": false
        },
        {
            "source_path": "docs/ide/how-to-add-comments-to-class-diagrams-class-designer.md",
            "redirect_url": "/visualstudio/ide/class-designer/how-to-add-comments-to-class-diagrams",
            "redirect_document_id": false
        },
        {
            "source_path": "docs/ide/how-to-change-between-member-notation-and-association-notation-class-designer.md",
            "redirect_url": "/visualstudio/ide/class-designer/how-to-change-between-member-notation-and-association-notation",
            "redirect_document_id": false
        },
        {
            "source_path": "docs/ide/how-to-copy-class-diagram-elements-to-a-microsoft-office-document-class-designer.md",
            "redirect_url": "/visualstudio/ide/class-designer/how-to-copy-class-diagram-elements-to-a-microsoft-office-document",
            "redirect_document_id": false
        },
        {
            "source_path": "docs/ide/how-to-create-a-nullable-type-class-designer.md",
            "redirect_url": "/visualstudio/ide/class-designer/how-to-create-a-nullable-type",
            "redirect_document_id": false
        },
        {
            "source_path": "docs/ide/how-to-create-associations-between-types-class-designer.md",
            "redirect_url": "/visualstudio/ide/class-designer/how-to-create-associations-between-types",
            "redirect_document_id": false
        },
        {
            "source_path": "docs/ide/how-to-create-inheritance-between-types-class-designer.md",
            "redirect_url": "/visualstudio/ide/class-designer/how-to-create-inheritance-between-types",
            "redirect_document_id": false
        },
        {
            "source_path": "docs/ide/how-to-create-starter-kits.md",
            "redirect_url": "/visualstudio/ide/how-to-create-project-templates",
            "redirect_document_id": false
        },
        {
            "source_path": "docs/ide/how-to-create-types-by-using-class-designer.md",
            "redirect_url": "/visualstudio/ide/class-designer/how-to-create-types",
            "redirect_document_id": false
        },
        {
            "source_path": "docs/ide/how-to-customize-class-diagrams-class-designer.md",
            "redirect_url": "/visualstudio/ide/class-designer/how-to-customize-class-diagrams",
            "redirect_document_id": false
        },
        {
            "source_path": "docs/ide/how-to-customize-search-results.md",
            "redirect_url": "/visualstudio/ide/how-to-search-for-topics",
            "redirect_document_id": false
        },
        {
            "source_path": "docs/ide/how-to-export-class-diagrams-as-images-class-designer.md",
            "redirect_url": "/visualstudio/ide/class-designer/how-to-export-class-diagrams-as-images",
            "redirect_document_id": false
        },
        {
            "source_path": "docs/ide/how-to-implement-an-interface-class-designer.md",
            "redirect_url": "/visualstudio/ide/class-designer/how-to-implement-an-interface",
            "redirect_document_id": false
        },
        {
            "source_path": "docs/ide/how-to-print-class-diagrams-class-designer.md",
            "redirect_url": "/visualstudio/ide/class-designer/how-to-print-class-diagrams",
            "redirect_document_id": false
        },
        {
            "source_path": "docs/ide/how-to-restore-csharp-refactoring-snippets.md",
            "redirect_url": "/visualstudio/ide/reference/refactoring-in-visual-studio",
            "redirect_document_id": false
        },
        {
            "source_path": "docs/ide/how-to-split-a-class-into-partial-classes-class-designer.md",
            "redirect_url": "/visualstudio/ide/class-designer/how-to-split-a-class-into-partial-classes",
            "redirect_document_id": false
        },
        {
            "source_path": "docs/ide/how-to-view-existing-types-class-designer.md",
            "redirect_url": "/visualstudio/ide/class-designer/how-to-view-existing-types",
            "redirect_document_id": false
        },
        {
            "source_path": "docs/ide/how-to-view-inheritance-between-types-class-designer.md",
            "redirect_url": "/visualstudio/ide/class-designer/how-to-view-inheritance-between-types",
            "redirect_document_id": false
        },
        {
            "source_path": "docs/ide/how-to-visualize-a-collection-association-class-designer.md",
            "redirect_url": "/visualstudio/ide/class-designer/how-to-visualize-a-collection-association",
            "redirect_document_id": false
        },
        {
            "source_path": "docs/ide/index-search-tips.md",
            "redirect_url": "/visualstudio/ide/how-to-find-topics-in-the-index",
            "redirect_document_id": false
        },
        {
            "source_path": "docs/ide/keyboard-and-mouse-shortcuts-in-the-class-diagram-and-class-details-window-class-designer.md",
            "redirect_url": "/visualstudio/ide/class-designer/keyboard-and-mouse-shortcuts-in-the-class-diagram-and-class-details-window",
            "redirect_document_id": false
        },
        {
            "source_path": "docs/ide/locate-information.md",
            "redirect_url": "/visualstudio/ide/microsoft-help-viewer",
            "redirect_document_id": false
        },
        {
            "source_path": "docs/ide/manage-the-help-viewer-window.md",
            "redirect_url": "/visualstudio/ide/customize-the-help-viewer",
            "redirect_document_id": false
        },
        {
            "source_path": "docs/ide/not-in-toc/web-publish-options.md",
            "redirect_url": "/visualstudio/deployment/deploying-applications-services-and-components-resources",
            "redirect_document_id": false
        },
        {
            "source_path": "docs/ide/not-in-toc/intellicode-faq.md",
            "redirect_url": "/visualstudio/intellicode/faq",
            "redirect_document_id": false
        },
        {
            "source_path": "docs/ide/optimize-solution-loading-in-visual-studio.md",
            "redirect_url": "/visualstudio/ide/optimize-visual-studio-startup-time/",
            "redirect_document_id": false
        },
        {
            "source_path": "docs/ide/perform-quick-actions-with-light-bulbs.md",
            "redirect_url": "/visualstudio/ide/quick-actions",
            "redirect_document_id": false
        },
        {
            "source_path": "docs/ide/quickstart-cpp.md",
            "redirect_url": "/visualstudio/ide/getting-started-with-cpp-in-visual-studio",
            "redirect_document_id": false
        },
        {
            "source_path": "docs/ide/refactoring-classes-and-types-class-designer.md",
            "redirect_url": "/visualstudio/ide/class-designer/refactoring-classes-and-types",
            "redirect_document_id": false
        },
        {
            "source_path": "docs/ide/refactoring-code-generation-quick-actions.md",
            "redirect_url": "/visualstudio/ide/quick-actions",
            "redirect_document_id": false
        },
        {
            "source_path": "docs/ide/reference/accessibility-for-people-with-disabilities.md",
            "redirect_url": "/visualstudio/ide/reference/accessibility-features-of-visual-studio",
            "redirect_document_id": false
        },
        {
            "source_path": "docs/ide/reference/general-user-interface-elements-visual-studio.md",
            "redirect_url": "/visualstudio/ide/reference/call-hierarchy",
            "redirect_document_id": false
        },
        {
            "source_path": "docs/ide/reference/installvstemplates-devenv-exe.md",
            "redirect_url": "/visualstudio/ide/reference/devenv-command-line-switches",
            "redirect_document_id": false
        },
        {
            "source_path": "docs/ide/reference/open-solution-command.md",
            "redirect_url": "/visualstudio/ide/reference/open-project-command",
            "redirect_document_id": false
        },
        {
            "source_path": "docs/ide/reference/resetaddin-devenv-exe.md",
            "redirect_url": "/visualstudio/ide/reference/devenv-command-line-switches",
            "redirect_document_id": false
        },
        {
            "source_path": "docs/ide/reference/updateconfiguration-devenv-exe.md",
            "redirect_url": "/visualstudio/ide/reference/devenv-command-line-switches",
            "redirect_document_id": false
        },
        {
            "source_path": "docs/ide/reference/visual-studio-for-applications-reference.md",
            "redirect_url": "/visualstudio/ide/reference/visual-studio-reference",
            "redirect_document_id": false
        },
        {
            "source_path": "docs/ide/reference/visual-studio-reference.md",
            "redirect_url": "/visualstudio/ide/reference/general-user-interface-elements-visual-studio",
            "redirect_document_id": false
        },
        {
            "source_path": "docs/ide/retain-topics-for-later-use.md",
            "redirect_url": "/visualstudio/ide/microsoft-help-viewer",
            "redirect_document_id": false
        },
        {
            "source_path": "docs/ide/maintaining-security.md",
            "redirect_url": "/visualstudio/ide/securing-applications",
            "redirect_document_id": false
        },
        {
            "source_path": "docs/ide/security-bibliography.md",
            "redirect_url": "/visualstudio/ide/securing-applications",
            "redirect_document_id": false
        },
        {
            "source_path": "docs/ide/security-in-visual-studio.md",
            "redirect_url": "/visualstudio/ide/user-permissions-and-visual-studio",
            "redirect_document_id": false
        },
        {
            "source_path": "docs/ide/supplying-xml-code-comments.md",
            "redirect_url": "/visualstudio/ide/reference/generate-xml-documentation-comments",
            "redirect_document_id": false
        },
        {
            "source_path": "docs/ide/targeting-a-specific-dotnet-framework-version.md",
            "redirect_url": "/visualstudio/ide/visual-studio-multi-targeting-overview/",
            "redirect_document_id": false
        },
        {
            "source_path": "docs/ide/troubleshooting-the-help-viewer.md",
            "redirect_url": "/visualstudio/ide/microsoft-help-viewer",
            "redirect_document_id": false
        },
        {
            "source_path": "docs/ide/user-accounts-and-updates.md",
            "redirect_url": "/visualstudio/install/update-visual-studio",
            "redirect_document_id": false
        },
        {
            "source_path": "docs/ide/using-the-toolbox.md",
            "redirect_url": "/visualstudio/ide/reference/toolbox",
            "redirect_document_id": false
        },
        {
            "source_path": "docs/ide/viewing-types-and-relationships-class-designer.md",
            "redirect_url": "/visualstudio/ide/class-designer/viewing-types-and-relationships",
            "redirect_document_id": false
        },
        {
            "source_path": "docs/ide/visual-cpp-classes-in-class-designer.md",
            "redirect_url": "/visualstudio/ide/class-designer/visual-cpp-classes",
            "redirect_document_id": false
        },
        {
            "source_path": "docs/ide/visual-cpp-enumerations-in-class-designer.md",
            "redirect_url": "/visualstudio/ide/class-designer/visual-cpp-enumerations",
            "redirect_document_id": false
        },
        {
            "source_path": "docs/ide/visual-cpp-structures-in-class-designer.md",
            "redirect_url": "/visualstudio/ide/class-designer/visual-cpp-structures",
            "redirect_document_id": false
        },
        {
            "source_path": "docs/ide/visual-cpp-typedefs-in-class-designer.md",
            "redirect_url": "/visualstudio/ide/class-designer/visual-cpp-typedefs",
            "redirect_document_id": false
        },
        {
            "source_path": "docs/ide/visual-studio-notifications.md",
            "redirect_url": "/visualstudio/install/update-visual-studio",
            "redirect_document_id": false
        },
        {
            "source_path": "docs/ide/visual-studio-samples.md",
            "redirect_url": "/visualstudio/ide/visual-studio-ide",
            "redirect_document_id": false
        },
        {
            "source_path": "docs/ide/visual-studio-template-reference.md",
            "redirect_url": "/visualstudio/ide/creating-project-and-item-templates",
            "redirect_document_id": false
        },
        {
            "source_path": "docs/ide/working-with-class-diagrams-class-designer.md",
            "redirect_url": "/visualstudio/ide/class-designer/working-with-class-diagrams",
            "redirect_document_id": false
        },
        {
            "source_path": "docs/ide/working-with-classes-and-other-types-class-designer.md",
            "redirect_url": "/visualstudio/ide/class-designer/designing-and-viewing-classes-and-types",
            "redirect_document_id": false
        },
        {
            "source_path": "docs/ide/working-with-visual-cpp-code-class-designer.md",
            "redirect_url": "/visualstudio/ide/class-designer/working-with-visual-cpp-code",
            "redirect_document_id": false
        },
        {
            "source_path": "docs/ide/how-to-disable-the-hosting-process.md",
            "redirect_url": "/visualstudio/debugger/debugger-settings-and-preparation",
            "redirect_document_id": false
        },
        {
            "source_path": "docs/ide/hosting-process-vshost-exe.md",
            "redirect_url": "/visualstudio/debugger/debugger-settings-and-preparation",
            "redirect_document_id": false
        },
        {
            "source_path": "docs/ide/reference/project-and-solution-file-types.md",
            "redirect_url": "/visualstudio/ide/solutions-and-projects-in-visual-studio",
            "redirect_document_id": false
        },
        {
            "source_path": "docs/install/index.md",
            "redirect_url": "/visualstudio/install/install-visual-studio",
            "redirect_document_id": false
        },
        {
            "source_path": "docs/install/install-faqs.md",
            "redirect_url": "/visualstudio/install/troubleshooting-installation-issues",
            "redirect_document_id": false
        },
        {
            "source_path": "docs/install/install-visual-studio-in-offline-environment.md",
            "redirect_url": "/visualstudio/install/create-an-offline-installation-of-visual-studio",
            "redirect_document_id": false
        },
        {
            "source_path": "docs/modeling/add-stereotypes-to-uml-model-elements.md",
            "redirect_url": "/visualstudio/modeling/create-uml-modeling-projects-and-diagrams",
            "redirect_document_id": false
        },
        {
            "source_path": "docs/modeling/api-reference-for-uml-modeling-extensibility.md",
            "redirect_url": "/visualstudio/modeling/create-uml-modeling-projects-and-diagrams",
            "redirect_document_id": false
        },
        {
            "source_path": "docs/modeling/attach-reference-strings-to-uml-model-elements.md",
            "redirect_url": "/visualstudio/modeling/create-uml-modeling-projects-and-diagrams",
            "redirect_document_id": false
        },
        {
            "source_path": "docs/modeling/create-elements-and-relationships-in-uml-models.md",
            "redirect_url": "/visualstudio/modeling/create-uml-modeling-projects-and-diagrams",
            "redirect_document_id": false
        },
        {
            "source_path": "docs/modeling/customize-your-model-with-profiles-and-stereotypes.md",
            "redirect_url": "/visualstudio/modeling/create-uml-modeling-projects-and-diagrams",
            "redirect_document_id": false
        },
        {
            "source_path": "docs/modeling/define-a-custom-modeling-toolbox-item.md",
            "redirect_url": "/visualstudio/modeling/create-uml-modeling-projects-and-diagrams",
            "redirect_document_id": false
        },
        {
            "source_path": "docs/modeling/define-a-gesture-handler-on-a-modeling-diagram.md",
            "redirect_url": "/visualstudio/modeling/create-uml-modeling-projects-and-diagrams",
            "redirect_document_id": false
        },
        {
            "source_path": "docs/modeling/define-a-menu-command-on-a-modeling-diagram.md",
            "redirect_url": "/visualstudio/modeling/create-uml-modeling-projects-and-diagrams",
            "redirect_document_id": false
        },
        {
            "source_path": "docs/modeling/define-a-profile-to-extend-uml.md",
            "redirect_url": "/visualstudio/modeling/create-uml-modeling-projects-and-diagrams",
            "redirect_document_id": false
        },
        {
            "source_path": "docs/modeling/define-a-work-item-link-handler.md",
            "redirect_url": "/visualstudio/modeling/create-uml-modeling-projects-and-diagrams",
            "redirect_document_id": false
        },
        {
            "source_path": "docs/modeling/define-and-install-a-modeling-extension.md",
            "redirect_url": "/visualstudio/modeling/create-uml-modeling-projects-and-diagrams",
            "redirect_document_id": false
        },
        {
            "source_path": "docs/modeling/define-packages-and-namespaces.md",
            "redirect_url": "/visualstudio/modeling/create-uml-modeling-projects-and-diagrams",
            "redirect_document_id": false
        },
        {
            "source_path": "docs/modeling/define-validation-constraints-for-uml-models.md",
            "redirect_url": "/visualstudio/modeling/create-uml-modeling-projects-and-diagrams",
            "redirect_document_id": false
        },
        {
            "source_path": "docs/modeling/describe-control-flow-with-fragments-on-uml-sequence-diagrams.md",
            "redirect_url": "/visualstudio/modeling/create-uml-modeling-projects-and-diagrams",
            "redirect_document_id": false
        },
        {
            "source_path": "docs/modeling/display-a-uml-model-on-diagrams.md",
            "redirect_url": "/visualstudio/modeling/create-uml-modeling-projects-and-diagrams",
            "redirect_document_id": false
        },
        {
            "source_path": "docs/modeling/edit-uml-models-and-diagrams.md",
            "redirect_url": "/visualstudio/modeling/create-uml-modeling-projects-and-diagrams",
            "redirect_document_id": false
        },
        {
            "source_path": "docs/modeling/edit-uml-sequence-diagrams-by-using-the-uml-api.md",
            "redirect_url": "/visualstudio/modeling/create-uml-modeling-projects-and-diagrams",
            "redirect_document_id": false
        },
        {
            "source_path": "docs/modeling/export-uml-diagrams-to-image-files.md",
            "redirect_url": "/visualstudio/modeling/create-uml-modeling-projects-and-diagrams",
            "redirect_document_id": false
        },
        {
            "source_path": "docs/modeling/extend-uml-models-and-diagrams.md",
            "redirect_url": "/visualstudio/modeling/create-uml-modeling-projects-and-diagrams",
            "redirect_document_id": false
        },
        {
            "source_path": "docs/modeling/generate-code-from-uml-class-diagrams.md",
            "redirect_url": "/visualstudio/modeling/create-uml-modeling-projects-and-diagrams",
            "redirect_document_id": false
        },
        {
            "source_path": "docs/modeling/generate-files-from-a-uml-model.md",
            "redirect_url": "/visualstudio/modeling/create-uml-modeling-projects-and-diagrams",
            "redirect_document_id": false
        },
        {
            "source_path": "docs/modeling/get-uml-model-elements-from-idataobject.md",
            "redirect_url": "/visualstudio/modeling/create-uml-modeling-projects-and-diagrams",
            "redirect_document_id": false
        },
        {
            "source_path": "docs/modeling/index.md",
            "redirect_url": "/visualstudio/modeling/analyze-and-model-your-architecture",
            "redirect_document_id": false
        },
        {
            "source_path": "docs/modeling/install-a-uml-profile.md",
            "redirect_url": "/visualstudio/modeling/create-uml-modeling-projects-and-diagrams",
            "redirect_document_id": false
        },
        {
            "source_path": "docs/modeling/integrate-uml-models-with-other-models-and-tools.md",
            "redirect_url": "/visualstudio/modeling/create-uml-modeling-projects-and-diagrams",
            "redirect_document_id": false
        },
        {
            "source_path": "docs/modeling/link-a-use-case-to-documents-and-diagrams.md",
            "redirect_url": "/visualstudio/modeling/create-uml-modeling-projects-and-diagrams",
            "redirect_document_id": false
        },
        {
            "source_path": "docs/modeling/link-model-elements-and-work-items.md",
            "redirect_url": "/visualstudio/modeling/create-uml-modeling-projects-and-diagrams",
            "redirect_document_id": false
        },
        {
            "source_path": "docs/modeling/link-uml-model-updates-by-using-transactions.md",
            "redirect_url": "/visualstudio/modeling/create-uml-modeling-projects-and-diagrams",
            "redirect_document_id": false
        },
        {
            "source_path": "docs/modeling/manage-models-and-diagrams-under-version-control.md",
            "redirect_url": "/visualstudio/modeling/create-uml-modeling-projects-and-diagrams",
            "redirect_document_id": false
        },
        {
            "source_path": "docs/modeling/navigate-relationships-with-the-uml-api.md",
            "redirect_url": "/visualstudio/modeling/create-uml-modeling-projects-and-diagrams",
            "redirect_document_id": false
        },
        {
            "source_path": "docs/modeling/navigate-the-uml-model.md",
            "redirect_url": "/visualstudio/modeling/create-uml-modeling-projects-and-diagrams",
            "redirect_document_id": false
        },
        {
            "source_path": "docs/modeling/open-a-uml-model-by-using-the-visual-studio-api.md",
            "redirect_url": "/visualstudio/modeling/create-uml-modeling-projects-and-diagrams",
            "redirect_document_id": false
        },
        {
            "source_path": "docs/modeling/programming-with-the-uml-api.md",
            "redirect_url": "/visualstudio/modeling/create-uml-modeling-projects-and-diagrams",
            "redirect_document_id": false
        },
        {
            "source_path": "docs/modeling/properties-of-associations-on-uml-class-diagrams.md",
            "redirect_url": "/visualstudio/modeling/create-uml-modeling-projects-and-diagrams",
            "redirect_document_id": false
        },
        {
            "source_path": "docs/modeling/properties-of-attributes-on-uml-class-diagrams.md",
            "redirect_url": "/visualstudio/modeling/create-uml-modeling-projects-and-diagrams",
            "redirect_document_id": false
        },
        {
            "source_path": "docs/modeling/properties-of-elements-on-uml-activity-diagrams.md",
            "redirect_url": "/visualstudio/modeling/create-uml-modeling-projects-and-diagrams",
            "redirect_document_id": false
        },
        {
            "source_path": "docs/modeling/properties-of-elements-on-uml-component-diagrams.md",
            "redirect_url": "/visualstudio/modeling/create-uml-modeling-projects-and-diagrams",
            "redirect_document_id": false
        },
        {
            "source_path": "docs/modeling/properties-of-elements-on-uml-sequence-diagrams.md",
            "redirect_url": "/visualstudio/modeling/create-uml-modeling-projects-and-diagrams",
            "redirect_document_id": false
        },
        {
            "source_path": "docs/modeling/properties-of-elements-on-uml-use-case-diagrams.md",
            "redirect_url": "/visualstudio/modeling/create-uml-modeling-projects-and-diagrams",
            "redirect_document_id": false
        },
        {
            "source_path": "docs/modeling/properties-of-operations-on-uml-class-diagrams.md",
            "redirect_url": "/visualstudio/modeling/create-uml-modeling-projects-and-diagrams",
            "redirect_document_id": false
        },
        {
            "source_path": "docs/modeling/properties-of-types-on-uml-class-diagrams.md",
            "redirect_url": "/visualstudio/modeling/create-uml-modeling-projects-and-diagrams",
            "redirect_document_id": false
        },
        {
            "source_path": "docs/modeling/read-a-uml-model-in-program-code.md",
            "redirect_url": "/visualstudio/modeling/create-uml-modeling-projects-and-diagrams",
            "redirect_document_id": false
        },
        {
            "source_path": "docs/modeling/run-unit-tests-on-uml-extensions.md",
            "redirect_url": "/visualstudio/modeling/create-uml-modeling-projects-and-diagrams",
            "redirect_document_id": false
        },
        {
            "source_path": "docs/modeling/standard-stereotypes-for-uml-models.md",
            "redirect_url": "/visualstudio/modeling/create-uml-modeling-projects-and-diagrams",
            "redirect_document_id": false
        },
        {
            "source_path": "docs/modeling/uml-activity-diagrams-guidelines.md",
            "redirect_url": "/visualstudio/modeling/create-uml-modeling-projects-and-diagrams",
            "redirect_document_id": false
        },
        {
            "source_path": "docs/modeling/uml-activity-diagrams-reference.md",
            "redirect_url": "/visualstudio/modeling/create-uml-modeling-projects-and-diagrams",
            "redirect_document_id": false
        },
        {
            "source_path": "docs/modeling/uml-class-diagrams-guidelines.md",
            "redirect_url": "/visualstudio/modeling/create-uml-modeling-projects-and-diagrams",
            "redirect_document_id": false
        },
        {
            "source_path": "docs/modeling/uml-class-diagrams-reference.md",
            "redirect_url": "/visualstudio/modeling/create-uml-modeling-projects-and-diagrams",
            "redirect_document_id": false
        },
        {
            "source_path": "docs/modeling/uml-component-diagrams-guidelines.md",
            "redirect_url": "/visualstudio/modeling/create-uml-modeling-projects-and-diagrams",
            "redirect_document_id": false
        },
        {
            "source_path": "docs/modeling/uml-component-diagrams-reference.md",
            "redirect_url": "/visualstudio/modeling/create-uml-modeling-projects-and-diagrams",
            "redirect_document_id": false
        },
        {
            "source_path": "docs/modeling/uml-model-element-types.md",
            "redirect_url": "/visualstudio/modeling/create-uml-modeling-projects-and-diagrams",
            "redirect_document_id": false
        },
        {
            "source_path": "docs/modeling/uml-sequence-diagrams-guidelines.md",
            "redirect_url": "/visualstudio/modeling/create-uml-modeling-projects-and-diagrams",
            "redirect_document_id": false
        },
        {
            "source_path": "docs/modeling/uml-sequence-diagrams-reference.md",
            "redirect_url": "/visualstudio/modeling/create-uml-modeling-projects-and-diagrams",
            "redirect_document_id": false
        },
        {
            "source_path": "docs/modeling/uml-use-case-diagrams-guidelines.md",
            "redirect_url": "/visualstudio/modeling/create-uml-modeling-projects-and-diagrams",
            "redirect_document_id": false
        },
        {
            "source_path": "docs/modeling/uml-use-case-diagrams-reference.md",
            "redirect_url": "/visualstudio/modeling/create-uml-modeling-projects-and-diagrams",
            "redirect_document_id": false
        },
        {
            "source_path": "docs/modeling/update-a-uml-model-from-a-background-thread.md",
            "redirect_url": "/visualstudio/modeling/create-uml-modeling-projects-and-diagrams",
            "redirect_document_id": false
        },
        {
            "source_path": "docs/modeling/validate-your-uml-model.md",
            "redirect_url": "/visualstudio/modeling/create-uml-modeling-projects-and-diagrams",
            "redirect_document_id": false
        },
        {
            "source_path": "docs/msbuild/additional-msbuild-resources.md",
            "redirect_url": "https://social.msdn.microsoft.com/forums/vstudio/home?forum=msbuild",
            "redirect_document_id": false
        },
        {
            "source_path": "docs/msbuild/additional-resources-for-msbuild.md",
            "redirect_url": "https://social.msdn.microsoft.com/forums/vstudio/home?forum=msbuild",
            "redirect_document_id": false
        },
        {
            "source_path": "docs/msbuild/index.md",
            "redirect_url": "/visualstudio/msbuild/msbuild",
            "redirect_document_id": false
        },
        {
            "source_path": "docs/msbuild/msbuild-glossary1.md",
            "redirect_url": "/visualstudio/msbuild/msbuild-glossary",
            "redirect_document_id": false
        },
        {
            "source_path": "docs/nodejs/tutorial-nodejs.md",
            "redirect_url": "/visualstudio/javascript/tutorial-nodejs",
            "redirect_document_id": false
        },
        {
            "source_path": "docs/nodejs/tutorial-nodejs-with-react-and-jsx.md",
            "redirect_url": "/visualstudio/javascript/tutorial-nodejs-with-react-and-jsx",
            "redirect_document_id": false
        },
        {
            "source_path": "docs/profiling/profiling-tools.md",
            "redirect_url": "/visualstudio/profiling/profiling-feature-tour",
            "redirect_document_id": false
        },
        {
            "source_path": "docs/profiling/peopletrax-sample-profiling-tools.md",
            "redirect_url": "/visualstudio/profiling/performance-explorer",
            "redirect_document_id": false
        },
        {
            "source_path": "docs/profiling/walkthrough-command-line-profiling-using-instrumentation.md",
            "redirect_url": "/visualstudio/profiling/command-line-profiling-of-stand-alone-applications",
            "redirect_document_id": false
        },
        {
            "source_path": "docs/profiling/walkthrough-identifying-performance-problems.md",
            "redirect_url": "/visualstudio/profiling/beginners-guide-to-cpu-sampling",
            "redirect_document_id": false
        },
        {
            "source_path": "docs/profiling/collecting-detailed-timing-data-for-an-aspnet-web-application-using-the-profiler-instrumentation-method-from-the-command-line.md",
            "redirect_url": "/visualstudio/profiling/collecting-detailed-timing-data-aspnet-profiler-instrumentation-method",
            "redirect_document_id": false
        },
        {
            "source_path": "docs/profiling/collecting-detailed-timing-data-for-an-aspnet-web-application-using-the-profiler-instrumentation-method.md",
            "redirect_url": "/visualstudio/profiling/collecting-detailed-timing-data-aspnet-profiler-instrumentation-method",
            "redirect_document_id": false
        },
        {
            "source_path": "docs/profiling/how-to-attach-the-profiler-to-a-dotnet-framework-stand-alone-application-and-collect-application-statistics-by-using-the-command-line.md",
            "redirect_url": "/visualstudio/profiling/how-to-attach-the-profiler-to-a-dotnet-app-and-collect-application-statistics",
            "redirect_document_id": false
        },
        {
            "source_path": "docs/profiling/how-to-attach-the-profiler-to-a-dotnet-framework-stand-alone-application-to-collect-concurrency-data-by-using-the-command-line.md",
            "redirect_url": "/visualstudio/profiling/how-to-attach-the-profiler-to-a-dotnet-app-and-collect-concurrency-data",
            "redirect_document_id": false
        },
        {
            "source_path": "docs/profiling/how-to-instrument-a-dynamically-compiled-aspnet-web-application-and-collect-detailed-timing-data-with-the-profiler-by-using-the-command-line.md",
            "redirect_url": "/visualstudio/profiling/how-to-instrument-a-dynamically-compiled-aspnet-app-and-collect-timing-data",
            "redirect_document_id": false
        },
        {
            "source_path": "docs/profiling/how-to-instrument-a-statically-compiled-aspnet-web-application-and-collect-detailed-timing-data-with-the-profiler-by-using-the-command-line.md",
            "redirect_url": "/visualstudio/profiling/how-to-instrument-statically-compiled-aspnet-and-collect-detailed-timing-data",
            "redirect_document_id": false
        },
        {
            "source_path": "docs/profiling/how-to-instrument-a-stand-alone-dotnet-framework-component-and-collect-memory-data-with-the-profiler-by-using-the-command-line.md",
            "redirect_url": "/visualstudio/profiling/how-to-instrument-a-dotnet-framework-component-and-collect-memory-data",
            "redirect_document_id": false
        },
        {
            "source_path": "docs/profiling/how-to-launch-a-stand-alone-native-application-with-the-profiler-to-collect-concurrency-data-by-using-the-command-line.md",
            "redirect_url": "/visualstudio/profiling/how-to-launch-a-stand-alone-native-application-to-collect-concurrency-data",
            "redirect_document_id": false
        },
        {
            "source_path": "docs/profiling/how-to-attach-the-profiler-to-a-native-stand-alone-application-and-collect-concurrency-data-by-using-the-command-line.md",
            "redirect_url": "/visualstudio/profiling/how-to-attach-the-profiler-to-a-native-app-and-collect-concurrency-data",
            "redirect_document_id": false
        },
        {
            "source_path": "docs/profiling/how-to-attach-the-profiler-to-a-dotnet-framework-stand-alone-application-to-collect-memory-data-by-using-the-command-line.md",
            "redirect_url": "/visualstudio/profiling/how-to-attach-the-profiler-to-a-dotnet-framework-app-to-collect-memory-data",
            "redirect_document_id": false
        },
        {
            "source_path": "docs/profiling/how-to-instrument-a-statically-compiled-aspnet-web-application-and-collect-memory-data-by-using-the-profiler-command-line.md",
            "redirect_url": "/visualstudio/profiling/how-to-instrument-a-statically-compiled-aspnet-app-and-collect-memory-data",
            "redirect_document_id": false
        },
        {
            "source_path": "docs/profiling/how-to-launch-a-stand-alone-dotnet-framework-application-with-the-profiler-to-collect-memory-data-by-using-the-command-line.md",
            "redirect_url": "/visualstudio/profiling/how-to-launch-a-stand-alone-dotnet-framework-app-to-collect-memory-data",
            "redirect_document_id": false
        },
        {
            "source_path": "docs/profiling/how-to-launch-a-stand-alone-application-with-the-profiler-and-collect-application-statistics-by-using-the-command-line.md",
            "redirect_url": "/visualstudio/profiling/how-to-launch-a-stand-alone-app-and-collect-application-statistics",
            "redirect_document_id": false
        },
        {
            "source_path": "docs/profiling/how-to-attach-the-profiler-to-a-native-stand-alone-application-and-collect-application-statistics-by-using-the-command-line.md",
            "redirect_url": "/visualstudio/profiling/how-to-attach-the-profiler-to-a-native-app-and-collect-application-statistics",
            "redirect_document_id": false
        },
        {
            "source_path": "docs/profiling/how-to-instrument-a-stand-alone-dotnet-framework-component-and-collect-timing-data-with-the-profiler-from-the-command-line.md",
            "redirect_url": "/visualstudio/profiling/how-to-instrument-a-dotnet-framework-component-and-collect-timing-data",
            "redirect_document_id": false
        },
        {
            "source_path": "docs/profiling/how-to-instrument-a-native-stand-alone-component-and-collect-timing-data-with-the-profiler-from-the-command-line.md",
            "redirect_url": "/visualstudio/profiling/how-to-instrument-a-native-component-and-collect-timing-data",
            "redirect_document_id": false
        },
        {
            "source_path": "docs/profiling/how-to-launch-a-stand-alone-dotnet-framework-application-with-the-profiler-to-collect-concurrency-data-by-using-the-command-line.md",
            "redirect_url": "/visualstudio/profiling/how-to-launch-a-stand-alone-dotnet-framework-app-to-collect-concurrency-data",
            "redirect_document_id": false
        },
        {
            "source_path": "docs/profiling/how-to-modify-web-config-files-to-instrument-and-profile-dynamically-compiled-aspnet-web-applications.md",
            "redirect_url": "/visualstudio/profiling/how-to-modify-web-config-files-to-instrument-dynamically-compiled-aspnet-apps",
            "redirect_document_id": false
        },
        {
            "source_path": "docs/profiling/collecting-detailed-timing-data-for-services-by-using-the-instrumentation-method-from-the-profiler-command-line.md",
            "redirect_url": "/visualstudio/profiling/collecting-detailed-timing-data-for-services-by-using-the-instrumentation-method",
            "redirect_document_id": false
        },
        {
            "source_path": "docs/profiling/collecting-application-statistics-for-aspnet-web-applications-using-the-profiler-sampling-method-from-the-command-line.md",
            "redirect_url": "/visualstudio/profiling/collecting-application-statistics-for-aspnet-using-the-profiler-sampling-method",
            "redirect_document_id": false
        },
        {
            "source_path": "docs/profiling/collecting-application-statistics-for-stand-alone-applications-by-using-the-profiler-command-line.md",
            "redirect_url": "/visualstudio/profiling/collecting-application-statistics-for-stand-alone-applications",
            "redirect_document_id": false
        },
        {
            "source_path": "docs/profiling/collecting-concurrency-data-for-an-aspnet-web-application-using-the-profiler-command-line.md",
            "redirect_url": "/visualstudio/profiling/collecting-concurrency-data-for-an-aspnet-web-application",
            "redirect_document_id": false
        },
        {
            "source_path": "docs/profiling/collecting-concurrency-data-for-stand-alone-applications-by-using-the-profiler-command-line.md",
            "redirect_url": "/visualstudio/profiling/collecting-concurrency-data-for-stand-alone-applications",
            "redirect_document_id": false
        },
        {
            "source_path": "docs/profiling/collecting-detailed-timing-data-for-a-stand-alone-application-by-using-the-profiler-command-line.md",
            "redirect_url": "/visualstudio/profiling/collecting-detailed-timing-data-for-a-stand-alone-application",
            "redirect_document_id": false
        },
        {
            "source_path": "docs/profiling/collecting-dotnet-framework-memory-data-for-stand-alone-applications-by-using-the-profiler-command-line.md",
            "redirect_url": "/visualstudio/profiling/collecting-dotnet-framework-memory-data-for-stand-alone-applications",
            "redirect_document_id": false
        },
        {
            "source_path": "docs/profiling/collecting-memory-data-from-an-aspnet-web-application-by-using-the-profiler-command-line.md",
            "redirect_url": "/visualstudio/profiling/collecting-memory-data-from-an-aspnet-web-application",
            "redirect_document_id": false
        },
        {
            "source_path": "docs/python/code-editing.md",
            "redirect_url": "/visualstudio/python/editing-python-code-in-visual-studio",
            "redirect_document_id": false
        },
        {
            "source_path": "docs/python/code-formatting.md",
            "redirect_url": "/visualstudio/python/formatting-python-code",
            "redirect_document_id": false
        },
        {
            "source_path": "docs/python/code-pylint.md",
            "redirect_url": "/visualstudio/python/linting-python-code",
            "redirect_document_id": false
        },
        {
            "source_path": "docs/python/code-refactoring.md",
            "redirect_url": "/visualstudio/python/refactoring-python-code",
            "redirect_document_id": false
        },
        {
            "source_path": "docs/python/cookiecutter.md",
            "redirect_url": "/visualstudio/python/using-python-cookiecutter-templates",
            "redirect_document_id": false
        },
        {
            "source_path": "docs/python/cpp-and-python.md",
            "redirect_url": "/visualstudio/python/working-with-c-cpp-python-in-visual-studio",
            "redirect_document_id": false
        },
        {
            "source_path": "docs/python/debugging.md",
            "redirect_url": "/visualstudio/python/debugging-python-in-visual-studio",
            "redirect_document_id": false
        },
        {
            "source_path": "docs/python/debugging-azure-remote.md",
            "redirect_url": "/visualstudio/python/debugging-remote-python-code-on-azure",
            "redirect_document_id": false
        },
        {
            "source_path": "docs/python/debugging-azure-remote-troubleshooting.md",
            "redirect_url": "/visualstudio/python/debugging-remote-python-code-on-azure-troubleshooting",
            "redirect_document_id": false
        },
        {
            "source_path": "docs/python/debugging-cross-platform-remote.md",
            "redirect_url": "/visualstudio/python/debugging-python-code-on-remote-linux-machines",
            "redirect_document_id": false
        },
        {
            "source_path": "docs/python/debugging-mixed-mode.md",
            "redirect_url": "/visualstudio/python/debugging-mixed-mode-c-cpp-python-in-visual-studio",
            "redirect_document_id": false
        },
        {
            "source_path": "docs/python/debugging-symbols-for-mixed-mode.md",
            "redirect_url": "/visualstudio/python/debugging-symbols-for-mixed-mode-c-cpp-python",
            "redirect_document_id": false
        },
        {
            "source_path": "docs/python/getting-started-with-ptvs-building-a-website-in-azure.md",
            "redirect_url": "/visualstudio/python/publishing-to-azure",
            "redirect_document_id": false
        },
        {
            "source_path": "docs/python/getting-started-with-ptvs-debugging.md",
            "redirect_url": "/visualstudio/python/debugging",
            "redirect_document_id": false
        },
        {
            "source_path": "docs/python/getting-started-with-ptvs-editing-code.md",
            "redirect_url": "/visualstudio/python/code-editing",
            "redirect_document_id": false
        },
        {
            "source_path": "docs/python/getting-started-with-ptvs-interactive-python.md",
            "redirect_url": "/visualstudio/python/interactive-repl",
            "redirect_document_id": false
        },
        {
            "source_path": "docs/python/getting-started-with-ptvs-setting-up-visual-studio.md",
            "redirect_url": "/visualstudio/python/installing-python-support-in-visual-studio",
            "redirect_document_id": false
        },
        {
            "source_path": "docs/python/getting-started-with-ptvs-start-coding-projects.md",
            "redirect_url": "/visualstudio/python/managing-python-projects-in-visual-studio",
            "redirect_document_id": false
        },
        {
            "source_path": "docs/python/getting-started-with-python.md",
            "redirect_url": "/visualstudio/python/overview-of-python-tools-for-visual-studio",
            "redirect_document_id": false
        },
        {
            "source_path": "docs/python/getting-started.md",
            "redirect_url": "/visualstudio/python/tutorial-working-with-python-in-visual-studio-step-01-create-project",
            "redirect_document_id": false
        },
        {
            "source_path": "docs/python/index.md",
            "redirect_url": "/visualstudio/python/overview-of-python-tools-for-visual-studio",
            "redirect_document_id": false
        },
        {
            "source_path": "docs/python/installation.md",
            "redirect_url": "/visualstudio/python/installing-python-support-in-visual-studio",
            "redirect_document_id": false
        },
        {
            "source_path": "docs/python/interactive-repl.md",
            "redirect_url": "/visualstudio/python/python-interactive-repl-in-visual-studio",
            "redirect_document_id": false
        },
        {
            "source_path": "docs/python/options.md",
            "redirect_url": "/visualstudio/python/python-support-options-and-settings-in-visual-studio",
            "redirect_document_id": false
        },
        {
            "source_path": "docs/python/profiling.md",
            "redirect_url": "/visualstudio/python/profiling-python-code-in-visual-studio",
            "redirect_document_id": false
        },
        {
            "source_path": "docs/python/publishing-to-azure.md",
            "redirect_url": "/visualstudio/python/publishing-python-web-applications-to-azure-from-visual-studio",
            "redirect_document_id": false
        },
        {
            "source_path": "docs/python/python-environments.md",
            "redirect_url": "/visualstudio/python/managing-python-environments-in-visual-studio",
            "redirect_document_id": false
        },
        {
            "source_path": "docs/python/python-in-visual-studio.md",
            "redirect_url": "/visualstudio/python/overview-of-python-tools-for-visual-studio",
            "redirect_document_id": false
        },
        {
            "source_path": "docs/python/python-projects.md",
            "redirect_url": "/visualstudio/python/managing-python-projects-in-visual-studio",
            "redirect_document_id": false
        },
        {
            "source_path": "docs/python/quickstart-01-project-from-existing.md",
            "redirect_url": "/visualstudio/python/quickstart-01-python-in-visual-studio-project-from-existing-code",
            "redirect_document_id": false
        },
        {
            "source_path": "docs/python/quickstart-02-project-from-template.md",
            "redirect_url": "/visualstudio/python/quickstart-02-python-in-visual-studio-project-from-template",
            "redirect_document_id": false
        },
        {
            "source_path": "docs/python/quickstart-03-project-from-repository.md",
            "redirect_url": "/visualstudio/python/quickstart-03-python-in-visual-studio-project-from-repository",
            "redirect_document_id": false
        },
        {
            "source_path": "docs/python/quickstart-04-project-from-cookiecutter.md",
            "redirect_url": "/visualstudio/python/quickstart-04-python-in-visual-studio-project-from-cookiecutter",
            "redirect_document_id": false
        },
        {
            "source_path": "docs/python/template-azure-cloud-service.md",
            "redirect_url": "/visualstudio/python/project-template-python-azure-cloud-service",
            "redirect_document_id": false
        },
        {
            "source_path": "docs/python/template-django.md",
            "redirect_url": "/visualstudio/python/python-django-web-application-project-template",
            "redirect_document_id": false
        },
        {
            "source_path": "docs/python/template-web.md",
            "redirect_url": "/visualstudio/python/python-web-application-project-templates",
            "redirect_document_id": false
        },
        {
            "source_path": "docs/python/unit-testing.md",
            "redirect_url": "/visualstudio/python/unit-testing-python-in-visual-studio",
            "redirect_document_id": false
        },
        {
            "source_path": "docs/python/vs-tutorial-01-00.md",
            "redirect_url": "/visualstudio/python/tutorial-working-with-python-in-visual-studio-step-00-installation",
            "redirect_document_id": false
        },
        {
            "source_path": "docs/python/vs-tutorial-01-01.md",
            "redirect_url": "/visualstudio/python/tutorial-working-with-python-in-visual-studio-step-01-create-project",
            "redirect_document_id": false
        },
        {
            "source_path": "docs/python/vs-tutorial-01-02.md",
            "redirect_url": "/visualstudio/python/tutorial-working-with-python-in-visual-studio-step-02-writing-code",
            "redirect_document_id": false
        },
        {
            "source_path": "docs/python/vs-tutorial-01-03.md",
            "redirect_url": "/visualstudio/python/tutorial-working-with-python-in-visual-studio-step-03-interactive-repl",
            "redirect_document_id": false
        },
        {
            "source_path": "docs/python/vs-tutorial-01-04.md",
            "redirect_url": "/visualstudio/python/tutorial-working-with-python-in-visual-studio-step-04-debugging",
            "redirect_document_id": false
        },
        {
            "source_path": "docs/python/vs-tutorial-01-05.md",
            "redirect_url": "/visualstudio/python/tutorial-working-with-python-in-visual-studio-step-05-installing-packages",
            "redirect_document_id": false
        },
        {
            "source_path": "docs/python/vs-tutorial-01-06.md",
            "redirect_url": "/visualstudio/python/tutorial-working-with-python-in-visual-studio-step-06-working-with-git",
            "redirect_document_id": false
        },
        {
            "source_path": "docs/rtvs/code-editing.md",
            "redirect_url": "/visualstudio/rtvs/editing-r-code-in-visual-studio",
            "redirect_document_id": false
        },
        {
            "source_path": "docs/rtvs/code-intellisense.md",
            "redirect_url": "/visualstudio/rtvs/r-intellisense",
            "redirect_document_id": false
        },
        {
            "source_path": "docs/rtvs/code-linting.md",
            "redirect_url": "/visualstudio/rtvs/linting-r-code",
            "redirect_document_id": false
        },
        {
            "source_path": "docs/rtvs/code-snippets.md",
            "redirect_url": "/visualstudio/rtvs/code-snippets-for-r",
            "redirect_document_id": false
        },
        {
            "source_path": "docs/rtvs/data-science-workload.md",
            "redirect_url": "/visualstudio/rtvs/data-science-and-analytical-applications-workload",
            "redirect_document_id": false
        },
        {
            "source_path": "docs/rtvs/debugging.md",
            "redirect_url": "/visualstudio/rtvs/debugging-r-in-visual-studio",
            "redirect_document_id": false
        },
        {
            "source_path": "docs/rtvs/installation.md",
            "redirect_url": "/visualstudio/rtvs/installing-r-tools-for-visual-studio",
            "redirect_document_id": false
        },
        {
            "source_path": "docs/rtvs/interactive-repl.md",
            "redirect_url": "/visualstudio/rtvs/interactive-repl-for-r-in-visual-studio",
            "redirect_document_id": false
        },
        {
            "source_path": "docs/rtvs/options.md",
            "redirect_url": "/visualstudio/rtvs/options-for-r-tools-in-visual-studio",
            "redirect_document_id": false
        },
        {
            "source_path": "docs/rtvs/package-manager.md",
            "redirect_url": "/visualstudio/rtvs/r-package-manager-in-visual-studio",
            "redirect_document_id": false
        },
        {
            "source_path": "docs/rtvs/projects.md",
            "redirect_url": "/visualstudio/rtvs/r-projects-in-visual-studio",
            "redirect_document_id": false
        },
        {
            "source_path": "docs/rtvs/rmarkdown.md",
            "redirect_url": "/visualstudio/rtvs/rmarkdown-with-r-in-visual-studio",
            "redirect_document_id": false
        },
        {
            "source_path": "docs/rtvs/sql-server.md",
            "redirect_url": "/visualstudio/rtvs/integrating-sql-server-with-r",
            "redirect_document_id": false
        },
        {
            "source_path": "docs/rtvs/visualizing-data.md",
            "redirect_url": "/visualstudio/rtvs/visualizing-data-with-r-in-visual-studio",
            "redirect_document_id": false
        },
        {
            "source_path": "docs/rtvs/workspaces.md",
            "redirect_url": "/visualstudio/rtvs/r-workspaces-in-visual-studio",
            "redirect_document_id": false
        },
        {
            "source_path": "docs/rtvs/workspaces-remote-setup.md",
            "redirect_url": "/visualstudio/rtvs/setting-up-remote-r-workspaces",
            "redirect_document_id": false
        },
        {
            "source_path": "docs/rtvs/workspaces-remote-r-service-for-linux.md",
            "redirect_url": "/visualstudio/rtvs/setting-up-remote-r-service-on-linux",
            "redirect_document_id": false
        },
        {
            "source_path": "docs/rtvs/workspaces-using-docker-containers.md",
            "redirect_url": "/visualstudio/rtvs/using-docker-containers-with-r",
            "redirect_document_id": false
        },
        {
            "source_path": "docs/sharepoint/index.md",
            "redirect_url": "/visualstudio/sharepoint/create-sharepoint-solutions",
            "redirect_document_id": false
        },
        {
            "source_path": "docs/test/analyze-cpp-code-quality-of-store-apps-using-visual-studio-static-code-analysis.md",
            "redirect_url": "/visualstudio/code-quality/quick-start-code-analysis-for-c-cpp",
            "redirect_document_id": false
        },
        {
            "source_path": "docs/test/analyze-the-code-quality-of-store-apps-using-visual-studio-static-code-analysis.md",
            "redirect_url": "/visualstudio/code-quality/code-analysis-for-managed-code-overview",
            "redirect_document_id": false
        },
        {
            "source_path": "docs/test/analyze-visual-basic-and-csharp-code-quality-in-store-apps-using-visual-studio-static-code-analysis.md",
            "redirect_url": "/visualstudio/code-quality/code-analysis-for-managed-code-overview",
            "redirect_document_id": false
        },
        {
            "source_path": "docs/test/analyzing-code-coverage-in-build-verification-tests.md",
            "redirect_url": "/vsts/build-release/test/getting-started-with-continuous-testing",
            "redirect_document_id": false
        },
        {
            "source_path": "docs/test/create-and-run-unit-tests-for-a-store-app-in-visual-studio.md",
            "redirect_url": "/visualstudio/test/unit-test-your-code",
            "redirect_document_id": false
        },
        {
            "source_path": "docs/test/index.md",
            "redirect_url": "/visualstudio/test/improve-code-quality",
            "redirect_document_id": false
        },
        {
            "source_path": "docs/test/install-configure-test-agents.md",
            "redirect_url": "/visualstudio/test/lab-management/install-configure-test-agents",
            "redirect_document_id": false
        },
        {
            "source_path": "docs/test/lab-management/upgrade-scvmm-2008-r2-scvmm-2012.md",
            "redirect_url": "/visualstudio/test/lab-management/using-a-lab-environment-for-your-application-lifecycle",
            "redirect_document_id": false
        },
        {
            "source_path": "docs/test/run-unit-tests-for-store-apps-in-visual-studio.md",
            "redirect_url": "/visualstudio/test/run-unit-tests-with-test-explorer",
            "redirect_document_id": false
        },
        {
            "source_path": "docs/test/sample-coded-ui-test-extension-for-excel.md",
            "redirect_url": "/visualstudio/test/extending-coded-ui-tests-and-action-recordings-to-support-microsoft-excel",
            "redirect_document_id": false
        },
        {
            "source_path": "docs/test/sample-excel-add-in-for-coded-ui-testing.md",
            "redirect_url": "/visualstudio/test/extending-coded-ui-tests-and-action-recordings-to-support-microsoft-excel",
            "redirect_document_id": false
        },
        {
            "source_path": "docs/test/sample-excel-communicator-interface.md",
            "redirect_url": "/visualstudio/test/extending-coded-ui-tests-and-action-recordings-to-support-microsoft-excel",
            "redirect_document_id": false
        },
        {
            "source_path": "docs/test/sample-excel-extension-actionfilter-class.md",
            "redirect_url": "/visualstudio/test/extending-coded-ui-tests-and-action-recordings-to-support-microsoft-excel",
            "redirect_document_id": false
        },
        {
            "source_path": "docs/test/sample-excel-extension-element-classes.md",
            "redirect_url": "/visualstudio/test/extending-coded-ui-tests-and-action-recordings-to-support-microsoft-excel",
            "redirect_document_id": false
        },
        {
            "source_path": "docs/test/sample-excel-extension-extensionpackage-class.md",
            "redirect_url": "/visualstudio/test/extending-coded-ui-tests-and-action-recordings-to-support-microsoft-excel",
            "redirect_document_id": false
        },
        {
            "source_path": "docs/test/sample-excel-extension-propertyprovider-class.md",
            "redirect_url": "/visualstudio/test/extending-coded-ui-tests-and-action-recordings-to-support-microsoft-excel",
            "redirect_document_id": false
        },
        {
            "source_path": "docs/test/sample-excel-extension-technologymanager-class.md",
            "redirect_url": "/visualstudio/test/extending-coded-ui-tests-and-action-recordings-to-support-microsoft-excel",
            "redirect_document_id": false
        },
        {
            "source_path": "docs/test/testing-store-apps-with-visual-studio.md",
            "redirect_url": "/visualstudio/test/create-and-run-unit-tests-for-a-store-app-in-visual-studio/",
            "redirect_document_id": false
        },
        {
            "source_path": "docs/test/test-windows-phone-8-1-apps-with-coded-ui-tests.md",
            "redirect_url": "/visualstudio/test/test-uwp-app-with-coded-ui-test",
            "redirect_document_id": false
        },
        {
            "source_path": "docs/test/test-windows-store-8-1-apps-with-coded-ui-tests.md",
            "redirect_url": "/visualstudio/test/test-uwp-app-with-coded-ui-test",
            "redirect_document_id": false
        },
        {
            "source_path": "docs/test/troubleshooting-code-analysis-issues.md",
            "redirect_url": "/visualstudio/code-quality/code-analysis-for-managed-code-overview",
            "redirect_document_id": false
        },
        {
            "source_path": "docs/test/troubleshooting-code-metrics-issues.md",
            "redirect_url": "/visualstudio/code-quality/measuring-complexity-and-maintainability-of-managed-code",
            "redirect_document_id": false
        },
        {
            "source_path": "docs/test/troubleshooting-quality-tools.md",
            "redirect_url": "/visualstudio/code-quality/code-analysis-for-managed-code-overview",
            "redirect_document_id": false
        },
        {
            "source_path": "docs/test/unit-testing-existing-cpp-applications-with-test-explorer.md",
            "redirect_url": "/visualstudio/test/how-to-use-microsoft-test-framework-for-cpp",
            "redirect_document_id": false
        },
        {
            "source_path": "docs/test/upgrade-visual-studio-2010-unit-test-projects.md",
            "redirect_url": "/visualstudio/test/unit-test-your-code",
            "redirect_document_id": false
        },
        {
            "source_path": "docs/test/upgrading-coded-ui-tests-from-visual-studio-2010.md",
            "redirect_url": "/visualstudio/test/use-ui-automation-to-test-your-code",
            "redirect_document_id": false
        },
        {
            "source_path": "docs/test/using-microsoft-visualstudio-testtools-cppunittestframework.md",
            "redirect_url": "/visualstudio/test/microsoft.visualstudio.testtools.cppunittestframework-api-reference",
            "redirect_document_id": false
        },
        {
            "source_path": "docs/test/writing-unit-tests-for-c-cpp-with-the-microsoft-unit-testing-framework-for-cpp.md",
            "redirect_url": "/visualstudio/test/writing-unit-tests-for-c-cpp",
            "redirect_document_id": false
        },
        {
            "source_path": "docs/test/writing-unit-tests-for-the-dotnet-framework-with-the-microsoft-unit-test-framework-for-managed-code.md",
            "redirect_url": "/visualstudio/test/unit-test-your-code",
            "redirect_document_id": false
        },
        {
            "source_path": "docs/vb-ide/code-generation-vb.md",
            "redirect_url": "/visualstudio/ide/code-generation-in-visual-studio",
            "redirect_document_id": false
        },
        {
            "source_path": "docs/vb-ide/code-generation/index.md",
            "redirect_url": "/visualstudio/ide/code-generation-in-visual-studio",
            "redirect_document_id": false
        },
        {
            "source_path": "docs/vb-ide/code-generation/generate-class-type.md",
            "redirect_url": "/visualstudio/ide/reference/generate-class-type",
            "redirect_document_id": false
        },
        {
            "source_path": "docs/vb-ide/code-generation/generate-constructor.md",
            "redirect_url": "/visualstudio/ide/reference/generate-constructor",
            "redirect_document_id": false
        },
        {
            "source_path": "docs/vb-ide/code-generation/generate-field-property-local.md",
            "redirect_url": "/visualstudio/ide/reference/generate-field-property-local",
            "redirect_document_id": false
        },
        {
            "source_path": "docs/vb-ide/code-generation/generate-method.md",
            "redirect_url": "/visualstudio/ide/reference/generate-method",
            "redirect_document_id": false
        },
        {
            "source_path": "docs/vb-ide/code-generation/generate-override.md",
            "redirect_url": "/visualstudio/ide/reference/generate-override",
            "redirect_document_id": false
        },
        {
            "source_path": "docs/vb-ide/code-generation/generate-xml-documentation-comments.md",
            "redirect_url": "/visualstudio/ide/reference/generate-xml-documentation-comments",
            "redirect_document_id": false
        },
        {
            "source_path": "docs/vb-ide/code-generation/implement-abstract-class.md",
            "redirect_url": "/visualstudio/ide/reference/implement-abstract-class",
            "redirect_document_id": false
        },
        {
            "source_path": "docs/vb-ide/code-generation/implement-interface.md",
            "redirect_url": "/visualstudio/ide/reference/implement-interface",
            "redirect_document_id": false
        },
        {
            "source_path": "docs/vb-ide/code-generation/introduce-local-variable.md",
            "redirect_url": "/visualstudio/ide/reference/introduce-local-variable",
            "redirect_document_id": false
        },
        {
            "source_path": "docs/vb-ide/index.md",
            "redirect_url": "/visualstudio/ide/refactoring-in-visual-studio",
            "redirect_document_id": false
        },
        {
            "source_path": "docs/vb-ide/refactoring-vb.md",
            "redirect_url": "/visualstudio/ide/refactoring-in-visual-studio",
            "redirect_document_id": false
        },
        {
            "source_path": "docs/vb-ide/refactoring/change-method-signature.md",
            "redirect_url": "/visualstudio/ide/reference/change-method-signature",
            "redirect_document_id": false
        },
        {
            "source_path": "docs/vb-ide/refactoring/encapsulate-field.md",
            "redirect_url": "/visualstudio/ide/reference/encapsulate-field",
            "redirect_document_id": false
        },
        {
            "source_path": "docs/vb-ide/refactoring/extract-interface.md",
            "redirect_url": "/visualstudio/ide/reference/extract-interface",
            "redirect_document_id": false
        },
        {
            "source_path": "docs/vb-ide/refactoring/extract-method.md",
            "redirect_url": "/visualstudio/ide/reference/extract-method",
            "redirect_document_id": false
        },
        {
            "source_path": "docs/vb-ide/refactoring/inline-temporary-variable.md",
            "redirect_url": "/visualstudio/ide/reference/inline-temporary-variable",
            "redirect_document_id": false
        },
        {
            "source_path": "docs/vb-ide/refactoring/move-type-to-matching-file.md",
            "redirect_url": "/visualstudio/ide/reference/move-type-to-matching-file",
            "redirect_document_id": false
        },
        {
            "source_path": "docs/vb-ide/refactoring/rename.md",
            "redirect_url": "/visualstudio/ide/reference/rename",
            "redirect_document_id": false
        },
        {
            "source_path": "docs/vb-ide/refactoring/sync-type-and-file.md",
            "redirect_url": "/visualstudio/ide/reference/sync-type-and-file",
            "redirect_document_id": false
        },
        {
            "source_path": "docs/vb-ide/refactoring/index.md",
            "redirect_url": "/visualstudio/ide/refactoring-in-visual-studio",
            "redirect_document_id": false
        },
        {
            "source_path": "docs/vsto/index.md",
            "redirect_url": "/visualstudio/vsto/office-and-sharepoint-development-in-visual-studio",
            "redirect_document_id": false
        },
        {
            "source_path": "docs/vsto/updating-ribbon-customizations-in-office-projects-that-you-migrate-to-the-dotnet-framework-4-or-the-dotnet-framework-4-5.md",
            "redirect_url": "/visualstudio/vsto/update-ribbon-customizations-in-office-projects-to-migrate-to-dotnet-framework-4-or-4-5",
            "redirect_document_id": false
        },
        {
            "source_path": "docs/vsto/you-must-explicitly-enable-access-to-the-microsoft-office-visual-basic-for-applications-project-system-before-you-can-create-or-open-a-----for-the-microsoft-office-system-project.md",
            "redirect_url": "/visualstudio/vsto/enable-access-to-vba-to-create-or-open-a-visual-studio-tools-for-office-system-project",
            "redirect_document_id": false
        },
        {
            "source_path": "docs/welcome-to-visual-studio.md",
            "redirect_url": "/visualstudio/ide/visual-studio-ide",
            "redirect_document_id": false
        },
        {
            "source_path": "docs/workflow-designer/developing-workflow-applications-targeting-the-dotnet-3-0-or-dotnet-3-5-framework.md",
            "redirect_url": "/visualstudio/workflow-designer/developing-applications-with-the-workflow-designer",
            "redirect_document_id": false
        },
        {
            "source_path": "docs/workflow-designer/debugging-legacy-workflows.md",
            "redirect_url": "/visualstudio/workflow-designer/developing-applications-with-the-workflow-designer",
            "redirect_document_id": false
        },
        {
            "source_path": "docs/workflow-designer/how-to-debug-aspnet-based-workflows-legacy.md",
            "redirect_url": "/visualstudio/workflow-designer/developing-applications-with-the-workflow-designer",
            "redirect_document_id": false
        },
        {
            "source_path": "docs/workflow-designer/how-to-set-breakpoints-in-workflows-legacy.md",
            "redirect_url": "/visualstudio/workflow-designer/developing-applications-with-the-workflow-designer",
            "redirect_document_id": false
        },
        {
            "source_path": "docs/workflow-designer/debugging-workflows-from-a-remote-computer-legacy.md",
            "redirect_url": "/visualstudio/workflow-designer/developing-applications-with-the-workflow-designer",
            "redirect_document_id": false
        },
        {
            "source_path": "docs/workflow-designer/debug-stepping-options-legacy.md",
            "redirect_url": "/visualstudio/workflow-designer/developing-applications-with-the-workflow-designer",
            "redirect_document_id": false
        },
        {
            "source_path": "docs/workflow-designer/how-to-change-the-debug-stepping-option-legacy.md",
            "redirect_url": "/visualstudio/workflow-designer/developing-applications-with-the-workflow-designer",
            "redirect_document_id": false
        },
        {
            "source_path": "docs/workflow-designer/disabling-the-visual-studio-debugger-for-windows-workflow-foundation-legacy.md",
            "redirect_url": "/visualstudio/workflow-designer/developing-applications-with-the-workflow-designer",
            "redirect_document_id": false
        },
        {
            "source_path": "docs/workflow-designer/invoking-the-visual-studio-debugger-for-windows-workflow-foundation-legacy.md",
            "redirect_url": "/visualstudio/workflow-designer/developing-applications-with-the-workflow-designer",
            "redirect_document_id": false
        },
        {
            "source_path": "docs/workflow-designer/using-the-legacy-workflow-designer.md",
            "redirect_url": "/visualstudio/workflow-designer/developing-applications-with-the-workflow-designer",
            "redirect_document_id": false
        },
        {
            "source_path": "docs/workflow-designer/visual-studio-workflow-windows-legacy.md",
            "redirect_url": "/visualstudio/workflow-designer/developing-applications-with-the-workflow-designer",
            "redirect_document_id": false
        },
        {
            "source_path": "docs/workflow-designer/creating-legacy-workflow-projects.md",
            "redirect_url": "/visualstudio/workflow-designer/developing-applications-with-the-workflow-designer",
            "redirect_document_id": false
        },
        {
            "source_path": "docs/workflow-designer/how-to-create-a-workflow-activity-library-legacy.md",
            "redirect_url": "/visualstudio/workflow-designer/developing-applications-with-the-workflow-designer",
            "redirect_document_id": false
        },
        {
            "source_path": "docs/workflow-designer/how-to-create-an-empty-workflow-project-legacy.md",
            "redirect_url": "/visualstudio/workflow-designer/developing-applications-with-the-workflow-designer",
            "redirect_document_id": false
        },
        {
            "source_path": "docs/workflow-designer/how-to-add-a-new-item-to-a-workflow-project-legacy.md",
            "redirect_url": "/visualstudio/workflow-designer/developing-applications-with-the-workflow-designer",
            "redirect_document_id": false
        },
        {
            "source_path": "docs/workflow-designer/how-to-configure-workflow-project-properties-legacy.md",
            "redirect_url": "/visualstudio/workflow-designer/developing-applications-with-the-workflow-designer",
            "redirect_document_id": false
        },
        {
            "source_path": "docs/workflow-designer/how-to-create-sequential-workflow-console-applications-legacy.md",
            "redirect_url": "/visualstudio/workflow-designer/developing-applications-with-the-workflow-designer",
            "redirect_document_id": false
        },
        {
            "source_path": "docs/workflow-designer/how-to-create-state-machine-workflow-console-applications-legacy.md",
            "redirect_url": "/visualstudio/workflow-designer/developing-applications-with-the-workflow-designer",
            "redirect_document_id": false
        },
        {
            "source_path": "docs/workflow-designer/how-to-create-workflow-projects-legacy.md",
            "redirect_url": "/visualstudio/workflow-designer/developing-applications-with-the-workflow-designer",
            "redirect_document_id": false
        },
        {
            "source_path": "docs/workflow-designer/how-to-create-a-sequential-workflow-library-legacy.md",
            "redirect_url": "/visualstudio/workflow-designer/developing-applications-with-the-workflow-designer",
            "redirect_document_id": false
        },
        {
            "source_path": "docs/workflow-designer/how-to-create-a-state-machine-workflow-library-legacy.md",
            "redirect_url": "/visualstudio/workflow-designer/developing-applications-with-the-workflow-designer",
            "redirect_document_id": false
        },
        {
            "source_path": "docs/workflow-designer/sequential-workflow-views-legacy.md",
            "redirect_url": "/visualstudio/workflow-designer/developing-applications-with-the-workflow-designer",
            "redirect_document_id": false
        },
        {
            "source_path": "docs/workflow-designer/legacy-workflow-activities.md",
            "redirect_url": "/visualstudio/workflow-designer/developing-applications-with-the-workflow-designer",
            "redirect_document_id": false
        },
        {
            "source_path": "docs/workflow-designer/how-to-create-a-declarative-rule-condition-legacy.md",
            "redirect_url": "/visualstudio/workflow-designer/developing-applications-with-the-workflow-designer",
            "redirect_document_id": false
        },
        {
            "source_path": "docs/workflow-designer/how-to-create-a-policyactivity-rule-set-legacy.md",
            "redirect_url": "/visualstudio/workflow-designer/developing-applications-with-the-workflow-designer",
            "redirect_document_id": false
        },
        {
            "source_path": "docs/workflow-designer/activity-views-legacy.md",
            "redirect_url": "/visualstudio/workflow-designer/developing-applications-with-the-workflow-designer",
            "redirect_document_id": false
        },
        {
            "source_path": "docs/workflow-designer/how-to-add-activities-to-the-toolbox-legacy.md",
            "redirect_url": "/visualstudio/workflow-designer/developing-applications-with-the-workflow-designer",
            "redirect_document_id": false
        },
        {
            "source_path": "docs/workflow-designer/how-to-implement-a-windows-communication-foundation-contract-operation-legacy.md",
            "redirect_url": "/visualstudio/workflow-designer/developing-applications-with-the-workflow-designer",
            "redirect_document_id": false
        },
        {
            "source_path": "docs/workflow-designer/how-to-invoke-a-windows-communication-foundation-contract-operation-legacy.md",
            "redirect_url": "/visualstudio/workflow-designer/developing-applications-with-the-workflow-designer",
            "redirect_document_id": false
        },
        {
            "source_path": "docs/workflow-designer/using-themes-in-workflows-legacy.md",
            "redirect_url": "/visualstudio/workflow-designer/developing-applications-with-the-workflow-designer",
            "redirect_document_id": false
        },
        {
            "source_path": "docs/workflow-designer/using-the-legacy-state-machine-workflow-designer.md",
            "redirect_url": "/visualstudio/workflow-designer/developing-applications-with-the-workflow-designer",
            "redirect_document_id": false
        },
        {
            "source_path": "docs/workflow-designer/using-the-legacy-activity-designer.md",
            "redirect_url": "/visualstudio/workflow-designer/developing-applications-with-the-workflow-designer",
            "redirect_document_id": false
        },
        {
            "source_path": "docs/workflow-designer/legacy-designer-for-windows-workflow-foundation-ui-help.md",
            "redirect_url": "/visualstudio/workflow-designer/developing-applications-with-the-workflow-designer",
            "redirect_document_id": false
        },
        {
            "source_path": "docs/workflow-designer/bind-to-an-activity-s-property-dialog-box-legacy.md",
            "redirect_url": "/visualstudio/workflow-designer/developing-applications-with-the-workflow-designer",
            "redirect_document_id": false
        },
        {
            "source_path": "docs/workflow-designer/browse-and-select-a-dotnet-type-dialog-box-legacy.md",
            "redirect_url": "/visualstudio/workflow-designer/developing-applications-with-the-workflow-designer",
            "redirect_document_id": false
        },
        {
            "source_path": "docs/workflow-designer/choose-operation-dialog-box-legacy.md",
            "redirect_url": "/visualstudio/workflow-designer/developing-applications-with-the-workflow-designer",
            "redirect_document_id": false
        },
        {
            "source_path": "docs/workflow-designer/rule-condition-editor-dialog-box-legacy.md",
            "redirect_url": "/visualstudio/workflow-designer/developing-applications-with-the-workflow-designer",
            "redirect_document_id": false
        },

        {
            "source_path": "docs/workflow-designer/rule-set-editor-dialog-box-legacy.md",
            "redirect_url": "/visualstudio/workflow-designer/developing-applications-with-the-workflow-designer",
            "redirect_document_id": false
        },
        {
            "source_path": "docs/workflow-designer/select-condition-dialog-box-legacy.md",
            "redirect_url": "/visualstudio/workflow-designer/developing-applications-with-the-workflow-designer",
            "redirect_document_id": false
        },
        {
            "source_path": "docs/workflow-designer/select-rule-set-dialog-box-legacy.md",
            "redirect_url": "/visualstudio/workflow-designer/developing-applications-with-the-workflow-designer",
            "redirect_document_id": false
        },
        {
            "source_path": "docs/workflow-designer/theme-configuration-dialog-box-legacy.md",
            "redirect_url": "/visualstudio/workflow-designer/developing-applications-with-the-workflow-designer",
            "redirect_document_id": false
        },
        {
            "source_path": "docs/workflow-designer/themes-workflow-designer-options-dialog-box-legacy.md",
            "redirect_url": "/visualstudio/workflow-designer/developing-applications-with-the-workflow-designer",
            "redirect_document_id": false
        },
        {
            "source_path": "docs/workflow-designer/index.md",
            "redirect_url": "/visualstudio/workflow-designer/developing-applications-with-the-workflow-designer",
            "redirect_document_id": false
        },
        {
            "source_path": "docs/workflow-designer/using-the-workflow-designer.md",
            "redirect_url": "/visualstudio/workflow-designer/developing-applications-with-the-workflow-designer",
            "redirect_document_id": false
        },
        {
            "source_path": "docs/workflow-designer/how-to-invoke-the-workflow-debugger.md",
            "redirect_url": "/visualstudio/workflow-designer/debugging-workflows-with-the-workflow-designer",
            "redirect_document_id": false
        },
        {
            "source_path": "docs/workflow-designer/how-to-create-a-workflow-console-application.md",
            "redirect_url": "/visualstudio/workflow-designer/creating-a-workflow-project",
            "redirect_document_id": false
        },
        {
            "source_path": "docs/workflow-designer/how-to-create-a-wcf-workflow-service-application.md",
            "redirect_url": "/visualstudio/workflow-designer/creating-a-workflow-project",
            "redirect_document_id": false
        },
        {
            "source_path": "docs/workflow-designer/how-to-create-an-activity-library.md",
            "redirect_url": "/visualstudio/workflow-designer/creating-a-workflow-project",
            "redirect_document_id": false
        },
        {
            "source_path": "docs/workflow-designer/how-to-create-an-activity-designer-library.md",
            "redirect_url": "/visualstudio/workflow-designer/creating-a-workflow-project",
            "redirect_document_id": false
        },
        {
            "source_path": "docs/xml-tools/index.md",
            "redirect_url": "/visualstudio/xml-tools/xml-tools-in-visual-studio",
            "redirect_document_id": false
        },
        {
            "source_path": "docs/xml-tools/what-s-new-in-the-xslt-debugger.md",
            "redirect_url": "/visualstudio/xml-tools/debugging-xslt",
            "redirect_document_id": false
        },
        {
            "source_path": "docs/xml-tools/what-s-new-in-the-xml-editor.md",
            "redirect_url": "/visualstudio/xml-tools/xml-editor",
            "redirect_document_id": false
        },
        {
            "source_path": "docs/xml-tools/xml-editor-tasks.md",
            "redirect_url": "/visualstudio/xml-tools/walkthrough-using-xml-editor-features",
            "redirect_document_id": false
        },
        {
            "source_path": "docs/xml-tools/xml-schema-designer-tasks.md",
            "redirect_url": "/visualstudio/xml-tools/how-to-create-and-edit-an-xsd-schema-file",
            "redirect_document_id": false
        },
        {
            "source_path": "scripting-docs/chakra-hosting/index.md",
            "redirect_url": "/script/chakra-hosting/javascript-runtime-hosting",
            "redirect_document_id": false
        },
        {
            "source_path": "scripting-docs/javascript/advanced/index.md",
            "redirect_url": "/script/javascript/advanced/advanced-javascript",
            "redirect_document_id": false
        },
        {
            "source_path": "scripting-docs/javascript/misc/index.md",
            "redirect_url": "/script/javascript/misc/expected-left-curly-brace",
            "redirect_document_id": false
        },
        {
            "source_path": "scripting-docs/javascript/reference/index.md",
            "redirect_url": "/script/javascript/reference/javascript-reference",
            "redirect_document_id": false
        },
        {
            "source_path": "scripting-docs/jswinrt/index.md",
            "redirect_url": "/script/jswinrt/using-the-windows-runtime-in-javascript",
            "redirect_document_id": false
        },
        {
            "source_path": "scripting-docs/winscript/index.md",
            "redirect_url": "/script/winscript/active-script-debugging-overview",
            "redirect_document_id": false
        },
        {
            "source_path": "scripting-docs/winscript/reference/index.md",
            "redirect_url": "/script/winscript/windows-script-interfaces-reference",
            "redirect_document_id": false
        },
        {
            "source_path": "docs/debugger/run-windows-phone-apps-in-the-emulator.md",
            "redirect_url": "http://msdn.microsoft.com/en-US/library/dn632391(VS.140).aspx",
            "redirect_document_id": false
        },
        {
            "source_path": "docs/debugger/graphics/how-to-use-graphics-diagnostics-with-an-arm-device.md",
            "redirect_url": "/visualstudio/debugger/graphics/graphics-diagnostics-examples",
            "redirect_document_id": false
        },
        {
            "source_path": "docs/profiling/analyze-cpu-usage-in-a-windows-universal-app.md",
            "redirect_url": "/visualstudio/profiling/beginners-guide-to-performance-profiling",
            "redirect_document_id": false
        },
        {
            "source_path": "docs/profiling/walkthrough-improving-ui-responsiveness-html.md",
            "redirect_url": "/visualstudio/profiling/html-ui-responsiveness",
            "redirect_document_id": false
        },
        {
            "source_path": "docs/profiling/walkthrough-find-a-memory-leak-javascript.md",
            "redirect_url": "/visualstudio/profiling/javascript-memory",
            "redirect_document_id": false
        },
        {
            "source_path": "scripting-docs/javascript/index.md",
            "redirect_url": "/scripting/index",
            "redirect_document_id": false
        },
        {
            "source_path": "scripting-docs/javascript/javascript-fundamentals.md",
            "redirect_url": "https://developer.mozilla.org/docs/Learn/Getting_started_with_the_web/JavaScript_basics",
            "redirect_document_id": false
       },
       {
           "source_path":  "scripting-docs/javascript/writing-javascript-code.md",
           "redirect_url":  "https://developer.mozilla.org/docs/Learn/Getting_started_with_the_web/JavaScript_basics",
           "redirect_document_id":  false
       },
       {
           "source_path":  "scripting-docs/javascript/variables-javascript.md",
           "redirect_url":  "https://developer.mozilla.org/docs/Learn/JavaScript/First_steps/Variables",
           "redirect_document_id":  false
       },
       {
           "source_path":  "scripting-docs/javascript/data-types-javascript.md",
           "redirect_url":  "https://developer.mozilla.org/docs/Web/JavaScript/Data_structures",
           "redirect_document_id":  false
       },
       {
           "source_path":  "scripting-docs/javascript/operators-javascript.md",
           "redirect_url":  "https://developer.mozilla.org/docs/Learn/Getting_started_with_the_web/JavaScript_basics",
           "redirect_document_id":  false
       },
       {
           "source_path":  "scripting-docs/javascript/operator-subtractprecedence-javascript.md",
           "redirect_url":  "https://developer.mozilla.org/docs/Web/JavaScript/Reference/Operators/Operator_Precedence",
           "redirect_document_id":  false
       },
       {
           "source_path":  "scripting-docs/javascript/controlling-program-flow-javascript.md",
           "redirect_url":  "https://developer.mozilla.org/docs/Web/JavaScript/Guide/Control_flow_and_error_handling",
           "redirect_document_id":  false
       },
       {
           "source_path":  "scripting-docs/javascript/functions-javascript.md",
           "redirect_url":  "https://developer.mozilla.org/docs/Learn/JavaScript/Building_blocks/Functions",
           "redirect_document_id":  false
       },
       {
           "source_path":  "scripting-docs/javascript/objects-and-arrays-javascript.md",
           "redirect_url":  "https://developer.mozilla.org/docs/Learn/JavaScript/Objects",
           "redirect_document_id":  false
       },
       {
           "source_path":  "scripting-docs/javascript/intrinsic-objects-javascript.md",
           "redirect_url":  "https://developer.mozilla.org/docs/Learn/JavaScript/Objects",
           "redirect_document_id":  false
       },
       {
           "source_path":  "scripting-docs/javascript/creating-objects-javascript.md",
           "redirect_url":  "https://developer.mozilla.org/en-US/docs/Learn/JavaScript/Objects/Object_building_practice",
           "redirect_document_id":  false
       },
       {
           "source_path":  "scripting-docs/javascript/calculating-dates-and-times-javascript.md",
           "redirect_url":  "https://developer.mozilla.org/docs/Web/JavaScript/Guide/Numbers_and_dates",
           "redirect_document_id":  false
       },
       {
           "source_path":  "scripting-docs/javascript/date-and-time-strings-javascript.md",
           "redirect_url":  "https://developer.mozilla.org/docs/Web/JavaScript/Guide/Numbers_and_dates",
           "redirect_document_id":  false
       },
       {
           "source_path":  "scripting-docs/javascript/displaying-text-in-a-webpage-javascript.md",
           "redirect_url":  "https://developer.mozilla.org/docs/Learn/Getting_started_with_the_web",
           "redirect_document_id":  false
       },
       {
           "source_path":  "scripting-docs/javascript/advanced/advanced-javascript.md",
           "redirect_url":  "https://developer.mozilla.org/docs/Web/JavaScript",
           "redirect_document_id":  false
       },
       {
           "source_path":  "scripting-docs/javascript/advanced/using-constructors-to-define-types.md",
           "redirect_url":  "https://developer.mozilla.org/docs/Web/JavaScript/Reference/Classes/constructor",
           "redirect_document_id":  false
       },
       {
           "source_path":  "scripting-docs/javascript/advanced/prototypes-and-prototype-inheritance.md",
           "redirect_url":  "https://developer.mozilla.org/docs/Learn/JavaScript/Objects/Inheritance",
           "redirect_document_id":  false
       },
       {
           "source_path":  "scripting-docs/javascript/advanced/data-properties-and-accessor-properties.md",
           "redirect_url":  "https://developer.mozilla.org/docs/Web/JavaScript/Reference/Operators/Property_Accessors",
           "redirect_document_id":  false
       },
       {
           "source_path":  "scripting-docs/javascript/advanced/recursion-javascript.md",
           "redirect_url":  "https://developer.mozilla.org/docs/Web/JavaScript/Guide/Functions",
           "redirect_document_id":  false
       },
       {
           "source_path":  "scripting-docs/javascript/advanced/variable-scope-javascript.md",
           "redirect_url":  "https://developer.mozilla.org/docs/Web/JavaScript/Closures",
           "redirect_document_id":  false
       },
       {
           "source_path":  "scripting-docs/javascript/advanced/copying-passing-and-comparing-data-javascript.md",
           "redirect_url":  "https://developer.mozilla.org/docs/Web/JavaScript/Guide/Functions",
           "redirect_document_id":  false
       },
       {
           "source_path":  "scripting-docs/javascript/advanced/using-arrays-javascript.md",
           "redirect_url":  "https://developer.mozilla.org/docs/Learn/JavaScript/First_steps/Arrays",
           "redirect_document_id":  false
       },
       {
           "source_path":  "scripting-docs/javascript/advanced/typed-arrays-javascript.md",
           "redirect_url":  "https://developer.mozilla.org/docs/Web/JavaScript/Typed_arrays",
           "redirect_document_id":  false
       },
       {
           "source_path":  "scripting-docs/javascript/advanced/collections-javascript.md",
           "redirect_url":  "https://developer.mozilla.org/docs/Web/JavaScript/Guide/Keyed_collections",
           "redirect_document_id":  false
       },
       {
           "source_path":  "scripting-docs/javascript/advanced/iterators-and-generators-javascript.md",
           "redirect_url":  "https://developer.mozilla.org/docs/Web/JavaScript/Guide/Iterators_and_generators",
           "redirect_document_id":  false
       },
       {
           "source_path":  "scripting-docs/javascript/advanced/special-characters-javascript.md",
           "redirect_url":  "https://developer.mozilla.org/docs/Web/JavaScript/Guide/Grammar_and_types",
           "redirect_document_id":  false
       },
       {
           "source_path":  "scripting-docs/javascript/advanced/template-strings-javascript.md",
           "redirect_url":  "https://developer.mozilla.org/docs/Web/JavaScript/Reference/Template_literals",
           "redirect_document_id":  false
       },
       {
           "source_path":  "scripting-docs/javascript/advanced/using-the-bind-method-javascript.md",
           "redirect_url":  "https://developer.mozilla.org/docs/Web/JavaScript/Reference/Global_Objects/Function/bind",
           "redirect_document_id":  false
       },
       {
           "source_path":  "scripting-docs/javascript/advanced/managing-event-listeners.md",
           "redirect_url":  "https://developer.mozilla.org/docs/Learn/JavaScript/Building_blocks/Events",
           "redirect_document_id":  false
       },
       {
           "source_path":  "scripting-docs/javascript/advanced/troubleshooting-your-scripts-javascript.md",
           "redirect_url":  "https://developer.mozilla.org/docs/Learn/JavaScript/First_steps/What_went_wrong",
           "redirect_document_id":  false
       },
       {
           "source_path":  "scripting-docs/javascript/advanced/strict-mode-javascript.md",
           "redirect_url":  "https://developer.mozilla.org/docs/Web/JavaScript/Reference/Strict_mode",
           "redirect_document_id":  false
       },
       {
           "source_path":  "scripting-docs/javascript/reference/javascript-objects.md",
           "redirect_url":  "https://developer.mozilla.org/docs/Web/JavaScript/Reference/Global_Objects",
           "redirect_document_id":  false
       },
       {
           "source_path":  "scripting-docs/javascript/reference/array-object-javascript.md",
           "redirect_url":  "https://developer.mozilla.org/docs/Web/JavaScript/Reference/Global_Objects/Array",
           "redirect_document_id":  false
       },
       {
           "source_path":  "scripting-docs/javascript/reference/constructor-property-array.md",
           "redirect_url":  "https://developer.mozilla.org/docs/Web/JavaScript/Reference/Global_Objects/Array",
           "redirect_document_id":  false
       },
       {
           "source_path":  "scripting-docs/javascript/reference/length-property-array-javascript.md",
           "redirect_url":  "https://developer.mozilla.org/docs/Web/JavaScript/Reference/Global_Objects/Array/length",
           "redirect_document_id":  false
       },
       {
           "source_path":  "scripting-docs/javascript/reference/prototype-property-array.md",
           "redirect_url":  "https://developer.mozilla.org/docs/Web/JavaScript/Reference/Global_Objects/Array/prototype",
           "redirect_document_id":  false
       },
       {
           "source_path":  "scripting-docs/javascript/reference/array-from-function-array-javascript.md",
           "redirect_url":  "https://developer.mozilla.org/docs/Web/JavaScript/Reference/Global_Objects/Array/from",
           "redirect_document_id":  false
       },
       {
           "source_path":  "scripting-docs/javascript/reference/array-isarray-function-javascript.md",
           "redirect_url":  "https://developer.mozilla.org/docs/Web/JavaScript/Reference/Global_Objects/Array/isarray",
           "redirect_document_id":  false
       },
       {
           "source_path":  "scripting-docs/javascript/reference/array-of-function-array-javascript.md",
           "redirect_url":  "https://developer.mozilla.org/docs/Web/JavaScript/Reference/Global_Objects/Array/of",
           "redirect_document_id":  false
       },
       {
           "source_path":  "scripting-docs/javascript/reference/concat-method-array-javascript.md",
           "redirect_url":  "https://developer.mozilla.org/docs/Web/JavaScript/Reference/Global_Objects/Array/concat",
           "redirect_document_id":  false
       },
       {
           "source_path":  "scripting-docs/javascript/reference/entries-method-array-javascript.md",
           "redirect_url":  "https://developer.mozilla.org/docs/Web/JavaScript/Reference/Global_Objects/Array/entries",
           "redirect_document_id":  false
       },
       {
           "source_path":  "scripting-docs/javascript/reference/every-method-array-javascript.md",
           "redirect_url":  "https://developer.mozilla.org/docs/Web/JavaScript/Reference/Global_Objects/Array/every",
           "redirect_document_id":  false
       },
       {
           "source_path":  "scripting-docs/javascript/reference/fill-method-array-javascript.md",
           "redirect_url":  "https://developer.mozilla.org/docs/Web/JavaScript/Reference/Global_Objects/Array/fill",
           "redirect_document_id":  false
       },
       {
           "source_path":  "scripting-docs/javascript/reference/filter-method-array-javascript.md",
           "redirect_url":  "https://developer.mozilla.org/docs/Web/JavaScript/Reference/Global_Objects/Array/filter",
           "redirect_document_id":  false
       },
       {
           "source_path":  "scripting-docs/javascript/reference/findindex-method-array-javascript.md",
           "redirect_url":  "https://developer.mozilla.org/docs/Web/JavaScript/Reference/Global_Objects/Array/findindex",
           "redirect_document_id":  false
       },
       {
           "source_path":  "scripting-docs/javascript/reference/foreach-method-array-javascript.md",
           "redirect_url":  "https://developer.mozilla.org/docs/Web/JavaScript/Reference/Global_Objects/Array/foreach",
           "redirect_document_id":  false
       },
       {
           "source_path":  "scripting-docs/javascript/reference/indexof-method-array-javascript.md",
           "redirect_url":  "https://developer.mozilla.org/docs/Web/JavaScript/Reference/Global_Objects/Array/indexof",
           "redirect_document_id":  false
       },
       {
           "source_path":  "scripting-docs/javascript/reference/join-method-array-javascript.md",
           "redirect_url":  "https://developer.mozilla.org/docs/Web/JavaScript/Reference/Global_Objects/Array/join",
           "redirect_document_id":  false
       },
       {
           "source_path":  "scripting-docs/javascript/reference/keys-method-array-javascript.md",
           "redirect_url":  "https://developer.mozilla.org/docs/Web/JavaScript/Reference/Global_Objects/Array/keys",
           "redirect_document_id":  false
       },
       {
           "source_path":  "scripting-docs/javascript/reference/lastindexof-method-array-javascript.md",
           "redirect_url":  "https://developer.mozilla.org/docs/Web/JavaScript/Reference/Global_Objects/Array/lastindexof",
           "redirect_document_id":  false
       },
       {
           "source_path":  "scripting-docs/javascript/reference/map-method-array-javascript.md",
           "redirect_url":  "https://developer.mozilla.org/docs/Web/JavaScript/Reference/Global_Objects/Array/map",
           "redirect_document_id":  false
       },
       {
           "source_path":  "scripting-docs/javascript/reference/pop-method-array-javascript.md",
           "redirect_url":  "https://developer.mozilla.org/docs/Web/JavaScript/Reference/Global_Objects/Array/pop",
           "redirect_document_id":  false
       },
       {
           "source_path":  "scripting-docs/javascript/reference/push-method-array-javascript.md",
           "redirect_url":  "https://developer.mozilla.org/docs/Web/JavaScript/Reference/Global_Objects/Array/push",
           "redirect_document_id":  false
       },
       {
           "source_path":  "scripting-docs/javascript/reference/reduce-method-array-javascript.md",
           "redirect_url":  "https://developer.mozilla.org/docs/Web/JavaScript/Reference/Global_Objects/Array/reduce",
           "redirect_document_id":  false
       },
       {
           "source_path":  "scripting-docs/javascript/reference/reduceright-method-array-javascript.md",
           "redirect_url":  "https://developer.mozilla.org/docs/Web/JavaScript/Reference/Global_Objects/Array/reduceright",
           "redirect_document_id":  false
       },
       {
           "source_path":  "scripting-docs/javascript/reference/reverse-method-javascript.md",
           "redirect_url":  "https://developer.mozilla.org/docs/Web/JavaScript/Reference/Global_Objects/Array/reverse",
           "redirect_document_id":  false
       },
       {
           "source_path":  "scripting-docs/javascript/reference/shift-method-array-javascript.md",
           "redirect_url":  "https://developer.mozilla.org/docs/Web/JavaScript/Reference/Global_Objects/Array/shift",
           "redirect_document_id":  false
       },
       {
           "source_path":  "scripting-docs/javascript/reference/slice-method-array-javascript.md",
           "redirect_url":  "https://developer.mozilla.org/docs/Web/JavaScript/Reference/Global_Objects/Array/slice",
           "redirect_document_id":  false
       },
       {
           "source_path":  "scripting-docs/javascript/reference/some-method-array-javascript.md",
           "redirect_url":  "https://developer.mozilla.org/docs/Web/JavaScript/Reference/Global_Objects/Array/some",
           "redirect_document_id":  false
       },
       {
           "source_path":  "scripting-docs/javascript/reference/sort-method-array-javascript.md",
           "redirect_url":  "https://developer.mozilla.org/docs/Web/JavaScript/Reference/Global_Objects/Array/sort",
           "redirect_document_id":  false
       },
       {
           "source_path":  "scripting-docs/javascript/reference/splice-method-array-javascript.md",
           "redirect_url":  "https://developer.mozilla.org/docs/Web/JavaScript/Reference/Global_Objects/Array/splice",
           "redirect_document_id":  false
       },
       {
           "source_path":  "scripting-docs/javascript/reference/tostring-method-array.md",
           "redirect_url":  "https://developer.mozilla.org/docs/Web/JavaScript/Reference/Global_Objects/Array/tostring",
           "redirect_document_id":  false
       },
       {
           "source_path":  "scripting-docs/javascript/reference/unshift-method-array-javascript.md",
           "redirect_url":  "https://developer.mozilla.org/docs/Web/JavaScript/Reference/Global_Objects/Array/unshift",
           "redirect_document_id":  false
       },
       {
           "source_path":  "scripting-docs/javascript/reference/valueof-method-array.md",
           "redirect_url":  "https://developer.mozilla.org/docs/Web/JavaScript/Reference/Global_Objects/Object/valueOf",
           "redirect_document_id":  false
       },
       {
           "source_path":  "scripting-docs/javascript/reference/values-method-array-javascript.md",
           "redirect_url":  "https://developer.mozilla.org/docs/Web/JavaScript/Reference/Global_Objects/Array/values",
           "redirect_document_id":  false
       },
       {
           "source_path":  "scripting-docs/javascript/reference/arraybuffer-object.md",
           "redirect_url":  "https://developer.mozilla.org/docs/Web/JavaScript/Reference/Global_Objects/ArrayBuffer",
           "redirect_document_id":  false
       },
       {
           "source_path":  "scripting-docs/javascript/reference/bytelength-property-arraybuffer.md",
           "redirect_url":  "https://developer.mozilla.org/docs/Web/JavaScript/Reference/Global_Objects/ArrayBuffer/bytelength",
           "redirect_document_id":  false
       },
       {
           "source_path":  "scripting-docs/javascript/reference/arraybuffer-isview-function-arraybuffer.md",
           "redirect_url":  "https://developer.mozilla.org/docs/Web/JavaScript/Reference/Global_Objects/ArrayBuffer/isview",
           "redirect_document_id":  false
       },
       {
           "source_path":  "scripting-docs/javascript/reference/slice-method-arraybuffer.md",
           "redirect_url":  "https://developer.mozilla.org/docs/Web/JavaScript/Reference/Global_Objects/ArrayBuffer/slice",
           "redirect_document_id":  false
       },
       {
           "source_path":  "scripting-docs/javascript/reference/arguments-object-javascript.md",
           "redirect_url":  "https://developer.mozilla.org/docs/Web/JavaScript/Reference/Functions/arguments",
           "redirect_document_id":  false
       },
       {
           "source_path":  "scripting-docs/javascript/reference/0-dot-dot-dot-n-properties-arguments-javascript.md",
           "redirect_url":  "https://developer.mozilla.org/docs/Web/JavaScript/Reference/Functions/arguments",
           "redirect_document_id":  false
       },
       {
           "source_path":  "scripting-docs/javascript/reference/callee-property-arguments-javascript.md",
           "redirect_url":  "https://developer.mozilla.org/docs/Web/JavaScript/Reference/Functions/arguments/callee",
           "redirect_document_id":  false
       },
       {
           "source_path":  "scripting-docs/javascript/reference/length-property-arguments-javascript.md",
           "redirect_url":  "https://developer.mozilla.org/docs/Web/JavaScript/Reference/Functions/arguments/length",
           "redirect_document_id":  false
       },
       {
           "source_path":  "scripting-docs/javascript/reference/boolean-object-javascript.md",
           "redirect_url":  "https://developer.mozilla.org/docs/Web/JavaScript/Reference/Global_Objects/Boolean",
           "redirect_document_id":  false
       },
       {
           "source_path":  "scripting-docs/javascript/reference/constructor-property-boolean.md",
           "redirect_url":  "https://developer.mozilla.org/docs/Web/JavaScript/Reference/Global_Objects/Boolean/constructor",
           "redirect_document_id":  false
       },
       {
           "source_path":  "scripting-docs/javascript/reference/prototype-property-boolean.md",
           "redirect_url":  "https://developer.mozilla.org/docs/Web/JavaScript/Reference/Global_Objects/Boolean/prototype",
           "redirect_document_id":  false
       },
       {
           "source_path":  "scripting-docs/javascript/reference/tostring-method-boolean-1.md",
           "redirect_url":  "https://developer.mozilla.org/docs/Web/JavaScript/Reference/Global_Objects/Boolean/tostring",
           "redirect_document_id":  false
       },
       {
           "source_path":  "scripting-docs/javascript/reference/valueof-method-boolean.md",
           "redirect_url":  "https://developer.mozilla.org/docs/Web/JavaScript/Reference/Global_Objects/Boolean/valueof",
           "redirect_document_id":  false
       },
       {
           "source_path":  "scripting-docs/javascript/reference/dataview-object.md",
           "redirect_url":  "https://developer.mozilla.org/docs/Web/JavaScript/Reference/Global_Objects/DataView",
           "redirect_document_id":  false
       },
       {
           "source_path":  "scripting-docs/javascript/reference/buffer-property-dataview.md",
           "redirect_url":  "https://developer.mozilla.org/docs/Web/JavaScript/Reference/Global_Objects/DataView/buffer",
           "redirect_document_id":  false
       },
       {
           "source_path":  "scripting-docs/javascript/reference/bytelength-property-dataview.md",
           "redirect_url":  "https://developer.mozilla.org/docs/Web/JavaScript/Reference/Global_Objects/DataView/bytelength",
           "redirect_document_id":  false
       },
       {
           "source_path":  "scripting-docs/javascript/reference/byteoffset-property-dataview.md",
           "redirect_url":  "https://developer.mozilla.org/docs/Web/JavaScript/Reference/Global_Objects/DataView/byteoffset",
           "redirect_document_id":  false
       },
       {
           "source_path":  "scripting-docs/javascript/reference/getint8-method-dataview.md",
           "redirect_url":  "https://developer.mozilla.org/docs/Web/JavaScript/Reference/Global_Objects/DataView/getint8",
           "redirect_document_id":  false
       },
       {
           "source_path":  "scripting-docs/javascript/reference/getuint8-method-dataview.md",
           "redirect_url":  "https://developer.mozilla.org/docs/Web/JavaScript/Reference/Global_Objects/DataView/getuint8",
           "redirect_document_id":  false
       },
       {
           "source_path":  "scripting-docs/javascript/reference/getint16-method-dataview.md",
           "redirect_url":  "https://developer.mozilla.org/docs/Web/JavaScript/Reference/Global_Objects/DataView/getint16",
           "redirect_document_id":  false
       },
       {
           "source_path":  "scripting-docs/javascript/reference/getuint16-method-dataview.md",
           "redirect_url":  "https://developer.mozilla.org/docs/Web/JavaScript/Reference/Global_Objects/DataView/getuint16",
           "redirect_document_id":  false
       },
       {
           "source_path":  "scripting-docs/javascript/reference/getint32-method-dataview.md",
           "redirect_url":  "https://developer.mozilla.org/docs/Web/JavaScript/Reference/Global_Objects/DataView/getint32",
           "redirect_document_id":  false
       },
       {
           "source_path":  "scripting-docs/javascript/reference/getuint32-method-dataview.md",
           "redirect_url":  "https://developer.mozilla.org/docs/Web/JavaScript/Reference/Global_Objects/DataView/getuint32",
           "redirect_document_id":  false
       },
       {
           "source_path":  "scripting-docs/javascript/reference/getfloat32-method-dataview.md",
           "redirect_url":  "https://developer.mozilla.org/docs/Web/JavaScript/Reference/Global_Objects/DataView/getfloat32",
           "redirect_document_id":  false
       },
       {
           "source_path":  "scripting-docs/javascript/reference/getfloat64-method-dataview.md",
           "redirect_url":  "https://developer.mozilla.org/docs/Web/JavaScript/Reference/Global_Objects/DataView/getfloat64",
           "redirect_document_id":  false
       },
       {
           "source_path":  "scripting-docs/javascript/reference/setint8-method-dataview.md",
           "redirect_url":  "https://developer.mozilla.org/docs/Web/JavaScript/Reference/Global_Objects/DataView/setint8",
           "redirect_document_id":  false
       },
       {
           "source_path":  "scripting-docs/javascript/reference/setuint8-method-dataview.md",
           "redirect_url":  "https://developer.mozilla.org/docs/Web/JavaScript/Reference/Global_Objects/DataView/setuint8",
           "redirect_document_id":  false
       },
       {
           "source_path":  "scripting-docs/javascript/reference/setint16-method-dataview.md",
           "redirect_url":  "https://developer.mozilla.org/docs/Web/JavaScript/Reference/Global_Objects/DataView/setint16",
           "redirect_document_id":  false
       },
       {
           "source_path":  "scripting-docs/javascript/reference/setuint16-method-dataview.md",
           "redirect_url":  "https://developer.mozilla.org/docs/Web/JavaScript/Reference/Global_Objects/DataView/setuint16",
           "redirect_document_id":  false
       },
       {
           "source_path":  "scripting-docs/javascript/reference/setint32-method-dataview.md",
           "redirect_url":  "https://developer.mozilla.org/docs/Web/JavaScript/Reference/Global_Objects/DataView/setint",
           "redirect_document_id":  false
       },
       {
           "source_path":  "scripting-docs/javascript/reference/setuint32-method-dataview.md",
           "redirect_url":  "https://developer.mozilla.org/docs/Web/JavaScript/Reference/Global_Objects/DataView/setuint32.md",
           "redirect_document_id":  false
       },
       {
           "source_path":  "scripting-docs/javascript/reference/setfloat32-method-dataview.md",
           "redirect_url":  "https://developer.mozilla.org/docs/Web/JavaScript/Reference/Global_Objects/DataView/setfloat32",
           "redirect_document_id":  false
       },
       {
           "source_path":  "scripting-docs/javascript/reference/setfloat64-method-dataview.md",
           "redirect_url":  "https://developer.mozilla.org/docs/Web/JavaScript/Reference/Global_Objects/DataView/setfloat64",
           "redirect_document_id":  false
       },
       {
           "source_path":  "scripting-docs/javascript/reference/date-object-javascript.md",
           "redirect_url":  "https://developer.mozilla.org/docs/Web/JavaScript/Reference/Global_Objects/Date",
           "redirect_document_id":  false
       },
       {
           "source_path":  "scripting-docs/javascript/reference/constructor-property-date.md",
           "redirect_url":  "https://developer.mozilla.org/docs/Web/JavaScript/Reference/Global_Objects/Date",
           "redirect_document_id":  false
       },
       {
           "source_path":  "scripting-docs/javascript/reference/prototype-property-date.md",
           "redirect_url":  "https://developer.mozilla.org/docs/Web/JavaScript/Reference/Global_Objects/Date/prototype",
           "redirect_document_id":  false
       },
       {
           "source_path":  "scripting-docs/javascript/reference/date-now-function-javascript.md",
           "redirect_url":  "https://developer.mozilla.org/docs/Web/JavaScript/Reference/Global_Objects/Date/now",
           "redirect_document_id":  false
       },
       {
           "source_path":  "scripting-docs/javascript/reference/date-parse-function-javascript.md",
           "redirect_url":  "https://developer.mozilla.org/docs/Web/JavaScript/Reference/Global_Objects/Date/parse",
           "redirect_document_id":  false
       },
       {
           "source_path":  "scripting-docs/javascript/reference/date-utc-function-javascript.md",
           "redirect_url":  "https://developer.mozilla.org/docs/Web/JavaScript/Reference/Global_Objects/Date/utc",
           "redirect_document_id":  false
       },
       {
           "source_path":  "scripting-docs/javascript/reference/getdate-method-date-javascript.md",
           "redirect_url":  "https://developer.mozilla.org/docs/Web/JavaScript/Reference/Global_Objects/Date/getdate",
           "redirect_document_id":  false
       },
       {
           "source_path":  "scripting-docs/javascript/reference/getday-method-date-javascript.md",
           "redirect_url":  "https://developer.mozilla.org/docs/Web/JavaScript/Reference/Global_Objects/Date/getday",
           "redirect_document_id":  false
       },
       {
           "source_path":  "scripting-docs/javascript/reference/getfullyear-method-date-javascript.md",
           "redirect_url":  "https://developer.mozilla.org/docs/Web/JavaScript/Reference/Global_Objects/Date/getfullyear",
           "redirect_document_id":  false
       },
       {
           "source_path":  "scripting-docs/javascript/reference/gethours-method-date-javascript.md",
           "redirect_url":  "https://developer.mozilla.org/docs/Web/JavaScript/Reference/Global_Objects/Date/gethours",
           "redirect_document_id":  false
       },
       {
           "source_path":  "scripting-docs/javascript/reference/getmilliseconds-method-date-javascript.md",
           "redirect_url":  "https://developer.mozilla.org/docs/Web/JavaScript/Reference/Global_Objects/Date/getmilliseconds",
           "redirect_document_id":  false
       },
       {
           "source_path":  "scripting-docs/javascript/reference/getminutes-method-date-javascript.md",
           "redirect_url":  "https://developer.mozilla.org/docs/Web/JavaScript/Reference/Global_Objects/Date/getminutes",
           "redirect_document_id":  false
       },
       {
           "source_path":  "scripting-docs/javascript/reference/getmonth-method-date-javascript.md",
           "redirect_url":  "https://developer.mozilla.org/docs/Web/JavaScript/Reference/Global_Objects/Date/getmonth",
           "redirect_document_id":  false
       },
       {
           "source_path":  "scripting-docs/javascript/reference/getseconds-method-date-javascript.md",
           "redirect_url":  "https://developer.mozilla.org/docs/Web/JavaScript/Reference/Global_Objects/Date/getseconds",
           "redirect_document_id":  false
       },
       {
           "source_path":  "scripting-docs/javascript/reference/gettime-method-date-javascript.md",
           "redirect_url":  "https://developer.mozilla.org/docs/Web/JavaScript/Reference/Global_Objects/Date/gettime",
           "redirect_document_id":  false
       },
       {
           "source_path":  "scripting-docs/javascript/reference/gettimezoneoffset-method-date-javascript.md",
           "redirect_url":  "https://developer.mozilla.org/docs/Web/JavaScript/Reference/Global_Objects/Date/gettimezoneoffset",
           "redirect_document_id":  false
       },
       {
           "source_path":  "scripting-docs/javascript/reference/getutcdate-method-date-javascript.md",
           "redirect_url":  "https://developer.mozilla.org/docs/Web/JavaScript/Reference/Global_Objects/Date/getutcdate",
           "redirect_document_id":  false
       },
       {
           "source_path":  "scripting-docs/javascript/reference/getutcday-method-date-javascript.md",
           "redirect_url":  "https://developer.mozilla.org/docs/Web/JavaScript/Reference/Global_Objects/Date/getutcday",
           "redirect_document_id":  false
       },
       {
           "source_path":  "scripting-docs/javascript/reference/getutcfullyear-method-date-javascript.md",
           "redirect_url":  "https://developer.mozilla.org/docs/Web/JavaScript/Reference/Global_Objects/Date/getutcfullyear",
           "redirect_document_id":  false
       },
       {
           "source_path":  "scripting-docs/javascript/reference/getutchours-method-date-javascript.md",
           "redirect_url":  "https://developer.mozilla.org/docs/Web/JavaScript/Reference/Global_Objects/Date/getutchours",
           "redirect_document_id":  false
       },
       {
           "source_path":  "scripting-docs/javascript/reference/getutcmilliseconds-method-date-javascript.md",
           "redirect_url":  "https://developer.mozilla.org/docs/Web/JavaScript/Reference/Global_Objects/Date/getutcmilliseconds",
           "redirect_document_id":  false
       },
       {
           "source_path":  "scripting-docs/javascript/reference/getutcminutes-method-date-javascript.md",
           "redirect_url":  "https://developer.mozilla.org/docs/Web/JavaScript/Reference/Global_Objects/Date/getutcminutes",
           "redirect_document_id":  false
       },
       {
           "source_path":  "scripting-docs/javascript/reference/getutcmonth-method-date-javascript.md",
           "redirect_url":  "https://developer.mozilla.org/docs/Web/JavaScript/Reference/Global_Objects/Date/getutcmonth",
           "redirect_document_id":  false
       },
       {
           "source_path":  "scripting-docs/javascript/reference/getutcseconds-method-date-javascript.md",
           "redirect_url":  "https://developer.mozilla.org/docs/Web/JavaScript/Reference/Global_Objects/Date/getutcseconds",
           "redirect_document_id":  false
       },
       {
           "source_path":  "scripting-docs/javascript/reference/getyear-method-date-javascript.md",
           "redirect_url":  "https://developer.mozilla.org/docs/Web/JavaScript/Reference/Global_Objects/Date/getyear",
           "redirect_document_id":  false
       },
       {
           "source_path":  "scripting-docs/javascript/reference/setdate-method-date-javascript.md",
           "redirect_url":  "https://developer.mozilla.org/docs/Web/JavaScript/Reference/Global_Objects/Date/setdate",
           "redirect_document_id":  false
       },
       {
           "source_path":  "scripting-docs/javascript/reference/setfullyear-method-date-javascript.md",
           "redirect_url":  "https://developer.mozilla.org/docs/Web/JavaScript/Reference/Global_Objects/Date/setfullyear",
           "redirect_document_id":  false
       },
       {
           "source_path":  "scripting-docs/javascript/reference/sethours-method-date-javascript.md",
           "redirect_url":  "https://developer.mozilla.org/docs/Web/JavaScript/Reference/Global_Objects/Date/sethours",
           "redirect_document_id":  false
       },
       {
           "source_path":  "scripting-docs/javascript/reference/setmilliseconds-method-date-javascript.md",
           "redirect_url":  "https://developer.mozilla.org/docs/Web/JavaScript/Reference/Global_Objects/Date/setmilliseconds",
           "redirect_document_id":  false
       },
       {
           "source_path":  "scripting-docs/javascript/reference/setminutes-method-date-javascript.md",
           "redirect_url":  "https://developer.mozilla.org/docs/Web/JavaScript/Reference/Global_Objects/Date/setminutes",
           "redirect_document_id":  false
       },
       {
           "source_path":  "scripting-docs/javascript/reference/setmonth-method-date-javascript.md",
           "redirect_url":  "https://developer.mozilla.org/docs/Web/JavaScript/Reference/Global_Objects/Date/setmonth",
           "redirect_document_id":  false
       },
       {
           "source_path":  "scripting-docs/javascript/reference/setseconds-method-date-javascript.md",
           "redirect_url":  "https://developer.mozilla.org/docs/Web/JavaScript/Reference/Global_Objects/Date/setseconds",
           "redirect_document_id":  false
       },
       {
           "source_path":  "scripting-docs/javascript/reference/settime-method-date-javascript.md",
           "redirect_url":  "https://developer.mozilla.org/docs/Web/JavaScript/Reference/Global_Objects/Date/settime",
           "redirect_document_id":  false
       },
       {
           "source_path":  "scripting-docs/javascript/reference/setutcdate-method-date-javascript.md",
           "redirect_url":  "https://developer.mozilla.org/docs/Web/JavaScript/Reference/Global_Objects/Date/setutcdate",
           "redirect_document_id":  false
       },
       {
           "source_path":  "scripting-docs/javascript/reference/setutcfullyear-method-date-javascript.md",
           "redirect_url":  "https://developer.mozilla.org/docs/Web/JavaScript/Reference/Global_Objects/Date/setutcfullyear",
           "redirect_document_id":  false
       },
       {
           "source_path":  "scripting-docs/javascript/reference/setutchours-method-date-javascript.md",
           "redirect_url":  "https://developer.mozilla.org/docs/Web/JavaScript/Reference/Global_Objects/Date/setutchours",
           "redirect_document_id":  false
       },
       {
           "source_path":  "scripting-docs/javascript/reference/setutcmilliseconds-method-date-javascript.md",
           "redirect_url":  "https://developer.mozilla.org/docs/Web/JavaScript/Reference/Global_Objects/Date/setutcmilliseconds",
           "redirect_document_id":  false
       },
       {
           "source_path":  "scripting-docs/javascript/reference/setutcminutes-method-date-javascript.md",
           "redirect_url":  "https://developer.mozilla.org/docs/Web/JavaScript/Reference/Global_Objects/Date/setutcminutes",
           "redirect_document_id":  false
       },
       {
           "source_path":  "scripting-docs/javascript/reference/setutcmonth-method-date-javascript.md",
           "redirect_url":  "https://developer.mozilla.org/docs/Web/JavaScript/Reference/Global_Objects/Date/setutcmonth",
           "redirect_document_id":  false
       },
       {
           "source_path":  "scripting-docs/javascript/reference/setutcseconds-method-date-javascript.md",
           "redirect_url":  "https://developer.mozilla.org/docs/Web/JavaScript/Reference/Global_Objects/Date/setutcseconds",
           "redirect_document_id":  false
       },
       {
           "source_path":  "scripting-docs/javascript/reference/setyear-method-date-javascript.md",
           "redirect_url":  "https://developer.mozilla.org/docs/Web/JavaScript/Reference/Global_Objects/Date/setyear",
           "redirect_document_id":  false
       },
       {
           "source_path":  "scripting-docs/javascript/reference/todatestring-method-date-javascript.md",
           "redirect_url":  "https://developer.mozilla.org/docs/Web/JavaScript/Reference/Global_Objects/Date/todatestring",
           "redirect_document_id":  false
       },
       {
           "source_path":  "scripting-docs/javascript/reference/togmtstring-method-date-javascript.md",
           "redirect_url":  "https://developer.mozilla.org/docs/Web/JavaScript/Reference/Global_Objects/Date/togmtstring",
           "redirect_document_id":  false
       },
       {
           "source_path":  "scripting-docs/javascript/reference/toisostring-method-date-javascript.md",
           "redirect_url":  "https://developer.mozilla.org/docs/Web/JavaScript/Reference/Global_Objects/Date/toisostring",
           "redirect_document_id":  false
       },
       {
           "source_path":  "scripting-docs/javascript/reference/tojson-method-date-javascript.md",
           "redirect_url":  "https://developer.mozilla.org/docs/Web/JavaScript/Reference/Global_Objects/Date/tojson",
           "redirect_document_id":  false
       },
       {
           "source_path":  "scripting-docs/javascript/reference/tolocaledatestring-method-date-javascript.md",
           "redirect_url":  "https://developer.mozilla.org/docs/Web/JavaScript/Reference/Global_Objects/Date/tolocaledatestring",
           "redirect_document_id":  false
       },
       {
           "source_path":  "scripting-docs/javascript/reference/tolocalestring-date.md",
           "redirect_url":  "https://developer.mozilla.org/docs/Web/JavaScript/Reference/Global_Objects/Date/tolocalestring",
           "redirect_document_id":  false
       },
       {
           "source_path":  "scripting-docs/javascript/reference/tolocaletimestring-method-date-javascript.md",
           "redirect_url":  "https://developer.mozilla.org/docs/Web/JavaScript/Reference/Global_Objects/Date/tolocaletimestring",
           "redirect_document_id":  false
       },
       {
           "source_path":  "scripting-docs/javascript/reference/totimestring-method-date-javascript.md",
           "redirect_url":  "https://developer.mozilla.org/docs/Web/JavaScript/Reference/Global_Objects/Date/totimestring",
           "redirect_document_id":  false
       },
       {
           "source_path":  "scripting-docs/javascript/reference/toutcstring-method-date-javascript.md",
           "redirect_url":  "https://developer.mozilla.org/docs/Web/JavaScript/Reference/Global_Objects/Date/toutcstring",
           "redirect_document_id":  false
       },
       {
           "source_path":  "scripting-docs/javascript/reference/tostring-method-date.md",
           "redirect_url":  "https://developer.mozilla.org/docs/Web/JavaScript/Reference/Global_Objects/Date/tostring",
           "redirect_document_id":  false
       },
       {
           "source_path":  "scripting-docs/javascript/reference/valueof-method-date.md",
           "redirect_url":  "https://developer.mozilla.org/docs/Web/JavaScript/Reference/Global_Objects/Date/valueof",
           "redirect_document_id":  false
       },
       {
           "source_path":  "scripting-docs/javascript/reference/error-object-javascript.md",
           "redirect_url":  "https://developer.mozilla.org/docs/Web/JavaScript/Reference/Global_Objects/Error",
           "redirect_document_id":  false
       },
       {
           "source_path":  "scripting-docs/javascript/reference/constructor-property-error.md",
           "redirect_url":  "https://developer.mozilla.org/docs/Web/JavaScript/Reference/Global_Objects/Error",
           "redirect_document_id":  false
       },
       {
           "source_path":  "scripting-docs/javascript/reference/prototype-property-error.md",
           "redirect_url":  "https://developer.mozilla.org/docs/Web/JavaScript/Reference/Global_Objects/Error/prototype",
           "redirect_document_id":  false
       },
       {
           "source_path":  "scripting-docs/javascript/reference/message-property-error-javascript.md",
           "redirect_url":  "https://developer.mozilla.org/docs/Web/JavaScript/Reference/Global_Objects/Error/message",
           "redirect_document_id":  false
       },
       {
           "source_path":  "scripting-docs/javascript/reference/name-property-error-javascript.md",
           "redirect_url":  "https://developer.mozilla.org/docs/Web/JavaScript/Reference/Global_Objects/Error/name",
           "redirect_document_id":  false
       },
       {
           "source_path":  "scripting-docs/javascript/reference/stack-property-error-javascript.md",
           "redirect_url":  "https://developer.mozilla.org/docs/Web/JavaScript/Reference/Global_Objects/Error/stack",
           "redirect_document_id":  false
       },
       {
           "source_path":  "scripting-docs/javascript/reference/tostring-method-error.md",
           "redirect_url":  "https://developer.mozilla.org/docs/Web/JavaScript/Reference/Global_Objects/Error/tostring",
           "redirect_document_id":  false
       },
       {
           "source_path":  "scripting-docs/javascript/reference/valueof-method-error.md",
           "redirect_url":  "https://developer.mozilla.org/docs/Web/JavaScript/Reference/Global_Objects/Object/valueof",
           "redirect_document_id":  false
       },
       {
           "source_path":  "scripting-docs/javascript/reference/float32array-object.md",
           "redirect_url":  "https://developer.mozilla.org/docs/Web/JavaScript/Reference/Global_Objects/Float32Array",
           "redirect_document_id":  false
       },
       {
           "source_path":  "scripting-docs/javascript/reference/bytes-per-element-constant-float32array.md",
           "redirect_url":  "https://developer.mozilla.org/docs/Web/JavaScript/Reference/Global_Objects/TypedArray/bytes_per_element",
           "redirect_document_id":  false
       },
       {
           "source_path":  "scripting-docs/javascript/reference/buffer-property-float32array.md",
           "redirect_url":  "https://developer.mozilla.org/docs/Web/JavaScript/Reference/Global_Objects/TypedArray/buffer",
           "redirect_document_id":  false
       },
       {
           "source_path":  "scripting-docs/javascript/reference/bytelength-property-float32array.md",
           "redirect_url":  "https://developer.mozilla.org/docs/Web/JavaScript/Reference/Global_Objects/TypedArray/bytelength",
           "redirect_document_id":  false
       },
       {
           "source_path":  "scripting-docs/javascript/reference/byteoffset-property-float32array.md",
           "redirect_url":  "https://developer.mozilla.org/docs/Web/JavaScript/Reference/Global_Objects/TypedArray/byteoffset",
           "redirect_document_id":  false
       },
       {
           "source_path":  "scripting-docs/javascript/reference/length-property-float32array.md",
           "redirect_url":  "https://developer.mozilla.org/docs/Web/JavaScript/Reference/Global_Objects/TypedArray/length",
           "redirect_document_id":  false
       },
       {
           "source_path":  "scripting-docs/javascript/reference/get-method-float32array.md",
           "redirect_url":  "https://developer.mozilla.org/docs/Web/JavaScript/Reference/Global_Objects/Float32Array",
           "redirect_document_id":  false
       },
       {
           "source_path":  "scripting-docs/javascript/reference/set-method-float32array.md",
           "redirect_url":  "https://developer.mozilla.org/docs/Web/JavaScript/Reference/Global_Objects/TypedArray/set",
           "redirect_document_id":  false
       },
       {
           "source_path":  "scripting-docs/javascript/reference/subarray-method-float32array.md",
           "redirect_url":  "https://developer.mozilla.org/docs/Web/JavaScript/Reference/Global_Objects/TypedArray/subarray",
           "redirect_document_id":  false
       },
       {
           "source_path":  "scripting-docs/javascript/reference/float64array-object.md",
           "redirect_url":  "https://developer.mozilla.org/docs/Web/JavaScript/Reference/Global_Objects/Float64Array",
           "redirect_document_id":  false
       },
       {
           "source_path":  "scripting-docs/javascript/reference/bytes-per-element-constant-float64array.md",
           "redirect_url":  "https://developer.mozilla.org/docs/Web/JavaScript/Reference/Global_Objects/TypedArray/bytes_per_element",
           "redirect_document_id":  false
       },
       {
           "source_path":  "scripting-docs/javascript/reference/buffer-property-float64array.md",
           "redirect_url":  "https://developer.mozilla.org/docs/Web/JavaScript/Reference/Global_Objects/TypedArray/buffer",
           "redirect_document_id":  false
       },
       {
           "source_path":  "scripting-docs/javascript/reference/bytelength-property-float64array.md",
           "redirect_url":  "https://developer.mozilla.org/docs/Web/JavaScript/Reference/Global_Objects/TypedArray/bytelength",
           "redirect_document_id":  false
       },
       {
           "source_path":  "scripting-docs/javascript/reference/bufferoffset-property-float64array.md",
           "redirect_url":  "https://developer.mozilla.org/docs/Web/JavaScript/Reference/Global_Objects/TypedArray/byteoffset",
           "redirect_document_id":  false
       },
       {
           "source_path":  "scripting-docs/javascript/reference/length-property-float64array.md",
           "redirect_url":  "https://developer.mozilla.org/docs/Web/JavaScript/Reference/Global_Objects/TypedArray/length",
           "redirect_document_id":  false
       },
       {
           "source_path":  "scripting-docs/javascript/reference/get-method-float64array.md",
           "redirect_url":  "https://developer.mozilla.org/docs/Web/JavaScript/Reference/Global_Objects/Float64Array",
           "redirect_document_id":  false
       },
       {
           "source_path":  "scripting-docs/javascript/reference/set-method-float64array.md",
           "redirect_url":  "https://developer.mozilla.org/docs/Web/JavaScript/Reference/Global_Objects/TypedArray/set",
           "redirect_document_id":  false
       },
       {
           "source_path":  "scripting-docs/javascript/reference/subarray-method-float64array.md",
           "redirect_url":  "https://developer.mozilla.org/docs/Web/JavaScript/Reference/Global_Objects/TypedArray/subarray",
           "redirect_document_id":  false
       },
       {
           "source_path":  "scripting-docs/javascript/reference/function-object-javascript.md",
           "redirect_url":  "https://developer.mozilla.org/docs/Web/JavaScript/Reference/Global_Objects/Function",
           "redirect_document_id":  false
       },
       {
           "source_path":  "scripting-docs/javascript/reference/arguments-property-function-javascript.md",
           "redirect_url":  "https://developer.mozilla.org/docs/Web/JavaScript/Reference/Global_Objects/Function/arguments",
           "redirect_document_id":  false
       },
       {
           "source_path":  "scripting-docs/javascript/reference/caller-property-function-javascript.md",
           "redirect_url":  "https://developer.mozilla.org/docs/Web/JavaScript/Reference/Global_Objects/Function/caller",
           "redirect_document_id":  false
       },
       {
           "source_path":  "scripting-docs/javascript/reference/length-property-function-javascript.md",
           "redirect_url":  "https://developer.mozilla.org/docs/Web/JavaScript/Reference/Global_Objects/Function/length",
           "redirect_document_id":  false
       },
       {
           "source_path":  "scripting-docs/javascript/reference/apply-method-function-javascript.md",
           "redirect_url":  "https://developer.mozilla.org/docs/Web/JavaScript/Reference/Global_Objects/Function/apply",
           "redirect_document_id":  false
       },
       {
           "source_path":  "scripting-docs/javascript/reference/bind-method-function-javascript.md",
           "redirect_url":  "https://developer.mozilla.org/docs/Web/JavaScript/Reference/Global_Objects/Function/bind",
           "redirect_document_id":  false
       },
       {
           "source_path":  "scripting-docs/javascript/reference/call-method-function-javascript.md",
           "redirect_url":  "https://developer.mozilla.org/docs/Web/JavaScript/Reference/Global_Objects/Function/call",
           "redirect_document_id":  false
       },
       {
           "source_path":  "scripting-docs/javascript/reference/global-object-javascript.md",
           "redirect_url":  "https://developer.mozilla.org/docs/Web/JavaScript/Reference/Global_Objects",
           "redirect_document_id":  false
       },
       {
           "source_path":  "scripting-docs/javascript/reference/infinity-constant-javascript.md",
           "redirect_url":  "https://developer.mozilla.org/docs/Web/JavaScript/Reference/Global_Objects/infinity",
           "redirect_document_id":  false
       },
       {
           "source_path":  "scripting-docs/javascript/reference/nan-constant-javascript.md",
           "redirect_url":  "https://developer.mozilla.org/docs/Web/JavaScript/Reference/Global_Objects/nan",
           "redirect_document_id":  false
       },
       {
           "source_path":  "scripting-docs/javascript/reference/null-constant-javascript.md",
           "redirect_url":  "https://developer.mozilla.org/docs/Web/JavaScript/Reference/Global_Objects/null",
           "redirect_document_id":  false
       },
       {
           "source_path":  "scripting-docs/javascript/reference/undefined-constant-javascript.md",
           "redirect_url":  "https://developer.mozilla.org/docs/Web/JavaScript/Reference/Global_Objects/undefined",
           "redirect_document_id":  false
       },
       {
           "source_path":  "scripting-docs/javascript/reference/decodeuri-function-javascript.md",
           "redirect_url":  "https://developer.mozilla.org/docs/Web/JavaScript/Reference/Global_Objects/decodeuri",
           "redirect_document_id":  false
       },
       {
           "source_path":  "scripting-docs/javascript/reference/decodeuricomponent-function-javascript.md",
           "redirect_url":  "https://developer.mozilla.org/docs/Web/JavaScript/Reference/Global_Objects/decodeuricomponent",
           "redirect_document_id":  false
       },
       {
           "source_path":  "scripting-docs/javascript/reference/encodeuri-function-javascript.md",
           "redirect_url":  "https://developer.mozilla.org/docs/Web/JavaScript/Reference/Global_Objects/encodeuri",
           "redirect_document_id":  false
       },
       {
           "source_path":  "scripting-docs/javascript/reference/encodeuricomponent-function-javascript.md",
           "redirect_url":  "https://developer.mozilla.org/docs/Web/JavaScript/Reference/Global_Objects/encodeuricomponent",
           "redirect_document_id":  false
       },
       {
           "source_path":  "scripting-docs/javascript/reference/escape-function-javascript.md",
           "redirect_url":  "https://developer.mozilla.org/docs/Web/JavaScript/Reference/Global_Objects/escape",
           "redirect_document_id":  false
       },
       {
           "source_path":  "scripting-docs/javascript/reference/eval-function-javascript.md",
           "redirect_url":  "https://developer.mozilla.org/docs/Web/JavaScript/Reference/Global_Objects/eval",
           "redirect_document_id":  false
       },
       {
           "source_path":  "scripting-docs/javascript/reference/isfinite-function-javascript.md",
           "redirect_url":  "https://developer.mozilla.org/docs/Web/JavaScript/Reference/Global_Objects/isfinite",
           "redirect_document_id":  false
       },
       {
           "source_path":  "scripting-docs/javascript/reference/isnan-function-javascript.md",
           "redirect_url":  "https://developer.mozilla.org/docs/Web/JavaScript/Reference/Global_Objects/isnan",
           "redirect_document_id":  false
       },
       {
           "source_path":  "scripting-docs/javascript/reference/parsefloat-function-javascript.md",
           "redirect_url":  "https://developer.mozilla.org/docs/Web/JavaScript/Reference/Global_Objects/parsefloat",
           "redirect_document_id":  false
       },
       {
           "source_path":  "scripting-docs/javascript/reference/parseint-function-javascript.md",
           "redirect_url":  "https://developer.mozilla.org/docs/Web/JavaScript/Reference/Global_Objects/parseint",
           "redirect_document_id":  false
       },
       {
           "source_path":  "scripting-docs/javascript/reference/unescape-function-javascript.md",
           "redirect_url":  "https://developer.mozilla.org/docs/Web/JavaScript/Reference/Global_Objects/unescape",
           "redirect_document_id":  false
       },
       {
           "source_path":  "scripting-docs/javascript/reference/int8array-object.md",
           "redirect_url":  "https://developer.mozilla.org/docs/Web/JavaScript/Reference/Global_Objects/Int8Array",
           "redirect_document_id":  false
       },
       {
           "source_path":  "scripting-docs/javascript/reference/bytes-per-element-constant-int8array.md",
           "redirect_url":  "https://developer.mozilla.org/docs/Web/JavaScript/Reference/Global_Objects/TypedArray/bytes_per_element",
           "redirect_document_id":  false
       },
       {
           "source_path":  "scripting-docs/javascript/reference/buffer-property-int8array.md",
           "redirect_url":  "https://developer.mozilla.org/docs/Web/JavaScript/Reference/Global_Objects/TypedArray/buffer",
           "redirect_document_id":  false
       },
       {
           "source_path":  "scripting-docs/javascript/reference/bytelength-property-int8array.md",
           "redirect_url":  "https://developer.mozilla.org/docs/Web/JavaScript/Reference/Global_Objects/TypedArray/bytelength",
           "redirect_document_id":  false
       },
       {
           "source_path":  "scripting-docs/javascript/reference/byteoffset-property-int8array.md",
           "redirect_url":  "https://developer.mozilla.org/docs/Web/JavaScript/Reference/Global_Objects/TypedArray/byteoffset",
           "redirect_document_id":  false
       },
       {
           "source_path":  "scripting-docs/javascript/reference/length-property-int8array.md",
           "redirect_url":  "https://developer.mozilla.org/docs/Web/JavaScript/Reference/Global_Objects/TypedArray/length",
           "redirect_document_id":  false
       },
       {
           "source_path":  "scripting-docs/javascript/reference/set-method-int8array.md",
           "redirect_url":  "https://developer.mozilla.org/docs/Web/JavaScript/Reference/Global_Objects/TypedArray/set",
           "redirect_document_id":  false
       },
       {
           "source_path":  "scripting-docs/javascript/reference/subarray-method-int8array.md",
           "redirect_url":  "https://developer.mozilla.org/docs/Web/JavaScript/Reference/Global_Objects/TypedArray/subarray",
           "redirect_document_id":  false
       },
       {
           "source_path":  "scripting-docs/javascript/reference/int16array-object.md",
           "redirect_url":  "https://developer.mozilla.org/docs/Web/JavaScript/Reference/Global_Objects/Int16Array",
           "redirect_document_id":  false
       },
       {
           "source_path":  "scripting-docs/javascript/reference/bytes-per-element-constant-int16array.md",
           "redirect_url":  "https://developer.mozilla.org/docs/Web/JavaScript/Reference/Global_Objects/TypedArray/bytes_per_element",
           "redirect_document_id":  false
       },
       {
           "source_path":  "scripting-docs/javascript/reference/buffer-property-int16array.md",
           "redirect_url":  "https://developer.mozilla.org/docs/Web/JavaScript/Reference/Global_Objects/TypedArray/buffer",
           "redirect_document_id":  false
       },
       {
           "source_path":  "scripting-docs/javascript/reference/bytelength-property-int16array.md",
           "redirect_url":  "https://developer.mozilla.org/docs/Web/JavaScript/Reference/Global_Objects/TypedArray/bytelength",
           "redirect_document_id":  false
       },
       {
           "source_path":  "scripting-docs/javascript/reference/byteoffset-property-int16array.md",
           "redirect_url":  "https://developer.mozilla.org/docs/Web/JavaScript/Reference/Global_Objects/TypedArray/byteoffset",
           "redirect_document_id":  false
       },
       {
           "source_path":  "scripting-docs/javascript/reference/length-property-int16array.md",
           "redirect_url":  "https://developer.mozilla.org/docs/Web/JavaScript/Reference/Global_Objects/TypedArray/length",
           "redirect_document_id":  false
       },
       {
           "source_path":  "scripting-docs/javascript/reference/set-method-int16array.md",
           "redirect_url":  "https://developer.mozilla.org/docs/Web/JavaScript/Reference/Global_Objects/TypedArray/set",
           "redirect_document_id":  false
       },
       {
           "source_path":  "scripting-docs/javascript/reference/subarray-method-int16array.md",
           "redirect_url":  "https://developer.mozilla.org/docs/Web/JavaScript/Reference/Global_Objects/TypedArray/subarray",
           "redirect_document_id":  false
       },
       {
           "source_path":  "scripting-docs/javascript/reference/int32array-object.md",
           "redirect_url":  "https://developer.mozilla.org/docs/Web/JavaScript/Reference/Global_Objects/Int32Array",
           "redirect_document_id":  false
       },
       {
           "source_path":  "scripting-docs/javascript/reference/bytes-per-element-constant-int32array.md",
           "redirect_url":  "https://developer.mozilla.org/docs/Web/JavaScript/Reference/Global_Objects/TypedArray/bytes_per_element",
           "redirect_document_id":  false
       },
       {
           "source_path":  "scripting-docs/javascript/reference/buffer-property-int32array.md",
           "redirect_url":  "https://developer.mozilla.org/docs/Web/JavaScript/Reference/Global_Objects/TypedArray/buffer",
           "redirect_document_id":  false
       },
       {
           "source_path":  "scripting-docs/javascript/reference/bytelength-property-int32array.md",
           "redirect_url":  "https://developer.mozilla.org/docs/Web/JavaScript/Reference/Global_Objects/TypedArray/bytelength",
           "redirect_document_id":  false
       },
       {
           "source_path":  "scripting-docs/javascript/reference/byteoffset-property-int32array.md",
           "redirect_url":  "https://developer.mozilla.org/docs/Web/JavaScript/Reference/Global_Objects/TypedArray/byteoffset",
           "redirect_document_id":  false
       },
       {
           "source_path":  "scripting-docs/javascript/reference/length-property-int32array.md",
           "redirect_url":  "https://developer.mozilla.org/docs/Web/JavaScript/Reference/Global_Objects/TypedArray/length",
           "redirect_document_id":  false
       },
       {
           "source_path":  "scripting-docs/javascript/reference/set-method-int32array.md",
           "redirect_url":  "https://developer.mozilla.org/docs/Web/JavaScript/Reference/Global_Objects/TypedArray/set",
           "redirect_document_id":  false
       },
       {
           "source_path":  "scripting-docs/javascript/reference/subarray-method-int32array.md",
           "redirect_url":  "https://developer.mozilla.org/docs/Web/JavaScript/Reference/Global_Objects/TypedArray/subarray",
           "redirect_document_id":  false
       },
       {
           "source_path":  "scripting-docs/javascript/reference/intl-collator-object-javascript.md",
           "redirect_url":  "https://developer.mozilla.org/docs/Web/JavaScript/Reference/Global_Objects/Collator",
           "redirect_document_id":  false
       },
       {
           "source_path":  "scripting-docs/javascript/reference/compare-property-intl-collator.md",
           "redirect_url":  "https://developer.mozilla.org/docs/Web/JavaScript/Reference/Global_Objects/Collator/compare",
           "redirect_document_id":  false
       },
       {
           "source_path":  "scripting-docs/javascript/reference/constructor-property-intl-collator.md",
           "redirect_url":  "https://developer.mozilla.org/docs/Web/JavaScript/Reference/Global_Objects/Collator",
           "redirect_document_id":  false
       },
       {
           "source_path":  "scripting-docs/javascript/reference/prototype-property-intl-collator.md",
           "redirect_url":  "https://developer.mozilla.org/docs/Web/JavaScript/Reference/Global_Objects/Collator/prototype",
           "redirect_document_id":  false
       },
       {
           "source_path":  "scripting-docs/javascript/reference/resolvedoptions-method-intl-collator.md",
           "redirect_url":  "https://developer.mozilla.org/docs/Web/JavaScript/Reference/Global_Objects/Collator/resolvedoptions",
           "redirect_document_id":  false
       },
       {
           "source_path":  "scripting-docs/javascript/reference/intl-datetimeformat-object-javascript.md",
           "redirect_url":  "https://developer.mozilla.org/docs/Web/JavaScript/Reference/Global_Objects/DateTimeFormat",
           "redirect_document_id":  false
       },
       {
           "source_path":  "scripting-docs/javascript/reference/constructor-property-intl-datetimeformat.md",
           "redirect_url":  "https://developer.mozilla.org/docs/Web/JavaScript/Reference/Global_Objects/DateTimeFormat",
           "redirect_document_id":  false
       },
       {
           "source_path":  "scripting-docs/javascript/reference/format-property-intl-datetimeformat.md",
           "redirect_url":  "https://developer.mozilla.org/docs/Web/JavaScript/Reference/Global_Objects/DateTimeFormat/format",
           "redirect_document_id":  false
       },
       {
           "source_path":  "scripting-docs/javascript/reference/prototype-property-intl-datetimeformat.md",
           "redirect_url":  "https://developer.mozilla.org/docs/Web/JavaScript/Reference/Global_Objects/DateTimeFormat/prototype",
           "redirect_document_id":  false
       },
       {
           "source_path":  "scripting-docs/javascript/reference/resolvedoptions-method-intl-datetimeformat.md",
           "redirect_url":  "https://developer.mozilla.org/docs/Web/JavaScript/Reference/Global_Objects/DateTimeFormat/resolvedoptions",
           "redirect_document_id":  false
       },
       {
           "source_path":  "scripting-docs/javascript/reference/intl-numberformat-object-javascript.md",
           "redirect_url":  "https://developer.mozilla.org/docs/Web/JavaScript/Reference/Global_Objects/NumberFormat",
           "redirect_document_id":  false
       },
       {
           "source_path":  "scripting-docs/javascript/reference/constructor-property-intl-numberformat.md",
           "redirect_url":  "https://developer.mozilla.org/docs/Web/JavaScript/Reference/Global_Objects/NumberFormat",
           "redirect_document_id":  false
       },
       {
           "source_path":  "scripting-docs/javascript/reference/format-property-intl-numberformat.md",
           "redirect_url":  "https://developer.mozilla.org/docs/Web/JavaScript/Reference/Global_Objects/NumberFormat/format",
           "redirect_document_id":  false
       },
       {
           "source_path":  "scripting-docs/javascript/reference/prototype-property-intl-numberformat.md",
           "redirect_url":  "https://developer.mozilla.org/docs/Web/JavaScript/Reference/Global_Objects/NumberFormat/prototype",
           "redirect_document_id":  false
       },
       {
           "source_path":  "scripting-docs/javascript/reference/resolvedoptions-method-intl-numberformat.md",
           "redirect_url":  "https://developer.mozilla.org/docs/Web/JavaScript/Reference/Global_Objects/NumberFormat/resolvedoptions",
           "redirect_document_id":  false
       },
       {
           "source_path":  "scripting-docs/javascript/reference/json-object-javascript.md",
           "redirect_url":  "https://developer.mozilla.org/docs/Web/JavaScript/Reference/Global_Objects/JSON",
           "redirect_document_id":  false
       },
       {
           "source_path":  "scripting-docs/javascript/reference/json-parse-function-javascript.md",
           "redirect_url":  "https://developer.mozilla.org/docs/Web/JavaScript/Reference/Global_Objects/JSON/parse",
           "redirect_document_id":  false
       },
       {
           "source_path":  "scripting-docs/javascript/reference/json-stringify-function-javascript.md",
           "redirect_url":  "https://developer.mozilla.org/docs/Web/JavaScript/Reference/Global_Objects/JSON/stringify",
           "redirect_document_id":  false
       },
       {
           "source_path":  "scripting-docs/javascript/reference/map-object-javascript.md",
           "redirect_url":  "https://developer.mozilla.org/docs/Web/JavaScript/Reference/Global_Objects/Map",
           "redirect_document_id":  false
       },
       {
           "source_path":  "scripting-docs/javascript/reference/constructor-property-map.md",
           "redirect_url":  "https://developer.mozilla.org/docs/Web/JavaScript/Reference/Global_Objects/Map",
           "redirect_document_id":  false
       },
       {
           "source_path":  "scripting-docs/javascript/reference/prototype-property-map.md",
           "redirect_url":  "https://developer.mozilla.org/docs/Web/JavaScript/Reference/Global_Objects/Map/prototype",
           "redirect_document_id":  false
       },
       {
           "source_path":  "scripting-docs/javascript/reference/size-property-map-javascript.md",
           "redirect_url":  "https://developer.mozilla.org/docs/Web/JavaScript/Reference/Global_Objects/Map/size",
           "redirect_document_id":  false
       },
       {
           "source_path":  "scripting-docs/javascript/reference/clear-method-map-javascript.md",
           "redirect_url":  "https://developer.mozilla.org/docs/Web/JavaScript/Reference/Global_Objects/Map/clear",
           "redirect_document_id":  false
       },
       {
           "source_path":  "scripting-docs/javascript/reference/delete-method-map-javascript.md",
           "redirect_url":  "https://developer.mozilla.org/docs/Web/JavaScript/Reference/Global_Objects/Map/delete",
           "redirect_document_id":  false
       },
       {
           "source_path":  "scripting-docs/javascript/reference/foreach-method-map-javascript.md",
           "redirect_url":  "https://developer.mozilla.org/docs/Web/JavaScript/Reference/Global_Objects/Map/foreach",
           "redirect_document_id":  false
       },
       {
           "source_path":  "scripting-docs/javascript/reference/get-method-map-javascript.md",
           "redirect_url":  "https://developer.mozilla.org/docs/Web/JavaScript/Reference/Global_Objects/Map/get",
           "redirect_document_id":  false
       },
       {
           "source_path":  "scripting-docs/javascript/reference/has-method-map-javascript.md",
           "redirect_url":  "https://developer.mozilla.org/docs/Web/JavaScript/Reference/Global_Objects/Map/has",
           "redirect_document_id":  false
       },
       {
           "source_path":  "scripting-docs/javascript/reference/set-method-map-javascript.md",
           "redirect_url":  "https://developer.mozilla.org/docs/Web/JavaScript/Reference/Global_Objects/Map/set",
           "redirect_document_id":  false
       },
       {
           "source_path":  "scripting-docs/javascript/reference/tostring-method-map-javascript.md",
           "redirect_url":  "https://developer.mozilla.org/docs/Web/JavaScript/Reference/Global_Objects/Object/tostring",
           "redirect_document_id":  false
       },
       {
           "source_path":  "scripting-docs/javascript/reference/valueof-method-map-javascript.md",
           "redirect_url":  "https://developer.mozilla.org/docs/Web/JavaScript/Reference/Global_Objects/Object/valueof",
           "redirect_document_id":  false
       },
       {
           "source_path":  "scripting-docs/javascript/reference/math-object-javascript.md",
           "redirect_url":  "https://developer.mozilla.org/docs/Web/JavaScript/Reference/Global_Objects/Math",
           "redirect_document_id":  false
       },
       {
           "source_path":  "scripting-docs/javascript/reference/math-constants-javascript.md",
           "redirect_url":  "https://developer.mozilla.org/docs/Web/JavaScript/Reference/Global_Objects/Math",
           "redirect_document_id":  false
       },
       {
           "source_path":  "scripting-docs/javascript/reference/math-abs-function-javascript.md",
           "redirect_url":  "https://developer.mozilla.org/docs/Web/JavaScript/Reference/Global_Objects/Math/abs",
           "redirect_document_id":  false
       },
       {
           "source_path":  "scripting-docs/javascript/reference/math-acos-function-javascript.md",
           "redirect_url":  "https://developer.mozilla.org/docs/Web/JavaScript/Reference/Global_Objects/Math/acos",
           "redirect_document_id":  false
       },
       {
           "source_path":  "scripting-docs/javascript/reference/math-acosh-function-javascript.md",
           "redirect_url":  "https://developer.mozilla.org/docs/Web/JavaScript/Reference/Global_Objects/Math/acosh",
           "redirect_document_id":  false
       },
       {
           "source_path":  "scripting-docs/javascript/reference/math-asin-function-javascript.md",
           "redirect_url":  "https://developer.mozilla.org/docs/Web/JavaScript/Reference/Global_Objects/Math/asin",
           "redirect_document_id":  false
       },
       {
           "source_path":  "scripting-docs/javascript/reference/math-asinh-function-javascript.md",
           "redirect_url":  "https://developer.mozilla.org/docs/Web/JavaScript/Reference/Global_Objects/Math/asinh",
           "redirect_document_id":  false
       },
       {
           "source_path":  "scripting-docs/javascript/reference/math-atan-function-javascript.md",
           "redirect_url":  "https://developer.mozilla.org/docs/Web/JavaScript/Reference/Global_Objects/Math/atan",
           "redirect_document_id":  false
       },
       {
           "source_path":  "scripting-docs/javascript/reference/math-atan2-function-javascript.md",
           "redirect_url":  "https://developer.mozilla.org/docs/Web/JavaScript/Reference/Global_Objects/Math/atan2",
           "redirect_document_id":  false
       },
       {
           "source_path":  "scripting-docs/javascript/reference/math-atanh-function-javascript.md",
           "redirect_url":  "https://developer.mozilla.org/docs/Web/JavaScript/Reference/Global_Objects/Math/atanh",
           "redirect_document_id":  false
       },
       {
           "source_path":  "scripting-docs/javascript/reference/math-cbrt-function-javascript.md",
           "redirect_url":  "https://developer.mozilla.org/docs/Web/JavaScript/Reference/Global_Objects/Math/cbrt",
           "redirect_document_id":  false
       },
       {
           "source_path":  "scripting-docs/javascript/reference/math-ceil-function-javascript.md",
           "redirect_url":  "https://developer.mozilla.org/docs/Web/JavaScript/Reference/Global_Objects/Math/ceil",
           "redirect_document_id":  false
       },
       {
           "source_path":  "scripting-docs/javascript/reference/math-clz32-function-javascript.md",
           "redirect_url":  "https://developer.mozilla.org/docs/Web/JavaScript/Reference/Global_Objects/Math/clz32",
           "redirect_document_id":  false
       },
       {
           "source_path":  "scripting-docs/javascript/reference/math-cos-function-javascript.md",
           "redirect_url":  "https://developer.mozilla.org/docs/Web/JavaScript/Reference/Global_Objects/Math/cos",
           "redirect_document_id":  false
       },
       {
           "source_path":  "scripting-docs/javascript/reference/math-cosh-function-javascript.md",
           "redirect_url":  "https://developer.mozilla.org/docs/Web/JavaScript/Reference/Global_Objects/Math/cosh",
           "redirect_document_id":  false
       },
       {
           "source_path":  "scripting-docs/javascript/reference/math-exp-function-javascript.md",
           "redirect_url":  "https://developer.mozilla.org/docs/Web/JavaScript/Reference/Global_Objects/Math/exp",
           "redirect_document_id":  false
       },
       {
           "source_path":  "scripting-docs/javascript/reference/math-expm1-function-javascript.md",
           "redirect_url":  "https://developer.mozilla.org/docs/Web/JavaScript/Reference/Global_Objects/Math/expm1",
           "redirect_document_id":  false
       },
       {
           "source_path":  "scripting-docs/javascript/reference/math-floor-function-javascript.md",
           "redirect_url":  "https://developer.mozilla.org/docs/Web/JavaScript/Reference/Global_Objects/Math/floor",
           "redirect_document_id":  false
       },
       {
           "source_path":  "scripting-docs/javascript/reference/math-fround-function-javascript.md",
           "redirect_url":  "https://developer.mozilla.org/docs/Web/JavaScript/Reference/Global_Objects/Math/fround",
           "redirect_document_id":  false
       },
       {
           "source_path":  "scripting-docs/javascript/reference/math-hypot-function-javascript.md",
           "redirect_url":  "https://developer.mozilla.org/docs/Web/JavaScript/Reference/Global_Objects/Math/hypot",
           "redirect_document_id":  false
       },
       {
           "source_path":  "scripting-docs/javascript/reference/math-imul-function-javascript.md",
           "redirect_url":  "https://developer.mozilla.org/docs/Web/JavaScript/Reference/Global_Objects/Math/imul",
           "redirect_document_id":  false
       },
       {
           "source_path":  "scripting-docs/javascript/reference/math-log-function-javascript.md",
           "redirect_url":  "https://developer.mozilla.org/docs/Web/JavaScript/Reference/Global_Objects/Math/log",
           "redirect_document_id":  false
       },
       {
           "source_path":  "scripting-docs/javascript/reference/math-log1p-function-javascript.md",
           "redirect_url":  "https://developer.mozilla.org/docs/Web/JavaScript/Reference/Global_Objects/Math/log1p",
           "redirect_document_id":  false
       },
       {
           "source_path":  "scripting-docs/javascript/reference/math-log10-function-javascript.md",
           "redirect_url":  "https://developer.mozilla.org/docs/Web/JavaScript/Reference/Global_Objects/Math/log10",
           "redirect_document_id":  false
       },
       {
           "source_path":  "scripting-docs/javascript/reference/math-log2-function-javascript.md",
           "redirect_url":  "https://developer.mozilla.org/docs/Web/JavaScript/Reference/Global_Objects/Math/log2",
           "redirect_document_id":  false
       },
       {
           "source_path":  "scripting-docs/javascript/reference/math-max-function-javascript.md",
           "redirect_url":  "https://developer.mozilla.org/docs/Web/JavaScript/Reference/Global_Objects/Math/max",
           "redirect_document_id":  false
       },
       {
           "source_path":  "scripting-docs/javascript/reference/math-min-function-javascript.md",
           "redirect_url":  "https://developer.mozilla.org/docs/Web/JavaScript/Reference/Global_Objects/Math/min",
           "redirect_document_id":  false
       },
       {
           "source_path":  "scripting-docs/javascript/reference/math-pow-function-javascript.md",
           "redirect_url":  "https://developer.mozilla.org/docs/Web/JavaScript/Reference/Global_Objects/Math/pow",
           "redirect_document_id":  false
       },
       {
           "source_path":  "scripting-docs/javascript/reference/math-random-function-javascript.md",
           "redirect_url":  "https://developer.mozilla.org/docs/Web/JavaScript/Reference/Global_Objects/Math/random",
           "redirect_document_id":  false
       },
       {
           "source_path":  "scripting-docs/javascript/reference/math-round-function-javascript.md",
           "redirect_url":  "https://developer.mozilla.org/docs/Web/JavaScript/Reference/Global_Objects/Math/round",
           "redirect_document_id":  false
       },
       {
           "source_path":  "scripting-docs/javascript/reference/math-sign-function-javascript.md",
           "redirect_url":  "https://developer.mozilla.org/docs/Web/JavaScript/Reference/Global_Objects/Math/sign",
           "redirect_document_id":  false
       },
       {
           "source_path":  "scripting-docs/javascript/reference/math-sin-function-javascript.md",
           "redirect_url":  "https://developer.mozilla.org/docs/Web/JavaScript/Reference/Global_Objects/Math/sin",
           "redirect_document_id":  false
       },
       {
           "source_path":  "scripting-docs/javascript/reference/math-sinh-function-javascript.md",
           "redirect_url":  "https://developer.mozilla.org/docs/Web/JavaScript/Reference/Global_Objects/Math/sinh",
           "redirect_document_id":  false
       },
       {
           "source_path":  "scripting-docs/javascript/reference/math-sqrt-function-javascript.md",
           "redirect_url":  "https://developer.mozilla.org/docs/Web/JavaScript/Reference/Global_Objects/Math/sqrt",
           "redirect_document_id":  false
       },
       {
           "source_path":  "scripting-docs/javascript/reference/math-tan-function-javascript.md",
           "redirect_url":  "https://developer.mozilla.org/docs/Web/JavaScript/Reference/Global_Objects/Math/tan",
           "redirect_document_id":  false
       },
       {
           "source_path":  "scripting-docs/javascript/reference/math-tanh-function-javascript.md",
           "redirect_url":  "https://developer.mozilla.org/docs/Web/JavaScript/Reference/Global_Objects/Math/tanh",
           "redirect_document_id":  false
       },
       {
           "source_path":  "scripting-docs/javascript/reference/math-trunc-function-javascript.md",
           "redirect_url":  "https://developer.mozilla.org/docs/Web/JavaScript/Reference/Global_Objects/Math/trunc",
           "redirect_document_id":  false
       },
       {
           "source_path":  "scripting-docs/javascript/reference/number-object-javascript.md",
           "redirect_url":  "https://developer.mozilla.org/docs/Web/JavaScript/Reference/Global_Objects/Number",
           "redirect_document_id":  false
       },
       {
           "source_path":  "scripting-docs/javascript/reference/number-constants-javascript.md",
           "redirect_url":  "https://developer.mozilla.org/docs/Web/JavaScript/Reference/Global_Objects/Number",
           "redirect_document_id":  false
       },
       {
           "source_path":  "scripting-docs/javascript/reference/number-isfinite-function-number-javascript.md",
           "redirect_url":  "https://developer.mozilla.org/docs/Web/JavaScript/Reference/Global_Objects/Number/isfinite",
           "redirect_document_id":  false
       },
       {
           "source_path":  "scripting-docs/javascript/reference/number-isinteger-function-number-javascript.md",
           "redirect_url":  "https://developer.mozilla.org/docs/Web/JavaScript/Reference/Global_Objects/Number/isinteger",
           "redirect_document_id":  false
       },
       {
           "source_path":  "scripting-docs/javascript/reference/number-isnan-function-number-javascript.md",
           "redirect_url":  "https://developer.mozilla.org/docs/Web/JavaScript/Reference/Global_Objects/Number/isnan",
           "redirect_document_id":  false
       },
       {
           "source_path":  "scripting-docs/javascript/reference/number-issafeinteger-number-javascript.md",
           "redirect_url":  "https://developer.mozilla.org/docs/Web/JavaScript/Reference/Global_Objects/Number/issafeinteger",
           "redirect_document_id":  false
       },
       {
           "source_path":  "scripting-docs/javascript/reference/constructor-property-number.md",
           "redirect_url":  "https://developer.mozilla.org/docs/Web/JavaScript/Reference/Global_Objects/Number/constructor",
           "redirect_document_id":  false
       },
       {
           "source_path":  "scripting-docs/javascript/reference/prototype-property-number.md",
           "redirect_url":  "https://developer.mozilla.org/docs/Web/JavaScript/Reference/Global_Objects/Number/prototype",
           "redirect_document_id":  false
       },
       {
           "source_path":  "scripting-docs/javascript/reference/toexponential-method-number-javascript.md",
           "redirect_url":  "https://developer.mozilla.org/docs/Web/JavaScript/Reference/Global_Objects/Number/toexponential",
           "redirect_document_id":  false
       },
       {
           "source_path":  "scripting-docs/javascript/reference/tofixed-method-number-javascript.md",
           "redirect_url":  "https://developer.mozilla.org/docs/Web/JavaScript/Reference/Global_Objects/Number/tofixed",
           "redirect_document_id":  false
       },
       {
           "source_path":  "scripting-docs/javascript/reference/tolocalestring-number.md",
           "redirect_url":  "https://developer.mozilla.org/docs/Web/JavaScript/Reference/Global_Objects/Number/tolocalestring",
           "redirect_document_id":  false
       },
       {
           "source_path":  "scripting-docs/javascript/reference/toprecision-method-number-javascript.md",
           "redirect_url":  "https://developer.mozilla.org/docs/Web/JavaScript/Reference/Global_Objects/Number/toprecision",
           "redirect_document_id":  false
       },
       {
           "source_path":  "scripting-docs/javascript/reference/tostring-method-number.md",
           "redirect_url":  "https://developer.mozilla.org/docs/Web/JavaScript/Reference/Global_Objects/Number/tostring",
           "redirect_document_id":  false
       },
       {
           "source_path":  "scripting-docs/javascript/reference/valueof-method-number.md",
           "redirect_url":  "https://developer.mozilla.org/docs/Web/JavaScript/Reference/Global_Objects/Number/valueof",
           "redirect_document_id":  false
       },
       {
           "source_path":  "scripting-docs/javascript/reference/object-object-javascript.md",
           "redirect_url":  "https://developer.mozilla.org/docs/Web/JavaScript/Reference/Global_Objects/Object",
           "redirect_document_id":  false
       },
       {
           "source_path":  "scripting-docs/javascript/reference/proto-property-object-javascript.md",
           "redirect_url":  "https://developer.mozilla.org/docs/Web/JavaScript/Reference/Global_Objects/Object/proto",
           "redirect_document_id":  false
       },
       {
           "source_path":  "scripting-docs/javascript/reference/constructor-property-object-javascript.md",
           "redirect_url":  "https://developer.mozilla.org/docs/Web/JavaScript/Reference/Global_Objects/Object/constructor",
           "redirect_document_id":  false
       },
       {
           "source_path":  "scripting-docs/javascript/reference/prototype-property-object-javascript.md",
           "redirect_url":  "https://developer.mozilla.org/docs/Web/JavaScript/Reference/Global_Objects/Object/prototype",
           "redirect_document_id":  false
       },
       {
           "source_path":  "scripting-docs/javascript/reference/object-assign-function-object-javascript.md",
           "redirect_url":  "https://developer.mozilla.org/docs/Web/JavaScript/Reference/Global_Objects/Object/assign",
           "redirect_document_id":  false
       },
       {
           "source_path":  "scripting-docs/javascript/reference/object-create-function-javascript.md",
           "redirect_url":  "https://developer.mozilla.org/docs/Web/JavaScript/Reference/Global_Objects/Object/create",
           "redirect_document_id":  false
       },
       {
           "source_path":  "scripting-docs/javascript/reference/object-defineproperties-function-javascript.md",
           "redirect_url":  "https://developer.mozilla.org/docs/Web/JavaScript/Reference/Global_Objects/Object/defineproperties",
           "redirect_document_id":  false
       },
       {
           "source_path":  "scripting-docs/javascript/reference/object-defineproperty-function-javascript.md",
           "redirect_url":  "https://developer.mozilla.org/docs/Web/JavaScript/Reference/Global_Objects/Object/defineproperty",
           "redirect_document_id":  false
       },
       {
           "source_path":  "scripting-docs/javascript/reference/object-freeze-function-javascript.md",
           "redirect_url":  "https://developer.mozilla.org/docs/Web/JavaScript/Reference/Global_Objects/Object/freeze",
           "redirect_document_id":  false
       },
       {
           "source_path":  "scripting-docs/javascript/reference/object-getownpropertydescriptor-function-javascript.md",
           "redirect_url":  "https://developer.mozilla.org/docs/Web/JavaScript/Reference/Global_Objects/Object/getownpropertydescriptor",
           "redirect_document_id":  false
       },
       {
           "source_path":  "scripting-docs/javascript/reference/object-getownpropertynames-function-javascript.md",
           "redirect_url":  "https://developer.mozilla.org/docs/Web/JavaScript/Reference/Global_Objects/Object/getownpropertynames",
           "redirect_document_id":  false
       },
       {
           "source_path":  "scripting-docs/javascript/reference/object-getownpropertysymbols-function-javascript.md",
           "redirect_url":  "https://developer.mozilla.org/docs/Web/JavaScript/Reference/Global_Objects/Object/getownpropertysymbols",
           "redirect_document_id":  false
       },
       {
           "source_path":  "scripting-docs/javascript/reference/object-getprototypeof-function-javascript.md",
           "redirect_url":  "https://developer.mozilla.org/docs/Web/JavaScript/Reference/Global_Objects/Object/getprototypeof",
           "redirect_document_id":  false
       },
       {
           "source_path":  "scripting-docs/javascript/reference/object-is-function-javascript.md",
           "redirect_url":  "https://developer.mozilla.org/docs/Web/JavaScript/Reference/Global_Objects/Object/is",
           "redirect_document_id":  false
       },
       {
           "source_path":  "scripting-docs/javascript/reference/object-isextensible-function-javascript.md",
           "redirect_url":  "https://developer.mozilla.org/docs/Web/JavaScript/Reference/Global_Objects/Object/isextensible",
           "redirect_document_id":  false
       },
       {
           "source_path":  "scripting-docs/javascript/reference/object-isfrozen-function-javascript.md",
           "redirect_url":  "https://developer.mozilla.org/docs/Web/JavaScript/Reference/Global_Objects/Object/isfrozen",
           "redirect_document_id":  false
       },
       {
           "source_path":  "scripting-docs/javascript/reference/object-issealed-function-javascript.md",
           "redirect_url":  "https://developer.mozilla.org/docs/Web/JavaScript/Reference/Global_Objects/Object/issealed",
           "redirect_document_id":  false
       },
       {
           "source_path":  "scripting-docs/javascript/reference/object-keys-function-javascript.md",
           "redirect_url":  "https://developer.mozilla.org/docs/Web/JavaScript/Reference/Global_Objects/Object/keys",
           "redirect_document_id":  false
       },
       {
           "source_path":  "scripting-docs/javascript/reference/object-preventextensions-function-javascript.md",
           "redirect_url":  "https://developer.mozilla.org/docs/Web/JavaScript/Reference/Global_Objects/Object/preventextensions",
           "redirect_document_id":  false
       },
       {
           "source_path":  "scripting-docs/javascript/reference/object-seal-function-javascript.md",
           "redirect_url":  "https://developer.mozilla.org/docs/Web/JavaScript/Reference/Global_Objects/Object/seal",
           "redirect_document_id":  false
       },
       {
           "source_path":  "scripting-docs/javascript/reference/object-setprototypeof-function-javascript.md",
           "redirect_url":  "https://developer.mozilla.org/docs/Web/JavaScript/Reference/Global_Objects/Object/setprototypeof",
           "redirect_document_id":  false
       },
       {
           "source_path":  "scripting-docs/javascript/reference/hasownproperty-method-object-javascript.md",
           "redirect_url":  "https://developer.mozilla.org/docs/Web/JavaScript/Reference/Global_Objects/Object/hasownproperty",
           "redirect_document_id":  false
       },
       {
           "source_path":  "scripting-docs/javascript/reference/isprototypeof-method-object-javascript.md",
           "redirect_url":  "https://developer.mozilla.org/docs/Web/JavaScript/Reference/Global_Objects/Object/isprototypeof",
           "redirect_document_id":  false
       },
       {
           "source_path":  "scripting-docs/javascript/reference/propertyisenumerable-method-object-javascript.md",
           "redirect_url":  "https://developer.mozilla.org/docs/Web/JavaScript/Reference/Global_Objects/Object/propertyisenumerable",
           "redirect_document_id":  false
       },
       {
           "source_path":  "scripting-docs/javascript/reference/tolocalestring-method-object-javascript.md",
           "redirect_url":  "https://developer.mozilla.org/docs/Web/JavaScript/Reference/Global_Objects/Object/tolocalestring",
           "redirect_document_id":  false
       },
       {
           "source_path":  "scripting-docs/javascript/reference/tostring-method-object-javascript.md",
           "redirect_url":  "https://developer.mozilla.org/docs/Web/JavaScript/Reference/Global_Objects/Object/tostring",
           "redirect_document_id":  false
       },
       {
           "source_path":  "scripting-docs/javascript/reference/valueof-method-object-javascript.md",
           "redirect_url":  "https://developer.mozilla.org/docs/Web/JavaScript/Reference/Global_Objects/Object/valueof",
           "redirect_document_id":  false
       },
       {
           "source_path":  "scripting-docs/javascript/reference/promise-object-javascript.md",
           "redirect_url":  "https://developer.mozilla.org/docs/Web/JavaScript/Reference/Global_Objects/Promise",
           "redirect_document_id":  false
       },
       {
           "source_path":  "scripting-docs/javascript/reference/promise-all-function-promise.md",
           "redirect_url":  "https://developer.mozilla.org/docs/Web/JavaScript/Reference/Global_Objects/Promise/all",
           "redirect_document_id":  false
       },
       {
           "source_path":  "scripting-docs/javascript/reference/promise-race-function-promise.md",
           "redirect_url":  "https://developer.mozilla.org/docs/Web/JavaScript/Reference/Global_Objects/Promise/race",
           "redirect_document_id":  false
       },
       {
           "source_path":  "scripting-docs/javascript/reference/promise-reject-function-promise.md",
           "redirect_url":  "https://developer.mozilla.org/docs/Web/JavaScript/Reference/Global_Objects/Promise/reject",
           "redirect_document_id":  false
       },
       {
           "source_path":  "scripting-docs/javascript/reference/promise-resolve-function-promise.md",
           "redirect_url":  "https://developer.mozilla.org/docs/Web/JavaScript/Reference/Global_Objects/Promise/resolve",
           "redirect_document_id":  false
       },
       {
           "source_path":  "scripting-docs/javascript/reference/catch-method-promise.md",
           "redirect_url":  "https://developer.mozilla.org/docs/Web/JavaScript/Reference/Global_Objects/Promise/catch",
           "redirect_document_id":  false
       },
       {
           "source_path":  "scripting-docs/javascript/reference/then-method-promise.md",
           "redirect_url":  "https://developer.mozilla.org/docs/Web/JavaScript/Reference/Global_Objects/Promise/then",
           "redirect_document_id":  false
       },
       {
           "source_path":  "scripting-docs/javascript/reference/proxy-object-javascript.md",
           "redirect_url":  "https://developer.mozilla.org/docs/Web/JavaScript/Reference/Global_Objects/Proxy",
           "redirect_document_id":  false
       },
       {
           "source_path":  "scripting-docs/javascript/reference/reflect-object-javascript.md",
           "redirect_url":  "https://developer.mozilla.org/docs/Web/JavaScript/Reference/Global_Objects/Reflect",
           "redirect_document_id":  false
       },
       {
           "source_path":  "scripting-docs/javascript/reference/regexp-object-javascript.md",
           "redirect_url":  "https://developer.mozilla.org/docs/Web/JavaScript/Reference/Global_Objects/RegExp",
           "redirect_document_id":  false
       },
       {
           "source_path":  "scripting-docs/javascript/reference/dollar-1-dot-dot-dot-dollar-9-properties-regexp-javascript.md",
           "redirect_url":  "https://developer.mozilla.org/docs/Web/JavaScript/Reference/Global_Objects/RegExp/n",
           "redirect_document_id":  false
       },
       {
           "source_path":  "scripting-docs/javascript/reference/index-property-regexp-javascript.md",
           "redirect_url":  "https://developer.mozilla.org/docs/Web/JavaScript/Reference/Global_Objects/RegExp",
           "redirect_document_id":  false
       },
       {
           "source_path":  "scripting-docs/javascript/reference/input-property-dollar-regexp-javascript.md",
           "redirect_url":  "https://developer.mozilla.org/docs/Web/JavaScript/Reference/Global_Objects/RegExp/input",
           "redirect_document_id":  false
       },
       {
           "source_path":  "scripting-docs/javascript/reference/lastindex-property-regexp-javascript.md",
           "redirect_url":  "https://developer.mozilla.org/docs/Web/JavaScript/Reference/Global_Objects/RegExp/lastindex",
           "redirect_document_id":  false
       },
       {
           "source_path":  "scripting-docs/javascript/reference/lastmatch-property-dollar-regexp-javascript.md",
           "redirect_url":  "https://developer.mozilla.org/docs/Web/JavaScript/Reference/Global_Objects/RegExp/lastmatch",
           "redirect_document_id":  false
       },
       {
           "source_path":  "scripting-docs/javascript/reference/lastparen-property-dollar-regexp-javascript.md",
           "redirect_url":  "https://developer.mozilla.org/docs/Web/JavaScript/Reference/Global_Objects/RegExp/lastparen",
           "redirect_document_id":  false
       },
       {
           "source_path":  "scripting-docs/javascript/reference/leftcontext-property-dollar-grave-regexp-javascript.md",
           "redirect_url":  "https://developer.mozilla.org/docs/Web/JavaScript/Reference/Global_Objects/RegExp/leftcontext",
           "redirect_document_id":  false
       },
       {
           "source_path":  "scripting-docs/javascript/reference/rightcontext-property-dollar-regexp-javascript.md",
           "redirect_url":  "https://developer.mozilla.org/docs/Web/JavaScript/Reference/Global_Objects/RegExp/rightcontext",
           "redirect_document_id":  false
       },
       {
           "source_path":  "scripting-docs/javascript/reference/regular-expression-object-javascript.md",
           "redirect_url":  "https://developer.mozilla.org/docs/Web/JavaScript/Reference/Global_Objects/RegExp",
           "redirect_document_id":  false
       },
       {
           "source_path":  "scripting-docs/javascript/reference/global-property-regular-expression-javascript.md",
           "redirect_url":  "https://developer.mozilla.org/docs/Web/JavaScript/Reference/Global_Objects/RegExp/global",
           "redirect_document_id":  false
       },
       {
           "source_path":  "scripting-docs/javascript/reference/ignorecase-property-regular-expression-javascript.md",
           "redirect_url":  "https://developer.mozilla.org/docs/Web/JavaScript/Reference/Global_Objects/RegExp/ignorecase",
           "redirect_document_id":  false
       },
       {
           "source_path":  "scripting-docs/javascript/reference/multiline-property-regular-expression-javascript.md",
           "redirect_url":  "https://developer.mozilla.org/docs/Web/JavaScript/Reference/Global_Objects/RegExp/multiline",
           "redirect_document_id":  false
       },
       {
           "source_path":  "scripting-docs/javascript/reference/source-property-regular-expression-javascript.md",
           "redirect_url":  "https://developer.mozilla.org/docs/Web/JavaScript/Reference/Global_Objects/RegExp/source",
           "redirect_document_id":  false
       },
       {
           "source_path":  "scripting-docs/javascript/reference/compile-method-regular-expression-javascript.md",
           "redirect_url":  "https://developer.mozilla.org/docs/Web/JavaScript/Reference/Global_Objects/RegExp/compile",
           "redirect_document_id":  false
       },
       {
           "source_path":  "scripting-docs/javascript/reference/exec-method-regular-expression-javascript.md",
           "redirect_url":  "https://developer.mozilla.org/docs/Web/JavaScript/Reference/Global_Objects/RegExp/exec",
           "redirect_document_id":  false
       },
       {
           "source_path":  "scripting-docs/javascript/reference/test-method-regular-expression-javascript.md",
           "redirect_url":  "https://developer.mozilla.org/docs/Web/JavaScript/Reference/Global_Objects/RegExp/test",
           "redirect_document_id":  false
       },
       {
           "source_path":  "scripting-docs/javascript/reference/set-object-javascript.md",
           "redirect_url":  "https://developer.mozilla.org/docs/Web/JavaScript/Reference/Global_Objects/Set",
           "redirect_document_id":  false
       },
       {
           "source_path":  "scripting-docs/javascript/reference/constructor-property-set.md",
           "redirect_url":  "https://developer.mozilla.org/docs/Web/JavaScript/Reference/Global_Objects/Set",
           "redirect_document_id":  false
       },
       {
           "source_path":  "scripting-docs/javascript/reference/prototype-property-set.md",
           "redirect_url":  "https://developer.mozilla.org/docs/Web/JavaScript/Reference/Global_Objects/Set/prototype",
           "redirect_document_id":  false
       },
       {
           "source_path":  "scripting-docs/javascript/reference/size-property-set-javascript.md",
           "redirect_url":  "https://developer.mozilla.org/docs/Web/JavaScript/Reference/Global_Objects/Set/size",
           "redirect_document_id":  false
       },
       {
           "source_path":  "scripting-docs/javascript/reference/add-method-set-javascript.md",
           "redirect_url":  "https://developer.mozilla.org/docs/Web/JavaScript/Reference/Global_Objects/Set/add",
           "redirect_document_id":  false
       },
       {
           "source_path":  "scripting-docs/javascript/reference/clear-method-set-javascript.md",
           "redirect_url":  "https://developer.mozilla.org/docs/Web/JavaScript/Reference/Global_Objects/Set/clear",
           "redirect_document_id":  false
       },
       {
           "source_path":  "scripting-docs/javascript/reference/delete-method-set-javascript.md",
           "redirect_url":  "https://developer.mozilla.org/docs/Web/JavaScript/Reference/Global_Objects/Set/delete",
           "redirect_document_id":  false
       },
       {
           "source_path":  "scripting-docs/javascript/reference/foreach-method-set-javascript.md",
           "redirect_url":  "https://developer.mozilla.org/docs/Web/JavaScript/Reference/Global_Objects/Set/foreach",
           "redirect_document_id":  false
       },
       {
           "source_path":  "scripting-docs/javascript/reference/has-method-set-javascript.md",
           "redirect_url":  "https://developer.mozilla.org/docs/Web/JavaScript/Reference/Global_Objects/Set/has",
           "redirect_document_id":  false
       },
       {
           "source_path":  "scripting-docs/javascript/reference/tostring-method-set-javascript.md",
           "redirect_url":  "https://developer.mozilla.org/docs/Web/JavaScript/Reference/Global_Objects/Object/tostring",
           "redirect_document_id":  false
       },
       {
           "source_path":  "scripting-docs/javascript/reference/valueof-method-set-javascript.md",
           "redirect_url":  "https://developer.mozilla.org/docs/Web/JavaScript/Reference/Global_Objects/Object/valueof",
           "redirect_document_id":  false
       },
       {
           "source_path":  "scripting-docs/javascript/reference/string-object-javascript.md",
           "redirect_url":  "https://developer.mozilla.org/docs/Web/JavaScript/Reference/Global_Objects/String",
           "redirect_document_id":  false
       },
       {
           "source_path":  "scripting-docs/javascript/reference/constructor-property-string.md",
           "redirect_url":  "https://developer.mozilla.org/docs/Web/JavaScript/Reference/Global_Objects/String/constructor",
           "redirect_document_id":  false
       },
       {
           "source_path":  "scripting-docs/javascript/reference/length-property-string-javascript.md",
           "redirect_url":  "https://developer.mozilla.org/docs/Web/JavaScript/Reference/Global_Objects/String/length",
           "redirect_document_id":  false
       },
       {
           "source_path":  "scripting-docs/javascript/reference/prototype-property-string.md",
           "redirect_url":  "https://developer.mozilla.org/docs/Web/JavaScript/Reference/Global_Objects/String/prototype",
           "redirect_document_id":  false
       },
       {
           "source_path":  "scripting-docs/javascript/reference/string-fromcharcode-function-javascript.md",
           "redirect_url":  "https://developer.mozilla.org/docs/Web/JavaScript/Reference/Global_Objects/String/fromcharcode",
           "redirect_document_id":  false
       },
       {
           "source_path":  "scripting-docs/javascript/reference/string-fromcodepoint-function-javascript.md",
           "redirect_url":  "https://developer.mozilla.org/docs/Web/JavaScript/Reference/Global_Objects/String/fromcodepoint",
           "redirect_document_id":  false
       },
       {
           "source_path":  "scripting-docs/javascript/reference/string-raw-function-javascript.md",
           "redirect_url":  "https://developer.mozilla.org/docs/Web/JavaScript/Reference/Global_Objects/String/raw",
           "redirect_document_id":  false
       },
       {
           "source_path":  "scripting-docs/javascript/reference/html-tag-methods-javascript.md",
           "redirect_url":  "https://developer.mozilla.org/docs/Web/JavaScript/Reference/Global_Objects/String",
           "redirect_document_id":  false
       },
       {
           "source_path":  "scripting-docs/javascript/reference/charat-method-string-javascript.md",
           "redirect_url":  "https://developer.mozilla.org/docs/Web/JavaScript/Reference/Global_Objects/String/charat",
           "redirect_document_id":  false
       },
       {
           "source_path":  "scripting-docs/javascript/reference/charcodeat-method-string-javascript.md",
           "redirect_url":  "https://developer.mozilla.org/docs/Web/JavaScript/Reference/Global_Objects/String/charcodeat",
           "redirect_document_id":  false
       },
       {
           "source_path":  "scripting-docs/javascript/reference/codepointat-method-string-javascript.md",
           "redirect_url":  "https://developer.mozilla.org/docs/Web/JavaScript/Reference/Global_Objects/String/codepointat",
           "redirect_document_id":  false
       },
       {
           "source_path":  "scripting-docs/javascript/reference/concat-method-string-javascript.md",
           "redirect_url":  "https://developer.mozilla.org/docs/Web/JavaScript/Reference/Global_Objects/String/concat",
           "redirect_document_id":  false
       },
       {
           "source_path":  "scripting-docs/javascript/reference/endswith-method-string-javascript.md",
           "redirect_url":  "https://developer.mozilla.org/docs/Web/JavaScript/Reference/Global_Objects/String/endswith",
           "redirect_document_id":  false
       },
       {
           "source_path":  "scripting-docs/javascript/reference/includes-method-string-javascript.md",
           "redirect_url":  "https://developer.mozilla.org/docs/Web/JavaScript/Reference/Global_Objects/String/includes",
           "redirect_document_id":  false
       },
       {
           "source_path":  "scripting-docs/javascript/reference/indexof-method-string-javascript.md",
           "redirect_url":  "https://developer.mozilla.org/docs/Web/JavaScript/Reference/Global_Objects/String/indexof",
           "redirect_document_id":  false
       },
       {
           "source_path":  "scripting-docs/javascript/reference/lastindexof-method-string-javascript.md",
           "redirect_url":  "https://developer.mozilla.org/docs/Web/JavaScript/Reference/Global_Objects/String/lastindexof",
           "redirect_document_id":  false
       },
       {
           "source_path":  "scripting-docs/javascript/reference/localecompare-method-string-javascript.md",
           "redirect_url":  "https://developer.mozilla.org/docs/Web/JavaScript/Reference/Global_Objects/String/localecompare",
           "redirect_document_id":  false
       },
       {
           "source_path":  "scripting-docs/javascript/reference/match-method-string-javascript.md",
           "redirect_url":  "https://developer.mozilla.org/docs/Web/JavaScript/Reference/Global_Objects/String/match",
           "redirect_document_id":  false
       },
       {
           "source_path":  "scripting-docs/javascript/reference/normalize-method-string-javascript.md",
           "redirect_url":  "https://developer.mozilla.org/docs/Web/JavaScript/Reference/Global_Objects/String/normalize",
           "redirect_document_id":  false
       },
       {
           "source_path":  "scripting-docs/javascript/reference/repeat-method-string-javascript.md",
           "redirect_url":  "https://developer.mozilla.org/docs/Web/JavaScript/Reference/Global_Objects/String/repeat",
           "redirect_document_id":  false
       },
       {
           "source_path":  "scripting-docs/javascript/reference/replace-method-string-javascript.md",
           "redirect_url":  "https://developer.mozilla.org/docs/Web/JavaScript/Reference/Global_Objects/String/replace",
           "redirect_document_id":  false
       },
       {
           "source_path":  "scripting-docs/javascript/reference/search-method-string-javascript.md",
           "redirect_url":  "https://developer.mozilla.org/docs/Web/JavaScript/Reference/Global_Objects/String/search",
           "redirect_document_id":  false
       },
       {
           "source_path":  "scripting-docs/javascript/reference/slice-method-string-javascript.md",
           "redirect_url":  "https://developer.mozilla.org/docs/Web/JavaScript/Reference/Global_Objects/String/slice",
           "redirect_document_id":  false
       },
       {
           "source_path":  "scripting-docs/javascript/reference/split-method-string-javascript.md",
           "redirect_url":  "https://developer.mozilla.org/docs/Web/JavaScript/Reference/Global_Objects/String/split",
           "redirect_document_id":  false
       },
       {
           "source_path":  "scripting-docs/javascript/reference/startswith-method-string-javascript.md",
           "redirect_url":  "https://developer.mozilla.org/docs/Web/JavaScript/Reference/Global_Objects/String/startswith",
           "redirect_document_id":  false
       },
       {
           "source_path":  "scripting-docs/javascript/reference/substr-method-string-javascript.md",
           "redirect_url":  "https://developer.mozilla.org/docs/Web/JavaScript/Reference/Global_Objects/String/substr",
           "redirect_document_id":  false
       },
       {
           "source_path":  "scripting-docs/javascript/reference/substring-method-string-javascript.md",
           "redirect_url":  "https://developer.mozilla.org/docs/Web/JavaScript/Reference/Global_Objects/String/substring",
           "redirect_document_id":  false
       },
       {
           "source_path":  "scripting-docs/javascript/reference/tolocalelowercase-method-string-javascript.md",
           "redirect_url":  "https://developer.mozilla.org/docs/Web/JavaScript/Reference/Global_Objects/String/tolocalelowercase",
           "redirect_document_id":  false
       },
       {
           "source_path":  "scripting-docs/javascript/reference/tolocaleuppercase-method-string-javascript.md",
           "redirect_url":  "https://developer.mozilla.org/docs/Web/JavaScript/Reference/Global_Objects/String/tolocaleuppercase",
           "redirect_document_id":  false
       },
       {
           "source_path":  "scripting-docs/javascript/reference/tolowercase-method-javascript.md",
           "redirect_url":  "https://developer.mozilla.org/docs/Web/JavaScript/Reference/Global_Objects/String/tolowercase",
           "redirect_document_id":  false
       },
       {
           "source_path":  "scripting-docs/javascript/reference/touppercase-method-string-javascript.md",
           "redirect_url":  "https://developer.mozilla.org/docs/Web/JavaScript/Reference/Global_Objects/String/touppercase",
           "redirect_document_id":  false
       },
       {
           "source_path":  "scripting-docs/javascript/reference/trim-method-string-javascript.md",
           "redirect_url":  "https://developer.mozilla.org/docs/Web/JavaScript/Reference/Global_Objects/String/trim",
           "redirect_document_id":  false
       },
       {
           "source_path":  "scripting-docs/javascript/reference/tostring-method-string-1.md",
           "redirect_url":  "https://developer.mozilla.org/docs/Web/JavaScript/Reference/Global_Objects/String/tostring",
           "redirect_document_id":  false
       },
       {
           "source_path":  "scripting-docs/javascript/reference/valueof-method-string.md",
           "redirect_url":  "https://developer.mozilla.org/docs/Web/JavaScript/Reference/Global_Objects/String/valueof",
           "redirect_document_id":  false
       },
       {
           "source_path":  "scripting-docs/javascript/reference/symbol-object-javascript.md",
           "redirect_url":  "https://developer.mozilla.org/docs/Web/JavaScript/Reference/Global_Objects/Symbol",
           "redirect_document_id":  false
       },
       {
           "source_path":  "scripting-docs/javascript/reference/symbol-for-function-javascript.md",
           "redirect_url":  "https://developer.mozilla.org/docs/Web/JavaScript/Reference/Global_Objects/Symbol/for",
           "redirect_document_id":  false
       },
       {
           "source_path":  "scripting-docs/javascript/reference/symbol-keyfor-function-javascript.md",
           "redirect_url":  "https://developer.mozilla.org/docs/Web/JavaScript/Reference/Global_Objects/Symbol/keyfor",
           "redirect_document_id":  false
       },
       {
           "source_path":  "scripting-docs/javascript/reference/uint8array-object.md",
           "redirect_url":  "https://developer.mozilla.org/docs/Web/JavaScript/Reference/Global_Objects/Uint8Array",
           "redirect_document_id":  false
       },
       {
           "source_path":  "scripting-docs/javascript/reference/bytes-per-element-constant-uint8array.md",
           "redirect_url":  "https://developer.mozilla.org/docs/Web/JavaScript/Reference/Global_Objects/TypedArray/bytes_per_element",
           "redirect_document_id":  false
       },
       {
           "source_path":  "scripting-docs/javascript/reference/buffer-property-uint8array.md",
           "redirect_url":  "https://developer.mozilla.org/docs/Web/JavaScript/Reference/Global_Objects/TypedArray/buffer",
           "redirect_document_id":  false
       },
       {
           "source_path":  "scripting-docs/javascript/reference/bytelength-property-uint8array.md",
           "redirect_url":  "https://developer.mozilla.org/docs/Web/JavaScript/Reference/Global_Objects/TypedArray/bytelength",
           "redirect_document_id":  false
       },
       {
           "source_path":  "scripting-docs/javascript/reference/byteoffset-property-uint8array.md",
           "redirect_url":  "https://developer.mozilla.org/docs/Web/JavaScript/Reference/Global_Objects/TypedArray/byteoffset",
           "redirect_document_id":  false
       },
       {
           "source_path":  "scripting-docs/javascript/reference/length-property-uint8array.md",
           "redirect_url":  "https://developer.mozilla.org/docs/Web/JavaScript/Reference/Global_Objects/TypedArray/length",
           "redirect_document_id":  false
       },
       {
           "source_path":  "scripting-docs/javascript/reference/set-method-uint8array.md",
           "redirect_url":  "https://developer.mozilla.org/docs/Web/JavaScript/Reference/Global_Objects/TypedArray/set",
           "redirect_document_id":  false
       },
       {
           "source_path":  "scripting-docs/javascript/reference/subarray-method-uint8array.md",
           "redirect_url":  "https://developer.mozilla.org/docs/Web/JavaScript/Reference/Global_Objects/TypedArray/subarray",
           "redirect_document_id":  false
       },
       {
           "source_path":  "scripting-docs/javascript/reference/uint8clampedarray-object-javascript.md",
           "redirect_url":  "https://developer.mozilla.org/docs/Web/JavaScript/Reference/Global_Objects/Uint8ClampedArray",
           "redirect_document_id":  false
       },
       {
           "source_path":  "scripting-docs/javascript/reference/bytes-per-element-constant-uint8clampedarray.md",
           "redirect_url":  "https://developer.mozilla.org/docs/Web/JavaScript/Reference/Global_Objects/TypedArray/bytes_per_element",
           "redirect_document_id":  false
       },
       {
           "source_path":  "scripting-docs/javascript/reference/buffer-property-uint8clampedarray.md",
           "redirect_url":  "https://developer.mozilla.org/docs/Web/JavaScript/Reference/Global_Objects/TypedArray/buffer",
           "redirect_document_id":  false
       },
       {
           "source_path":  "scripting-docs/javascript/reference/bytelength-property-uint8clampedarray.md",
           "redirect_url":  "https://developer.mozilla.org/docs/Web/JavaScript/Reference/Global_Objects/TypedArray/bytelength",
           "redirect_document_id":  false
       },
       {
           "source_path":  "scripting-docs/javascript/reference/byteoffset-property-uint8clampedarray.md",
           "redirect_url":  "https://developer.mozilla.org/docs/Web/JavaScript/Reference/Global_Objects/TypedArray/byteoffset",
           "redirect_document_id":  false
       },
       {
           "source_path":  "scripting-docs/javascript/reference/length-property-uint8clampedarray.md",
           "redirect_url":  "https://developer.mozilla.org/docs/Web/JavaScript/Reference/Global_Objects/TypedArray/length",
           "redirect_document_id":  false
       },
       {
           "source_path":  "scripting-docs/javascript/reference/set-method-uint8clampedarray.md",
           "redirect_url":  "https://developer.mozilla.org/docs/Web/JavaScript/Reference/Global_Objects/TypedArray/set",
           "redirect_document_id":  false
       },
       {
           "source_path":  "scripting-docs/javascript/reference/subarray-method-uint8clampedarray.md",
           "redirect_url":  "https://developer.mozilla.org/docs/Web/JavaScript/Reference/Global_Objects/TypedArray/subarray",
           "redirect_document_id":  false
       },
       {
           "source_path":  "scripting-docs/javascript/reference/uint16array-object.md",
           "redirect_url":  "https://developer.mozilla.org/docs/Web/JavaScript/Reference/Global_Objects/Uint16Array",
           "redirect_document_id":  false
       },
       {
           "source_path":  "scripting-docs/javascript/reference/bytes-per-element-constant-uint16array.md",
           "redirect_url":  "https://developer.mozilla.org/docs/Web/JavaScript/Reference/Global_Objects/TypedArray/bytes_per_element",
           "redirect_document_id":  false
       },
       {
           "source_path":  "scripting-docs/javascript/reference/buffer-property-uint16array.md",
           "redirect_url":  "https://developer.mozilla.org/docs/Web/JavaScript/Reference/Global_Objects/TypedArray/buffer",
           "redirect_document_id":  false
       },
       {
           "source_path":  "scripting-docs/javascript/reference/bytelength-property-uint16array.md",
           "redirect_url":  "https://developer.mozilla.org/docs/Web/JavaScript/Reference/Global_Objects/TypedArray/bytelength",
           "redirect_document_id":  false
       },
       {
           "source_path":  "scripting-docs/javascript/reference/byteoffset-property-uint16array.md",
           "redirect_url":  "https://developer.mozilla.org/docs/Web/JavaScript/Reference/Global_Objects/TypedArray/byteoffset",
           "redirect_document_id":  false
       },
       {
           "source_path":  "scripting-docs/javascript/reference/length-property-uint16array.md",
           "redirect_url":  "https://developer.mozilla.org/docs/Web/JavaScript/Reference/Global_Objects/TypedArray/length",
           "redirect_document_id":  false
       },
       {
           "source_path":  "scripting-docs/javascript/reference/set-method-uint16array.md",
           "redirect_url":  "https://developer.mozilla.org/docs/Web/JavaScript/Reference/Global_Objects/TypedArray/set",
           "redirect_document_id":  false
       },
       {
           "source_path":  "scripting-docs/javascript/reference/subarray-method-uint16array.md",
           "redirect_url":  "https://developer.mozilla.org/docs/Web/JavaScript/Reference/Global_Objects/TypedArray/subarray",
           "redirect_document_id":  false
       },
       {
           "source_path":  "scripting-docs/javascript/reference/uint32array-object.md",
           "redirect_url":  "https://developer.mozilla.org/docs/Web/JavaScript/Reference/Global_Objects/Uint32Array",
           "redirect_document_id":  false
       },
       {
           "source_path":  "scripting-docs/javascript/reference/bytes-per-element-constant-uint32array.md",
           "redirect_url":  "https://developer.mozilla.org/docs/Web/JavaScript/Reference/Global_Objects/TypedArray/bytes_per_element",
           "redirect_document_id":  false
       },
       {
           "source_path":  "scripting-docs/javascript/reference/buffer-property-uint32array.md",
           "redirect_url":  "https://developer.mozilla.org/docs/Web/JavaScript/Reference/Global_Objects/TypedArray/buffer",
           "redirect_document_id":  false
       },
       {
           "source_path":  "scripting-docs/javascript/reference/bytelength-property-uint32array.md",
           "redirect_url":  "https://developer.mozilla.org/docs/Web/JavaScript/Reference/Global_Objects/TypedArray/bytelength",
           "redirect_document_id":  false
       },
       {
           "source_path":  "scripting-docs/javascript/reference/byteoffset-property-uint32array.md",
           "redirect_url":  "https://developer.mozilla.org/docs/Web/JavaScript/Reference/Global_Objects/TypedArray/byteoffset",
           "redirect_document_id":  false
       },
       {
           "source_path":  "scripting-docs/javascript/reference/length-property-uint32array.md",
           "redirect_url":  "https://developer.mozilla.org/docs/Web/JavaScript/Reference/Global_Objects/TypedArray/length",
           "redirect_document_id":  false
       },
       {
           "source_path":  "scripting-docs/javascript/reference/set-method-uint32array.md",
           "redirect_url":  "https://developer.mozilla.org/docs/Web/JavaScript/Reference/Global_Objects/TypedArray/set",
           "redirect_document_id":  false
       },
       {
           "source_path":  "scripting-docs/javascript/reference/subarray-method-uint32array.md",
           "redirect_url":  "https://developer.mozilla.org/docs/Web/JavaScript/Reference/Global_Objects/TypedArray/subarray",
           "redirect_document_id":  false
       },
       {
           "source_path":  "scripting-docs/javascript/reference/weakmap-object-javascript.md",
           "redirect_url":  "https://developer.mozilla.org/docs/Web/JavaScript/Reference/Global_Objects/WeakMap",
           "redirect_document_id":  false
       },
       {
           "source_path":  "scripting-docs/javascript/reference/constructor-property-weakmap.md",
           "redirect_url":  "https://developer.mozilla.org/docs/Web/JavaScript/Reference/Global_Objects/WeakMap",
           "redirect_document_id":  false
       },
       {
           "source_path":  "scripting-docs/javascript/reference/prototype-property-weakmap.md",
           "redirect_url":  "https://developer.mozilla.org/docs/Web/JavaScript/Reference/Global_Objects/WeakMap/prototype",
           "redirect_document_id":  false
       },
       {
           "source_path":  "scripting-docs/javascript/reference/clear-method-weakmap-javascript.md",
           "redirect_url":  "https://developer.mozilla.org/docs/Web/JavaScript/Reference/Global_Objects/WeakMap/clear",
           "redirect_document_id":  false
       },
       {
           "source_path":  "scripting-docs/javascript/reference/delete-method-weakmap-javascript.md",
           "redirect_url":  "https://developer.mozilla.org/docs/Web/JavaScript/Reference/Global_Objects/WeakMap/delete",
           "redirect_document_id":  false
       },
       {
           "source_path":  "scripting-docs/javascript/reference/get-method-weakmap-javascript.md",
           "redirect_url":  "https://developer.mozilla.org/docs/Web/JavaScript/Reference/Global_Objects/WeakMap/get",
           "redirect_document_id":  false
       },
       {
           "source_path":  "scripting-docs/javascript/reference/has-method-weakmap-javascript.md",
           "redirect_url":  "https://developer.mozilla.org/docs/Web/JavaScript/Reference/Global_Objects/WeakMap/has",
           "redirect_document_id":  false
       },
       {
           "source_path":  "scripting-docs/javascript/reference/set-method-weakmap-javascript.md",
           "redirect_url":  "https://developer.mozilla.org/docs/Web/JavaScript/Reference/Global_Objects/WeakMap/set",
           "redirect_document_id":  false
       },
       {
           "source_path":  "scripting-docs/javascript/reference/tostring-method-weakmap-javascript.md",
           "redirect_url":  "https://developer.mozilla.org/docs/Web/JavaScript/Reference/Global_Objects/Object/tostring",
           "redirect_document_id":  false
       },
       {
           "source_path":  "scripting-docs/javascript/reference/valueof-method-weakmap-javascript.md",
           "redirect_url":  "https://developer.mozilla.org/docs/Web/JavaScript/Reference/Global_Objects/Object/valueof",
           "redirect_document_id":  false
       },
       {
           "source_path":  "scripting-docs/javascript/reference/weakset-object-javascript.md",
           "redirect_url":  "https://developer.mozilla.org/docs/Web/JavaScript/Reference/Global_Objects/WeakSet",
           "redirect_document_id":  false
       },
       {
           "source_path":  "scripting-docs/javascript/reference/constructor-property-weakset.md",
           "redirect_url":  "https://developer.mozilla.org/docs/Web/JavaScript/Reference/Global_Objects/WeakSet",
           "redirect_document_id":  false
       },
       {
           "source_path":  "scripting-docs/javascript/reference/prototype-property-weakset.md",
           "redirect_url":  "https://developer.mozilla.org/docs/Web/JavaScript/Reference/Global_Objects/WeakSet/prototype",
           "redirect_document_id":  false
       },
       {
           "source_path":  "scripting-docs/javascript/reference/add-method-weakset-javascript.md",
           "redirect_url":  "https://developer.mozilla.org/docs/Web/JavaScript/Reference/Global_Objects/WeakSet/add",
           "redirect_document_id":  false
       },
       {
           "source_path":  "scripting-docs/javascript/reference/delete-method-weakset-javascript.md",
           "redirect_url":  "https://developer.mozilla.org/docs/Web/JavaScript/Reference/Global_Objects/WeakSet/delete",
           "redirect_document_id":  false
       },
       {
           "source_path":  "scripting-docs/javascript/reference/has-method-weakset-javascript.md",
           "redirect_url":  "https://developer.mozilla.org/docs/Web/JavaScript/Reference/Global_Objects/WeakSet/has",
           "redirect_document_id":  false
       },
       {
           "source_path":  "scripting-docs/javascript/reference/javascript-constants.md",
           "redirect_url":  "https://developer.mozilla.org/docs/Web/JavaScript/Reference/Global_Objects",
           "redirect_document_id":  false
       },
       {
           "source_path":  "scripting-docs/javascript/reference/javascript-properties.md",
           "redirect_url":  "https://developer.mozilla.org/docs/Web/JavaScript/Reference/Global_Objects",
           "redirect_document_id":  false
       },
       {
           "source_path":  "scripting-docs/javascript/reference/javascript-functions.md",
           "redirect_url":  "https://developer.mozilla.org/docs/Web/JavaScript/Reference/Global_Objects",
           "redirect_document_id":  false
       },
       {
           "source_path":  "scripting-docs/javascript/reference/javascript-methods.md",
           "redirect_url":  "https://developer.mozilla.org/docs/Web/JavaScript/Reference/Global_Objects",
           "redirect_document_id":  false
       },
       {
           "source_path":  "scripting-docs/javascript/reference/javascript-operators.md",
           "redirect_url":  "https://developer.mozilla.org/docs/Web/JavaScript/Reference/Operators",
           "redirect_document_id":  false
       },
       {
           "source_path":  "scripting-docs/javascript/reference/addition-assignment-operator-decrement-equal-javascript.md",
           "redirect_url":  "https://developer.mozilla.org/docs/Web/JavaScript/Reference/Operators/Assignment_Operators#Addition_assignment",
           "redirect_document_id":  false
       },
       {
           "source_path":  "scripting-docs/javascript/reference/addition-operator-decrement-javascript.md",
           "redirect_url":  "https://developer.mozilla.org/docs/Web/JavaScript/Reference/Operators/Arithmetic_Operators",
           "redirect_document_id":  false
       },
       {
           "source_path":  "scripting-docs/javascript/reference/assignment-operator-decrement-equal-javascript.md",
           "redirect_url":  "https://developer.mozilla.org/docs/Web/JavaScript/Reference/Operators/Assignment_Operators#Assignment",
           "redirect_document_id":  false
       },
       {
           "source_path":  "scripting-docs/javascript/reference/bitwise-and-assignment-operator-decrement-equal-javascript.md",
           "redirect_url":  "https://developer.mozilla.org/docs/Web/JavaScript/Reference/Operators/Assignment_Operators#Bitwise_AND_assignment",
           "redirect_document_id":  false
       },
       {
           "source_path":  "scripting-docs/javascript/reference/bitwise-and-operator-decrement-javascript.md",
           "redirect_url":  "https://developer.mozilla.org/docs/Web/JavaScript/Reference/Operators/Bitwise_Operators#Bitwise_AND",
           "redirect_document_id":  false
       },
       {
           "source_path":  "scripting-docs/javascript/reference/bitwise-left-shift-operator-decrement-javascript.md",
           "redirect_url":  "https://developer.mozilla.org/docs/Web/JavaScript/Reference/Operators/Bitwise_Operators#Left_shift",
           "redirect_document_id":  false
       },
       {
           "source_path":  "scripting-docs/javascript/reference/bitwise-not-operator-decrement-tilde-javascript.md",
           "redirect_url":  "https://developer.mozilla.org/docs/Web/JavaScript/Reference/Operators/Bitwise_Operators#Bitwise_NOT",
           "redirect_document_id":  false
       },
       {
           "source_path":  "scripting-docs/javascript/reference/bitwise-or-assignment-operator-decrement-equal-javascript.md",
           "redirect_url":  "https://developer.mozilla.org/docs/Web/JavaScript/Reference/Operators/Assignment_Operators#Bitwise_OR_assignment",
           "redirect_document_id":  false
       },
       {
           "source_path":  "scripting-docs/javascript/reference/bitwise-or-operator-decrement-javascript.md",
           "redirect_url":  "https://developer.mozilla.org/docs/Web/JavaScript/Reference/Operators/Bitwise_Operators#Bitwise_OR",
           "redirect_document_id":  false
       },
       {
           "source_path":  "scripting-docs/javascript/reference/bitwise-right-shift-operator-decrement-javascript.md",
           "redirect_url":  "https://developer.mozilla.org/docs/Web/JavaScript/Reference/Operators/Bitwise_Operators#Right_shift",
           "redirect_document_id":  false
       },
       {
           "source_path":  "scripting-docs/javascript/reference/bitwise-xor-assignment-operator-decrement-hat-equal-javascript.md",
           "redirect_url":  "https://developer.mozilla.org/docs/Web/JavaScript/Reference/Operators/Assignment_Operators#Bitwise_XOR_assignment",
           "redirect_document_id":  false
       },
       {
           "source_path":  "scripting-docs/javascript/reference/bitwise-xor-operator-decrement-hat-javascript.md",
           "redirect_url":  "https://developer.mozilla.org/docs/Web/JavaScript/Reference/Operators/Bitwise_Operators#Bitwise_XOR",
           "redirect_document_id":  false
       },
       {
           "source_path":  "scripting-docs/javascript/reference/comparison-operators-javascript.md",
           "redirect_url":  "https://developer.mozilla.org/docs/Web/JavaScript/Reference/Operators/Comparison_Operators",
           "redirect_document_id":  false
       },
       {
           "source_path":  "scripting-docs/javascript/reference/compound-assignment-operators-javascript.md",
           "redirect_url":  "https://developer.mozilla.org/docs/Web/JavaScript/Reference/Operators/Assignment_Operators",
           "redirect_document_id":  false
       },
       {
        "source_path":  "scripting-docs/javascript/reference/comma-operator-decrement-javascript.md",
        "redirect_url":  "https://developer.mozilla.org/en-US/docs/Web/JavaScript/Reference/Operators/Comma_Operator",
        "redirect_document_id":  false
       },
       {
           "source_path":  "scripting-docs/javascript/reference/conditional-ternary-operator-decrement-javascript.md",
           "redirect_url":  "https://developer.mozilla.org/docs/Web/JavaScript/Reference/Operators/Conditional_Operator",
           "redirect_document_id":  false
       },
       {
           "source_path":  "scripting-docs/javascript/reference/delete-operator-decrementjavascript.md",
           "redirect_url":  "https://developer.mozilla.org/docs/Web/JavaScript/Reference/Operators/delete",
           "redirect_document_id":  false
       },
       {
           "source_path":  "scripting-docs/javascript/reference/division-assignment-operator-decrement-equal-javascript.md",
           "redirect_url":  "https://developer.mozilla.org/docs/Web/JavaScript/Reference/Operators/Assignment_Operators#Division_assignment",
           "redirect_document_id":  false
       },
       {
           "source_path":  "scripting-docs/javascript/reference/division-operator-decrement-javascript.md",
           "redirect_url":  "https://developer.mozilla.org/docs/Web/JavaScript/Reference/Operators/Arithmetic_Operators",
           "redirect_document_id":  false
       },
       {
           "source_path":  "scripting-docs/javascript/reference/in-operator-decrementjavascript.md",
           "redirect_url":  "https://developer.mozilla.org/docs/Web/JavaScript/Reference/Operators/in",
           "redirect_document_id":  false
       },
       {
           "source_path":  "scripting-docs/javascript/reference/increment-and-decrement-operators-javascript.md",
           "redirect_url":  "https://developer.mozilla.org/docs/Web/JavaScript/Reference/Operators/Arithmetic_Operators#Increment",
           "redirect_document_id":  false
       },
       {
           "source_path":  "scripting-docs/javascript/reference/instanceof-operator-decrementjavascript.md",
           "redirect_url":  "https://developer.mozilla.org/docs/Web/JavaScript/Reference/Operators/instanceof",
           "redirect_document_id":  false
       },
       {
           "source_path":  "scripting-docs/javascript/reference/left-shift-assignment-operator-decrement-equal-javascript.md",
           "redirect_url":  "https://developer.mozilla.org/docs/Web/JavaScript/Reference/Operators/Assignment_Operators#Left_shift_assignment",
           "redirect_document_id":  false
       },
       {
           "source_path":  "scripting-docs/javascript/reference/logical-and-operator-decrement-javascript.md",
           "redirect_url":  "https://developer.mozilla.org/docs/Web/JavaScript/Reference/Operators/Logical_Operators",
           "redirect_document_id":  false
       },
       {
           "source_path":  "scripting-docs/javascript/reference/logical-not-operator-decrement-exclpt-javascript.md",
           "redirect_url":  "https://developer.mozilla.org/docs/Web/JavaScript/Reference/Operators/Logical_Operators",
           "redirect_document_id":  false
       },
       {
           "source_path":  "scripting-docs/javascript/reference/logical-or-operator-decrement-javascript.md",
           "redirect_url":  "https://developer.mozilla.org/docs/Web/JavaScript/Reference/Operators/Logical_Operators",
           "redirect_document_id":  false
       },
       {
           "source_path":  "scripting-docs/javascript/reference/multiplication-assignment-operator-decrement-equal-javascript.md",
           "redirect_url":  "https://developer.mozilla.org/docs/Web/JavaScript/Reference/Operators/Assignment_Operators#Multiplication_assignment",
           "redirect_document_id":  false
       },
       {
           "source_path":  "scripting-docs/javascript/reference/multiplication-operator-decrement-javascript.md",
           "redirect_url":  "https://developer.mozilla.org/docs/Web/JavaScript/Reference/Operators/Arithmetic_Operators",
           "redirect_document_id":  false
       },
       {
           "source_path":  "scripting-docs/javascript/reference/new-operator-decrementjavascript.md",
           "redirect_url":  "https://developer.mozilla.org/docs/Web/JavaScript/Reference/Operators/new",
           "redirect_document_id":  false
       },
       {
           "source_path":  "scripting-docs/javascript/reference/modulus-assignment-operator-decrement-javascript.md",
           "redirect_url":  "https://developer.mozilla.org/docs/Web/JavaScript/Reference/Operators/Assignment_Operators#Remainder_assignment",
           "redirect_document_id":  false
       },
       {
           "source_path":  "scripting-docs/javascript/reference/modulus-operator-decrementjavascript.md",
           "redirect_url":  "https://developer.mozilla.org/docs/Web/JavaScript/Reference/Operators/Arithmetic_Operators",
           "redirect_document_id":  false
       },
       {
           "source_path":  "scripting-docs/javascript/reference/right-shift-assignment-operator-decrement-equal-javascript.md",
           "redirect_url":  "https://developer.mozilla.org/docs/Web/JavaScript/Reference/Operators/Assignment_Operators#Right_shift_assignment",
           "redirect_document_id":  false
       },
       {
           "source_path":  "scripting-docs/javascript/reference/spread-operator-decrement-dot-dot-dot-javascript.md",
           "redirect_url":  "https://developer.mozilla.org/docs/Web/JavaScript/Reference/Operators/Spread_syntax",
           "redirect_document_id":  false
       },
       {
           "source_path":  "scripting-docs/javascript/reference/subtraction-assignment-operator-decrement-equal-javascript.md",
           "redirect_url":  "https://developer.mozilla.org/docs/Web/JavaScript/Reference/Operators/Assignment_Operators#Subtraction_assignment",
           "redirect_document_id":  false
       },
       {
           "source_path":  "scripting-docs/javascript/reference/subtraction-operator-decrement-javascript.md",
           "redirect_url":  "https://developer.mozilla.org/docs/Web/JavaScript/Reference/Operators/Arithmetic_Operators",
           "redirect_document_id":  false
       },
       {
           "source_path":  "scripting-docs/javascript/reference/typeof-operator-decrementjavascript.md",
           "redirect_url":  "https://developer.mozilla.org/docs/Web/JavaScript/Reference/Operators/typeof",
           "redirect_document_id":  false
       },
       {
           "source_path":  "scripting-docs/javascript/reference/unsigned-right-shift-assignment-operator-decrement-equal-javascript.md",
           "redirect_url":  "https://developer.mozilla.org/docs/Web/JavaScript/Reference/Operators/Assignment_Operators#Unsigned_right_shift_assignment",
           "redirect_document_id":  false
       },
       {
           "source_path":  "scripting-docs/javascript/reference/unsigned-right-shift-operator-decrement-javascript.md",
           "redirect_url":  "https://developer.mozilla.org/docs/Web/JavaScript/Reference/Operators/Bitwise_Operators#Unsigned_right_shift",
           "redirect_document_id":  false
       },
       {
           "source_path":  "scripting-docs/javascript/reference/void-operator-decrementjavascript.md",
           "redirect_url":  "https://developer.mozilla.org/docs/Web/JavaScript/Reference/Operators/void",
           "redirect_document_id":  false
       },
       {
           "source_path":  "scripting-docs/javascript/reference/javascript-statements.md",
           "redirect_url":  "https://developer.mozilla.org/docs/Web/JavaScript/Reference/Statements",
           "redirect_document_id":  false
       },
       {
           "source_path":  "scripting-docs/javascript/reference/break-statement-javascript.md",
           "redirect_url":  "https://developer.mozilla.org/docs/Web/JavaScript/Reference/Statements/break",
           "redirect_document_id":  false
       },
       {
           "source_path":  "scripting-docs/javascript/reference/class-statement-javascript.md",
           "redirect_url":  "https://developer.mozilla.org/docs/Web/JavaScript/Reference/Statements/class",
           "redirect_document_id":  false
       },
       {
           "source_path":  "scripting-docs/javascript/reference/comment-statements-javascript.md",
           "redirect_url":  "https://developer.mozilla.org/docs/Web/JavaScript/Reference/Lexical_grammar",
           "redirect_document_id":  false
       },
       {
           "source_path":  "scripting-docs/javascript/reference/const-statement-javascript.md",
           "redirect_url":  "https://developer.mozilla.org/docs/Web/JavaScript/Reference/Statements/const",
           "redirect_document_id":  false
       },
       {
           "source_path":  "scripting-docs/javascript/reference/continue-statement-javascript.md",
           "redirect_url":  "https://developer.mozilla.org/docs/Web/JavaScript/Reference/Statements/continue",
           "redirect_document_id":  false
       },
       {
           "source_path":  "scripting-docs/javascript/reference/debugger-statement-javascript.md",
           "redirect_url":  "https://developer.mozilla.org/docs/Web/JavaScript/Reference/Statements/debugger",
           "redirect_document_id":  false
       },
       {
           "source_path":  "scripting-docs/javascript/reference/do-dot-dot-dot-while-statement-javascript.md",
           "redirect_url":  "https://developer.mozilla.org/docs/Web/JavaScript/Reference/Statements/do...while",
           "redirect_document_id":  false
       },
       {
           "source_path":  "scripting-docs/javascript/reference/for-statement-javascript.md",
           "redirect_url":  "https://developer.mozilla.org/docs/Web/JavaScript/Reference/Statements/for",
           "redirect_document_id":  false
       },
       {
           "source_path":  "scripting-docs/javascript/reference/for-dot-dot-dot-in-statement-javascript.md",
           "redirect_url":  "https://developer.mozilla.org/docs/Web/JavaScript/Reference/Statements/for...in",
           "redirect_document_id":  false
       },
       {
           "source_path":  "scripting-docs/javascript/reference/for-dot-dot-dot-of-statement-javascript.md",
           "redirect_url":  "https://developer.mozilla.org/docs/Web/JavaScript/Reference/Statements/for...of",
           "redirect_document_id":  false
       },
       {
           "source_path":  "scripting-docs/javascript/reference/function-statement-javascript.md",
           "redirect_url":  "https://developer.mozilla.org/docs/Web/JavaScript/Reference/Statements/function",
           "redirect_document_id":  false
       },
       {
           "source_path":  "scripting-docs/javascript/reference/if-dot-dot-dot-else-statement-javascript.md",
           "redirect_url":  "https://developer.mozilla.org/docs/Web/JavaScript/Reference/Statements/if...else",
           "redirect_document_id":  false
       },
       {
           "source_path":  "scripting-docs/javascript/reference/labeled-statement-javascript.md",
           "redirect_url":  "https://developer.mozilla.org/docs/Web/JavaScript/Reference/Statements/label",
           "redirect_document_id":  false
       },
       {
           "source_path":  "scripting-docs/javascript/reference/let-statement-javascript.md",
           "redirect_url":  "https://developer.mozilla.org/docs/Web/JavaScript/Reference/Statements/let",
           "redirect_document_id":  false
       },
       {
           "source_path":  "scripting-docs/javascript/reference/return-statement-javascript.md",
           "redirect_url":  "https://developer.mozilla.org/docs/Web/JavaScript/Reference/Statements/return",
           "redirect_document_id":  false
       },
       {
           "source_path":  "scripting-docs/javascript/reference/switch-statement-javascript.md",
           "redirect_url":  "https://developer.mozilla.org/docs/Web/JavaScript/Reference/Statements/switch",
           "redirect_document_id":  false
       },
       {
           "source_path":  "scripting-docs/javascript/reference/this-statement-javascript.md",
           "redirect_url":  "https://developer.mozilla.org/docs/Web/JavaScript/Reference/Operators/this",
           "redirect_document_id":  false
       },
       {
           "source_path":  "scripting-docs/javascript/reference/throw-statement-javascript.md",
           "redirect_url":  "https://developer.mozilla.org/docs/Web/JavaScript/Reference/Statements/throw",
           "redirect_document_id":  false
       },
       {
           "source_path":  "scripting-docs/javascript/reference/try-dot-dot-dot-catch-dot-dot-dot-finally-statement-javascript.md",
           "redirect_url":  "https://developer.mozilla.org/docs/Web/JavaScript/Reference/Statements/try...catch",
           "redirect_document_id":  false
       },
       {
           "source_path":  "scripting-docs/javascript/reference/var-statement-javascript.md",
           "redirect_url":  "https://developer.mozilla.org/docs/Web/JavaScript/Reference/Statements/var",
           "redirect_document_id":  false
       },
       {
           "source_path":  "scripting-docs/javascript/reference/while-statement-javascript.md",
           "redirect_url":  "https://developer.mozilla.org/docs/Web/JavaScript/Reference/Statements/while",
           "redirect_document_id":  false
       },
       {
           "source_path":  "scripting-docs/javascript/reference/with-statement-javascript.md",
           "redirect_url":  "https://developer.mozilla.org/docs/Web/JavaScript/Reference/Statements/with",
           "redirect_document_id":  false
       },
       {
           "source_path":  "scripting-docs/javascript/reference/javascript-directives.md",
           "redirect_url":  "https://developer.mozilla.org/docs/Web/JavaScript/Reference/Strict_mode",
           "redirect_document_id":  false
       },
       {
           "source_path":  "scripting-docs/javascript/reference/use-strict-directive.md",
           "redirect_url":  "https://developer.mozilla.org/docs/Web/JavaScript/Reference/Strict_mode",
           "redirect_document_id":  false
       },
       {
           "source_path":  "scripting-docs/javascript/reference/javascript-reserved-words.md",
           "redirect_url":  "https://developer.mozilla.org/docs/Web/JavaScript/Reference/Lexical_grammar",
           "redirect_document_id":  false
       },
       {
           "source_path":  "scripting-docs/javascript/reference/javascript-future-reserved-words.md",
           "redirect_url":  "https://developer.mozilla.org/docs/Web/JavaScript/Reference/Lexical_grammar",
           "redirect_document_id":  false
       },
       {
           "source_path":  "scripting-docs/javascript/reference/activexobject-object-javascript.md",
           "redirect_url":  "https://developer.mozilla.org/docs/Web/JavaScript/Microsoft_JavaScript_extensions/ActiveXObject",
           "redirect_document_id":  false
       },
       {
           "source_path":  "scripting-docs/javascript/reference/getvardate-method-date-javascript.md",
           "redirect_url":  "https://developer.mozilla.org/docs/Web/JavaScript/Microsoft_JavaScript_extensions/Date.getVarDate",
           "redirect_document_id":  false
       },
       {
           "source_path":  "scripting-docs/javascript/reference/debug-object-javascript.md",
           "redirect_url":  "https://developer.mozilla.org/docs/Web/JavaScript/Microsoft_JavaScript_extensions/Debug",
           "redirect_document_id":  false
       },
       {
           "source_path":  "scripting-docs/javascript/reference/debug-constants.md",
           "redirect_url":  "https://developer.mozilla.org/docs/Web/JavaScript/Microsoft_JavaScript_extensions/Debug",
           "redirect_document_id":  false
       },
       {
           "source_path":  "scripting-docs/javascript/reference/debug-debuggerenabled-property.md",
           "redirect_url":  "https://developer.mozilla.org/docs/Web/JavaScript/Microsoft_JavaScript_extensions/Debug/debuggerEnabled",
           "redirect_document_id":  false
       },
       {
           "source_path":  "scripting-docs/javascript/reference/debug-setnonusercodeexceptions-property.md",
           "redirect_url":  "https://developer.mozilla.org/docs/Web/JavaScript/Microsoft_JavaScript_extensions/Debug/setNonUserCodeExceptions",
           "redirect_document_id":  false
       },
       {
           "source_path":  "scripting-docs/javascript/reference/debug-mstraceasynccallbackcompleted-function.md",
           "redirect_url":  "https://developer.mozilla.org/docs/Web/JavaScript/Microsoft_JavaScript_extensions/Debug/msTraceAsyncCallbackCompleted",
           "redirect_document_id":  false
       },
       {
           "source_path":  "scripting-docs/javascript/reference/debug-mstraceasynccallbackstarting-function.md",
           "redirect_url":  "https://developer.mozilla.org/docs/Web/JavaScript/Microsoft_JavaScript_extensions/Debug/msTraceAsyncCallbackStarting",
           "redirect_document_id":  false
       },
       {
           "source_path":  "scripting-docs/javascript/reference/debug-mstraceasyncoperationcompleted-function.md",
           "redirect_url":  "https://developer.mozilla.org/docs/Web/JavaScript/Microsoft_JavaScript_extensions/Debug/msTraceAsyncOperationCompleted",
           "redirect_document_id":  false
       },
       {
           "source_path":  "scripting-docs/javascript/reference/debug-mstraceasyncoperationstarting-function.md",
           "redirect_url":  "https://developer.mozilla.org/docs/Web/JavaScript/Microsoft_JavaScript_extensions/Debug/msTraceAsyncOperationStarting",
           "redirect_document_id":  false
       },
       {
           "source_path":  "scripting-docs/javascript/reference/debug-msupdateasynccallbackrelation-function.md",
           "redirect_url":  "https://developer.mozilla.org/docs/Web/JavaScript/Microsoft_JavaScript_extensions/Debug/msUpdateAsyncCallbackRelation",
           "redirect_document_id":  false
       },
       {
           "source_path":  "scripting-docs/javascript/reference/debug-write-function-javascript.md",
           "redirect_url":  "https://developer.mozilla.org/docs/Web/JavaScript/Microsoft_JavaScript_extensions/Debug/write",
           "redirect_document_id":  false
       },
       {
           "source_path":  "scripting-docs/javascript/reference/debug-writeln-function-javascript.md",
           "redirect_url":  "https://developer.mozilla.org/docs/Web/JavaScript/Microsoft_JavaScript_extensions/Debug/writeln",
           "redirect_document_id":  false
       },
       {
           "source_path":  "scripting-docs/javascript/reference/enumerator-object-javascript.md",
           "redirect_url":  "https://developer.mozilla.org/docs/Web/JavaScript/Microsoft_JavaScript_extensions/Enumerator",
           "redirect_document_id":  false
       },
       {
           "source_path":  "scripting-docs/javascript/reference/atend-method-enumerator-javascript.md",
           "redirect_url":  "https://developer.mozilla.org/docs/Web/JavaScript/Microsoft_JavaScript_extensions/Enumerator/atEnd",
           "redirect_document_id":  false
       },
       {
           "source_path":  "scripting-docs/javascript/reference/item-method-enumerator-javascript.md",
           "redirect_url":  "https://developer.mozilla.org/docs/Web/JavaScript/Microsoft_JavaScript_extensions/Enumerator/item",
           "redirect_document_id":  false
       },
       {
           "source_path":  "scripting-docs/javascript/reference/movefirst-method-enumerator-javascript.md",
           "redirect_url":  "https://developer.mozilla.org/docs/Web/JavaScript/Microsoft_JavaScript_extensions/Enumerator/moveFirst",
           "redirect_document_id":  false
       },
       {
           "source_path":  "scripting-docs/javascript/reference/movenext-method-enumerator-javascript.md",
           "redirect_url":  "https://developer.mozilla.org/docs/Web/JavaScript/Microsoft_JavaScript_extensions/Enumerator/moveNext",
           "redirect_document_id":  false
       },
       {
           "source_path":  "scripting-docs/javascript/reference/description-property-error-javascript.md",
           "redirect_url":  "https://developer.mozilla.org/docs/Web/JavaScript/Microsoft_JavaScript_extensions/Error.description",
           "redirect_document_id":  false
       },
       {
           "source_path":  "scripting-docs/javascript/reference/number-property-error-javascript.md",
           "redirect_url":  "https://developer.mozilla.org/docs/Web/JavaScript/Microsoft_JavaScript_extensions/Error.number.md",
           "redirect_document_id":  false
       },
       {
           "source_path":  "scripting-docs/javascript/reference/stacktracelimit-property-error-javascript.md",
           "redirect_url":  "https://developer.mozilla.org/docs/Web/JavaScript/Microsoft_JavaScript_extensions/Error.stackTraceLimit",
           "redirect_document_id":  false
       },
       {
           "source_path":  "scripting-docs/javascript/reference/getobject-function-javascript.md",
           "redirect_url":  "https://developer.mozilla.org/docs/Web/JavaScript/Microsoft_JavaScript_extensions/GetObject",
           "redirect_document_id":  false
       },
       {
           "source_path":  "scripting-docs/javascript/reference/scriptengine-function-javascript.md",
           "redirect_url":  "https://developer.mozilla.org/docs/Web/JavaScript/Microsoft_JavaScript_extensions/ScriptEngine",
           "redirect_document_id":  false
       },
       {
           "source_path":  "scripting-docs/javascript/reference/scriptenginebuildversion-function-javascript.md",
           "redirect_url":  "https://developer.mozilla.org/docs/Web/JavaScript/Microsoft_JavaScript_extensions/ScriptEngineBuildVersion",
           "redirect_document_id":  false
       },
       {
           "source_path":  "scripting-docs/javascript/reference/scriptenginemajorversion-function-javascript.md",
           "redirect_url":  "https://developer.mozilla.org/docs/Web/JavaScript/Microsoft_JavaScript_extensions/ScriptEngineMajorVersion",
           "redirect_document_id":  false
       },
       {
           "source_path":  "scripting-docs/javascript/reference/scriptengineminorversion-function-javascript.md",
           "redirect_url":  "https://developer.mozilla.org/docs/Web/JavaScript/Microsoft_JavaScript_extensions/ScriptEngineMinorVersion",
           "redirect_document_id":  false
       },
       {
           "source_path":  "scripting-docs/javascript/reference/vbarray-object-javascript.md",
           "redirect_url":  "https://developer.mozilla.org/docs/Web/JavaScript/Microsoft_JavaScript_extensions/VBArray",
           "redirect_document_id":  false
       },
       {
           "source_path":  "scripting-docs/javascript/reference/dimensions-method-vbarray-javascript.md",
           "redirect_url":  "https://developer.mozilla.org/docs/Web/JavaScript/Microsoft_JavaScript_extensions/VBArray/dimensions",
           "redirect_document_id":  false
       },
       {
           "source_path":  "scripting-docs/javascript/reference/getitem-method-vbarray-javascript.md",
           "redirect_url":  "https://developer.mozilla.org/docs/Web/JavaScript/Microsoft_JavaScript_extensions/VBArray/getItem",
           "redirect_document_id":  false
       },
       {
           "source_path":  "scripting-docs/javascript/reference/lbound-method-vbarray-javascript.md",
           "redirect_url":  "https://developer.mozilla.org/docs/Web/JavaScript/Microsoft_JavaScript_extensions/VBArray/lbound",
           "redirect_document_id":  false
       },
       {
           "source_path":  "scripting-docs/javascript/reference/toarray-method-vbarray-javascript.md",
           "redirect_url":  "https://developer.mozilla.org/docs/Web/JavaScript/Microsoft_JavaScript_extensions/VBArray/toArray",
           "redirect_document_id":  false
       },
       {
           "source_path":  "scripting-docs/javascript/reference/ubound-method-vbarray-javascript.md",
           "redirect_url":  "https://developer.mozilla.org/docs/Web/JavaScript/Microsoft_JavaScript_extensions/VBArray/ubound",
           "redirect_document_id":  false
       },
       {
           "source_path":  "scripting-docs/javascript/reference/winrterror-object-javascript.md",
           "redirect_url":  "https://docs.microsoft.com/microsoft-edge/progressive-web-apps/windows-features",
           "redirect_document_id":  false
       },
       {
           "source_path":  "scripting-docs/javascript/reference/at-cc-on-statement-javascript.md",
           "redirect_url":  "https://developer.mozilla.org/docs/Web/JavaScript/Microsoft_JavaScript_extensions/at-cc-on",
           "redirect_document_id":  false
       },
       {
           "source_path":  "scripting-docs/javascript/reference/at-if-statement-javascript.md",
           "redirect_url":  "https://developer.mozilla.org/docs/Web/JavaScript/Microsoft_JavaScript_extensions/at-if",
           "redirect_document_id":  false
       },
       {
           "source_path":  "scripting-docs/javascript/reference/at-set-statement-javascript.md",
           "redirect_url":  "https://developer.mozilla.org/docs/Web/JavaScript/Microsoft_JavaScript_extensions/at-set",
           "redirect_document_id":  false
       },
        {
            "source_path": "docs/cross-platform/visual-studio-tools-for-unity-azure-configure.md",
            "redirect_url": "/sandbox/gamedev/unity/samples/azure-mobile-apps-unity-racer",
            "redirect_document_id": false
        }
        ,
        {
            "source_path": "docs/cross-platform/visual-studio-tools-for-unity-azure-connection.md",
            "redirect_url": "/sandbox/gamedev/unity/samples/azure-mobile-apps-unity-racer",
            "redirect_document_id": false
        },
        {
            "source_path": "docs/cross-platform/visual-studio-tools-for-unity-azure-data.md",
            "redirect_url": "/sandbox/gamedev/unity/samples/azure-mobile-apps-unity-racer",
            "redirect_document_id": false
        },
        {
            "source_path": "docs/cross-platform/visual-studio-tools-for-unity-azure-game-assets.md",
            "redirect_url": "/sandbox/gamedev/unity/samples/azure-mobile-apps-unity-racer",
            "redirect_document_id": false
        },
        {
            "source_path": "docs/cross-platform/visual-studio-tools-for-unity-azure-game.md",
            "redirect_url": "/sandbox/gamedev/unity/samples/azure-mobile-apps-unity-racer",
            "redirect_document_id": false
        },
        {
            "source_path": "docs/cross-platform/visual-studio-tools-for-unity-azure-heatmapscene.md",
            "redirect_url": "/sandbox/gamedev/unity/samples/azure-mobile-apps-unity-racer",
            "redirect_document_id": false
        },
        {
            "source_path": "docs/cross-platform/visual-studio-tools-for-unity-azure-mobile-client.md",
            "redirect_url": "/sandbox/gamedev/unity/samples/azure-mobile-apps-unity-racer",
            "redirect_document_id": false
        },
        {
            "source_path": "docs/cross-platform/visual-studio-tools-for-unity-azure-prepare.md",
            "redirect_url": "/sandbox/gamedev/unity/samples/azure-mobile-apps-unity-racer",
            "redirect_document_id": false
        },
        {
            "source_path": "docs/cross-platform/visual-studio-tools-for-unity-azure-racescene.md",
            "redirect_url": "/sandbox/gamedev/unity/samples/azure-mobile-apps-unity-racer",
            "redirect_document_id": false
        },
        {
            "source_path": "docs/cross-platform/visual-studio-tools-for-unity-azure-security.md",
            "redirect_url": "/sandbox/gamedev/unity/samples/azure-mobile-apps-unity-racer",
            "redirect_document_id": false
        },
        {
            "source_path": "docs/cross-platform/visual-studio-tools-for-unity-azure-setup.md",
            "redirect_url": "/sandbox/gamedev/unity/samples/azure-mobile-apps-unity-racer",
            "redirect_document_id": false
        },
        {
          "source_path": "docs/ide/reference/proxy-authorization-required.md",
          "redirect_url": "/visualstudio/install/troubleshooting-network-related-errors-in-visual-studio",
          "redirect_document_id": false
        },
        {
          "source_path": "docs/ide/whitelisting-urls-in-a-private-network.md",
          "redirect_url": "/visualstudio/install/install-and-use-visual-studio-behind-a-firewall-or-proxy-server",
          "redirect_document_id": false
        },
        {
          "source_path": "docs/install/install-visual-studio-behind-a-firewall-or-proxy-server.md",
          "redirect_url": "/visualstudio/install/install-and-use-visual-studio-behind-a-firewall-or-proxy-server",
          "redirect_document_id": false
        },
        {
          "source_path": "docs/ide/quickstart-visual-basic-winforms.md",
          "redirect_url": "/visualstudio/ide/create-a-visual-basic-winform-in-visual-studio",
          "redirect_document_id": false
        },
        {
          "source_path": "subscriptions/buy-vs-subscriptions.md",
          "redirect_url": "http://visualstudio.microsoft.com/vs/pricing/",
          "redirect_document_id": false
        },
        {
          "source_path": "subscriptions/compare-subscriptions.md",
          "redirect_url": "http://visualstudio.microsoft.com/vs/pricing/",
          "redirect_document_id": false
        },
        {
          "source_path": "subscriptions/vscloud-first-purchase.md",
          "redirect_url": "/visualstudio/subscriptions/vscloud-overview",
          "redirect_document_id": false
        },
        {
          "source_path": "subscriptions/vscloud-renewals.md",
          "redirect_url": "/visualstudio/subscriptions/vscloud-overview",
          "redirect_document_id": false
        },
        {
          "source_path": "subscriptions/vscloud-buy-more.md",
          "redirect_url": "/visualstudio/subscriptions/vscloud-overview",
          "redirect_document_id": false
        },
        {
          "source_path": "subscriptions/vscloud-cancel.md",
          "redirect_url": "/visualstudio/subscriptions/vscloud-overview",
          "redirect_document_id": false
        },
        {
            "source_path": "subscriptions/renew-msstore-subscriptions.md",
            "redirect_url": "http://visualstudio.microsoft.com/vs/pricing/",
            "redirect_document_id": false
        },
        {
            "source_path": "subscriptions/find-subscription-id.md",
            "redirect_url": "/visualstudio/subscriptions/find-pcn",
            "redirect_document_id": false
        },
        {
            "source_path": "subscriptions/multiple-pcns.md",
            "redirect_url": "/visualstudio/subscriptions/find-pcn",
            "redirect_document_id": false
        },
        {
            "source_path": "subscriptions/managing-admins.md",
            "redirect_url": "/visualstudio/subscriptions/subscription-management-info",
            "redirect_document_id": false
        },
        {
            "source_path": "subscriptions/access-admin-portal.md",
            "redirect_url": "/visualstudio/subscriptions/subscription-management-info",
            "redirect_document_id": false
        },
        {
            "source_path": "subscriptions/vs-elearn.md",
            "redirect_url": "/visualstudio/subscriptions",
            "redirect_document_id": false
        },
        {
            "source_path": "subscriptions/vs-license-terms.md",
            "redirect_url": "https://www.microsoft.com/en-us/licensing/product-licensing/products.aspx",
            "redirect_document_id": false
        },
        {
            "source_path": "docs/vb6/partners/gmstudio.md",
            "redirect_url": "/previous-versions/visualstudio/visual-basic-6/vb6-partners-gmstudio",
            "redirect_document_id": false
        },
        {
            "source_path": "docs/vb6/partners/mobilize-net.md",
            "redirect_url": "/previous-versions/visualstudio/visual-basic-6/vb6-partners-mobilize-net",
            "redirect_document_id": false
        },
        {
            "source_path": "docs/vb6/partners/index.md",
            "redirect_url": "/previous-versions/visualstudio/visual-basic-6/visual-basic-6-support-policy",
            "redirect_document_id": false
        },
        {
            "source_path": "docs/vb6/vb6-support.md",
            "redirect_url": "/previous-versions/visualstudio/visual-basic-6/visual-basic-6-support-policy",
            "redirect_document_id": false
        },
        {
            "source_path": "connected-environment/visual-studio-connected-environment.md",
            "redirect_url": "/azure/dev-spaces/azure-dev-spaces",
            "redirect_document_id": false
        },
        {
            "source_path": "connected-environment/get-started.md",
            "redirect_url": "/azure/dev-spaces/azure-dev-spaces",
            "redirect_document_id": false
        },
        {
            "source_path": "connected-environment/get-started-netcore-01.md",
            "redirect_url": "/azure/dev-spaces/get-started-netcore",
            "redirect_document_id": false
        },
        {
            "source_path": "connected-environment/get-started-netcore-02.md",
            "redirect_url": "/azure/dev-spaces/get-started-netcore",
            "redirect_document_id": false
        },
        {
            "source_path": "connected-environment/get-started-netcore-03.md",
            "redirect_url": "/azure/dev-spaces/get-started-netcore",
            "redirect_document_id": false
        },
        {
            "source_path": "connected-environment/get-started-netcore-04.md",
            "redirect_url": "/azure/dev-spaces/get-started-netcore",
            "redirect_document_id": false
        },
        {
            "source_path": "connected-environment/get-started-netcore-05.md",
            "redirect_url": "/azure/dev-spaces/get-started-netcore",
            "redirect_document_id": false
        },
        {
            "source_path": "connected-environment/get-started-netcore-06.md",
            "redirect_url": "/azure/dev-spaces/get-started-netcore",
            "redirect_document_id": false
        },
        {
            "source_path": "connected-environment/get-started-netcore-07.md",
            "redirect_url": "/azure/dev-spaces/get-started-netcore",
            "redirect_document_id": false
        },
        {
            "source_path": "connected-environment/get-started-netcore-visualstudio-01.md",
            "redirect_url": "/azure/dev-spaces/get-started-netcore-visualstudio",
            "redirect_document_id": false
        },
        {
            "source_path": "connected-environment/get-started-netcore-visualstudio-02.md",
            "redirect_url": "/azure/dev-spaces/get-started-netcore-visualstudio",
            "redirect_document_id": false
        },
        {
            "source_path": "connected-environment/get-started-netcore-visualstudio-03.md",
            "redirect_url": "/azure/dev-spaces/get-started-netcore-visualstudio",
            "redirect_document_id": false
        },
        {
            "source_path": "connected-environment/get-started-netcore-visualstudio-04.md",
            "redirect_url": "/azure/dev-spaces/get-started-netcore-visualstudio",
            "redirect_document_id": false
        },
        {
            "source_path": "connected-environment/get-started-netcore-visualstudio-05.md",
            "redirect_url": "/azure/dev-spaces/get-started-netcore-visualstudio",
            "redirect_document_id": false
        },
        {
            "source_path": "connected-environment/get-started-netcore-visualstudio-06.md",
            "redirect_url": "/azure/dev-spaces/get-started-netcore-visualstudio",
            "redirect_document_id": false
        },
        {
            "source_path": "connected-environment/get-started-netcore-visualstudio-07.md",
            "redirect_url": "/azure/dev-spaces/get-started-netcore-visualstudio",
            "redirect_document_id": false
        },
        {
            "source_path": "connected-environment/get-started-nodejs-01.md",
            "redirect_url": "/azure/dev-spaces/get-started-nodejs",
            "redirect_document_id": false
        },
        {
            "source_path": "connected-environment/get-started-nodejs-02.md",
            "redirect_url": "/azure/dev-spaces/get-started-nodejs",
            "redirect_document_id": false
        },
        {
            "source_path": "connected-environment/get-started-nodejs-03.md",
            "redirect_url": "/azure/dev-spaces/get-started-nodejs",
            "redirect_document_id": false
        },
        {
            "source_path": "connected-environment/get-started-nodejs-04.md",
            "redirect_url": "/azure/dev-spaces/get-started-nodejs",
            "redirect_document_id": false
        },
        {
            "source_path": "connected-environment/get-started-nodejs-05.md",
            "redirect_url": "/azure/dev-spaces/get-started-nodejs",
            "redirect_document_id": false
        },
        {
            "source_path": "connected-environment/get-started-nodejs-06.md",
            "redirect_url": "/azure/dev-spaces/get-started-nodejs",
            "redirect_document_id": false
        },
        {
            "source_path": "connected-environment/get-started-nodejs-07.md",
            "redirect_url": "/azure/dev-spaces/get-started-nodejs",
            "redirect_document_id": false
        },
        {
            "source_path": "connected-environment/how-to/share-dev-environment.md",
            "redirect_url": "/azure/dev-spaces/how-to/share-dev-spaces",
            "redirect_document_id": false
        },
        {
            "source_path": "connected-environment/how-to/use-a-custom-nuget-feed.md",
            "redirect_url": "/azure/dev-spaces/how-to/use-custom-nuget-feed",
            "redirect_document_id": false
        },
        {
            "source_path": "connected-environment/how-to/use-kubectl-with-vsce.md",
            "redirect_url": "/azure/dev-spaces/how-to/use-kubectl-with-azure-dev-spaces",
            "redirect_document_id": false
        },
        {
            "source_path": "connected-environment/troubleshooting.md",
            "redirect_url": "/azure/dev-spaces/troubleshooting",
            "redirect_document_id": false
        },
        {
<<<<<<< HEAD
            "source_path": "docs/welcome-to-visual-studio-2015.md",
            "redirect_url": "/visualstudio/",
            "redirect_document_id": false
        },
        {
            "source_path": "docs/what-s-new-in-visual-studio-2015.md",
            "redirect_url": "/visualstudio/ide/whats-new-in-visual-studio",
            "redirect_document_id": false
        },
        {
            "source_path": "docs/install/install-visual-studio-2015.md",
            "redirect_url": "/visualstudio/install/install-visual-studio",
            "redirect_document_id": false
        },
        {
            "source_path": "docs/porting-migrating-and-upgrading-visual-studio-projects.md",
            "redirect_url": "/visualstudio/port-migrate-and-upgrade-visual-studio-projects",
=======
            "source_path": "mac/benefits-vsmac-over-xs.md",
            "redirect_url": "/visualstudio/mac/",
            "redirect_document_id": false
        },
        {
            "source_path": "docs/cross-platform/overview-of-visual-studio-tools-for-unity.md",
            "redirect_url": "/visualstudio/cross-platform/visual-studio-tools-for-unity",
>>>>>>> e3edc0ef
            "redirect_document_id": false
        }
    ]
}<|MERGE_RESOLUTION|>--- conflicted
+++ resolved
@@ -5788,7 +5788,6 @@
             "redirect_document_id": false
         },
         {
-<<<<<<< HEAD
             "source_path": "docs/welcome-to-visual-studio-2015.md",
             "redirect_url": "/visualstudio/",
             "redirect_document_id": false
@@ -5806,7 +5805,6 @@
         {
             "source_path": "docs/porting-migrating-and-upgrading-visual-studio-projects.md",
             "redirect_url": "/visualstudio/port-migrate-and-upgrade-visual-studio-projects",
-=======
             "source_path": "mac/benefits-vsmac-over-xs.md",
             "redirect_url": "/visualstudio/mac/",
             "redirect_document_id": false
@@ -5814,7 +5812,6 @@
         {
             "source_path": "docs/cross-platform/overview-of-visual-studio-tools-for-unity.md",
             "redirect_url": "/visualstudio/cross-platform/visual-studio-tools-for-unity",
->>>>>>> e3edc0ef
             "redirect_document_id": false
         }
     ]

{
    "redirections": [
        {
            "source_path": "docs/debugger/debug-interface-access/dia2dump-cpp-source-file.md",
            "redirect_url": "/visualstudio/debugger/debug-interface-access/dia2dump-sample",
            "redirect_document_id": false
        },
        {
            "source_path": "docs/extensibility/shell/shell-isolated-or-integrated.md",
            "redirect_url": "https://vspartner.com/pages/vsshells",
            "redirect_document_id": false
        },
        {
            "source_path": "docs/extensibility/shell/visual-studio-isolated-shell.md",
            "redirect_url": "https://vspartner.com/pages/vsshells",
            "redirect_document_id": false
        },
        {
            "source_path": "docs/extensibility/shell/walkthrough-creating-a-basic-isolated-shell-application.md",
            "redirect_url": "https://vspartner.com/pages/vsshells",
            "redirect_document_id": false
        },
        {
            "source_path": "docs/extensibility/shell/customizing-the-isolated-shell.md",
            "redirect_url": "https://vspartner.com/pages/vsshells",
            "redirect_document_id": false
        },
        {
            "source_path": "docs/extensibility/shell/extending-the-isolated-shell.md",
            "redirect_url": "https://vspartner.com/pages/vsshells",
            "redirect_document_id": false
        },
        {
            "source_path": "docs/extensibility/shell/elements-of-the-isolated-shell.md",
            "redirect_url": "https://vspartner.com/pages/vsshells",
            "redirect_document_id": false
        },
        {
            "source_path": "docs/extensibility/shell/modifying-the-isolated-shell-by-using-the-dot-vsct-file.md",
            "redirect_url": "https://vspartner.com/pages/vsshells",
            "redirect_document_id": false
        },
        {
            "source_path": "docs/extensibility/shell/modifying-the-isolated-shell-by-using-the-dot-pkgundef-file.md",
            "redirect_url": "https://vspartner.com/pages/vsshells",
            "redirect_document_id": false
        },
        {
            "source_path": "docs/extensibility/shell/modifying-the-isolated-shell-by-using-the-dot-pkgdef-file.md",
            "redirect_url": "https://vspartner.com/pages/vsshells",
            "redirect_document_id": false
        },
        {
            "source_path": "docs/extensibility/shell/substitution-strings-used-in-dot-pkgdef-and-dot-pkgundef-files.md",
            "redirect_url": "https://vspartner.com/pages/vsshells",
            "redirect_document_id": false
        },
        {
            "source_path": "docs/extensibility/shell/isolated-shell-entry-point-parameters-cpp.md",
            "redirect_url": "https://vspartner.com/pages/vsshells",
            "redirect_document_id": false
        },
        {
            "source_path": "docs/extensibility/shell/package-guids-of-visual-studio-features.md",
            "redirect_url": "https://vspartner.com/pages/vsshells",
            "redirect_document_id": false
        },
        {
            "source_path": "docs/extensibility/shell/visual-studio-shell-integrated.md",
            "redirect_url": "https://vspartner.com/pages/vsshells",
            "redirect_document_id": false
        },
        {
            "source_path": "docs/extensibility/shell/distributing-isolated-shell-applications.md",
            "redirect_url": "https://vspartner.com/pages/vsshells",
            "redirect_document_id": false
        },
        {
            "source_path": "docs/extensibility/shell/installing-an-isolated-shell-application.md",
            "redirect_url": "https://vspartner.com/pages/vsshells",
            "redirect_document_id": false
        },
        {
            "source_path": "docs/extensibility/shell/servicing-guidelines-for-isolated-shell-applications.md",
            "redirect_url": "https://vspartner.com/pages/vsshells",
            "redirect_document_id": false
        },
        {
            "source_path": "docs/code-quality/analyzing-application-quality-by-using-code-analysis-tools.md",
            "redirect_url": "/visualstudio/code-quality/code-analysis-for-managed-code-overview",
            "redirect_document_id": false
        },
        {
            "source_path": "docs/code-quality/analyzing-managed-code-quality-by-using-code-analysis.md",
            "redirect_url": "/visualstudio/code-quality/code-analysis-for-managed-code-overview",
            "redirect_document_id": false
        },
        {
            "source_path": "docs/code-quality/analyzing-c-cpp-code-quality-by-using-code-analysis.md",
            "redirect_url": "/visualstudio/code-quality/code-analysis-for-c-cpp-overview",
            "redirect_document_id": false
        },
        {
            "source_path": "docs/code-quality/code-analysis-rule-set-reference.md",
            "redirect_url": "/visualstudio/code-quality/rule-set-reference",
            "redirect_document_id": false
        },
        {
            "source_path": "docs/code-quality/creating-and-using-code-analysis-check-in-policies.md",
            "redirect_url": "/visualstudio/code-quality/how-to-create-or-update-standard-code-analysis-check-in-policies",
            "redirect_document_id": false
        },
        {
            "source_path": "docs/code-quality/creating-custom-code-analysis-rule-sets.md",
            "redirect_url": "/visualstudio/code-quality/how-to-create-a-custom-rule-set",
            "redirect_document_id": false
        },
        {
            "source_path": "docs/code-quality/enhancing-code-quality-with-team-project-check-in-policies.md",
            "redirect_url": "/visualstudio/code-quality/how-to-create-or-update-standard-code-analysis-check-in-policies",
            "redirect_document_id": false
        },
        {
            "source_path": "docs/code-quality/how-to-specify-managed-code-rule-sets-for-multiple-projects-in-a-solution.md",
            "redirect_url": "/visualstudio/code-quality/how-to-configure-code-analysis-for-a-managed-code-project",
            "redirect_document_id": false
        },
        {
            "source_path": "docs/code-quality/how-to-suppress-warnings-by-using-the-menu-item.md",
            "redirect_url": "/visualstudio/code-quality/in-source-suppression-overview",
            "redirect_document_id": false
        },
        {
            "source_path": "docs/code-quality/how-to-view-managed-code-defects.md",
            "redirect_url": "/visualstudio/code-quality/code-analysis-for-managed-code-overview",
            "redirect_document_id": false
        },
        {
            "source_path": "docs/code-quality/measuring-complexity-and-maintainability-of-managed-code.md",
            "redirect_url": "/visualstudio/code-quality/code-metrics-values/",
            "redirect_document_id": false
        },
        {
            "source_path": "docs/code-quality/suppress-warnings-by-using-the-suppressmessage-attribute.md",
            "redirect_url": "/visualstudio/code-quality/in-source-suppression-overview",
            "redirect_document_id": false
        },
        {
            "source_path": "docs/code-quality/walkthrough-configuring-and-using-a-custom-rule-set.md",
            "redirect_url": "/visualstudio/code-quality/how-to-create-a-custom-rule-set",
            "redirect_document_id": false
        },
        {
            "source_path": "docs/cross-platform/visual-studio-tools-for-apache-cordova.md",
            "redirect_url": "/visualstudio/cross-platform/tools-for-cordova/",
            "redirect_document_id": false
        },
        {
            "source_path": "docs/csharp-ide/code-generation-csharp.md",
            "redirect_url": "/visualstudio/ide/code-generation-in-visual-studio",
            "redirect_document_id": false
        },
        {
            "source_path": "docs/csharp-ide/code-generation/index.md",
            "redirect_url": "/visualstudio/ide/code-generation-in-visual-studio",
            "redirect_document_id": false
        },
        {
            "source_path": "docs/csharp-ide/code-generation/generate-class-type.md",
            "redirect_url": "/visualstudio/ide/reference/generate-class-type",
            "redirect_document_id": false
        },
        {
            "source_path": "docs/csharp-ide/code-generation/generate-constructor.md",
            "redirect_url": "/visualstudio/ide/reference/generate-constructor",
            "redirect_document_id": false
        },
        {
            "source_path": "docs/csharp-ide/code-generation/generate-field-property-local.md",
            "redirect_url": "/visualstudio/ide/reference/generate-field-property-local",
            "redirect_document_id": false
        },
        {
            "source_path": "docs/csharp-ide/code-generation/generate-method.md",
            "redirect_url": "/visualstudio/ide/reference/generate-method",
            "redirect_document_id": false
        },
        {
            "source_path": "docs/csharp-ide/code-generation/generate-override.md",
            "redirect_url": "/visualstudio/ide/reference/generate-override",
            "redirect_document_id": false
        },
        {
            "source_path": "docs/csharp-ide/code-generation/generate-overrides.md",
            "redirect_url": "/visualstudio/ide/reference/generate-equals-gethashcode-methods",
            "redirect_document_id": false
        },
        {
            "source_path": "docs/csharp-ide/code-generation/generate-xml-documentation-comments.md",
            "redirect_url": "/visualstudio/ide/reference/generate-xml-documentation",
            "redirect_document_id": false
        },
        {
            "source_path": "docs/csharp-ide/code-generation/implement-abstract-class.md",
            "redirect_url": "/visualstudio/ide/reference/implement-abstract-class",
            "redirect_document_id": false
        },
        {
            "source_path": "docs/csharp-ide/code-generation/implement-interface.md",
            "redirect_url": "/visualstudio/ide/reference/implement-interface",
            "redirect_document_id": false
        },
        {
            "source_path": "docs/csharp-ide/code-generation/introduce-local-variable.md",
            "redirect_url": "/visualstudio/ide/reference/introduce-local-variable",
            "redirect_document_id": false
        },
        {
            "source_path": "docs/csharp-ide/encapsulate-field-refactoring-csharp.md",
            "redirect_url": "/visualstudio/ide/reference/encapsulate-field",
            "redirect_document_id": false
        },
        {
            "source_path": "docs/csharp-ide/extract-interface-refactoring-csharp.md",
            "redirect_url": "/visualstudio/ide/reference/extract-interface",
            "redirect_document_id": false
        },
        {
            "source_path": "docs/csharp-ide/extract-method-refactoring-csharp.md",
            "redirect_url": "/visualstudio/ide/reference/extract-method",
            "redirect_document_id": false
        },
        {
            "source_path": "docs/csharp-ide/how-to-add-an-application-configuration-file-to-a-csharp-project.md",
            "redirect_url": "/visualstudio/ide/how-to-add-app-config-file",
            "redirect_document_id": false
        },
        {
            "source_path": "docs/csharp-ide/index.md",
            "redirect_url": "/visualstudio/ide/code-generation-in-visual-studio",
            "redirect_document_id": false
        },
        {
            "source_path": "docs/csharp-ide/metadata-as-source.md",
            "redirect_url": "/visualstudio/ide/go-to-and-peek-definition",
            "redirect_document_id": false
        },
        {
            "source_path": "docs/csharp-ide/refactoring-csharp.md",
            "redirect_url": "/visualstudio/ide/refactoring-in-visual-studio",
            "redirect_document_id": false
        },
        {
            "source_path": "docs/csharp-ide/refactoring/index.md",
            "redirect_url": "/visualstudio/ide/refactoring-in-visual-studio",
            "redirect_document_id": false
        },
        {
            "source_path": "docs/csharp-ide/refactoring/change-method-signature.md",
            "redirect_url": "/visualstudio/ide/reference/change-method-signature",
            "redirect_document_id": false
        },
        {
            "source_path": "docs/csharp-ide/refactoring/convert-get-method-to-property.md",
            "redirect_url": "/visualstudio/ide/reference/convert-get-method-to-property",
            "redirect_document_id": false
        },
        {
            "source_path": "docs/csharp-ide/refactoring/encapsulate-field.md",
            "redirect_url": "/visualstudio/ide/reference/encapsulate-field",
            "redirect_document_id": false
        },
        {
            "source_path": "docs/csharp-ide/refactoring/extract-interface.md",
            "redirect_url": "/visualstudio/ide/reference/extract-interface",
            "redirect_document_id": false
        },
        {
            "source_path": "docs/csharp-ide/refactoring/extract-method.md",
            "redirect_url": "/visualstudio/ide/reference/extract-method",
            "redirect_document_id": false
        },
        {
            "source_path": "docs/csharp-ide/refactoring/inline-temporary-variable.md",
            "redirect_url": "/visualstudio/ide/reference/inline-temporary-variable",
            "redirect_document_id": false
        },
        {
            "source_path": "docs/csharp-ide/refactoring/move-declaration-near-reference.md",
            "redirect_url": "/visualstudio/ide/reference/move-declaration-near-reference",
            "redirect_document_id": false
        },
        {
            "source_path": "docs/csharp-ide/refactoring/move-type-to-matching-file.md",
            "redirect_url": "/visualstudio/ide/reference/move-type-to-matching-file",
            "redirect_document_id": false
        },
        {
            "source_path": "docs/csharp-ide/refactoring/remove-unreachable-code.md",
            "redirect_url": "/visualstudio/ide/reference/remove-unreachable-code",
            "redirect_document_id": false
        },
        {
            "source_path": "docs/csharp-ide/refactoring/rename.md",
            "redirect_url": "/visualstudio/ide/reference/rename",
            "redirect_document_id": false
        },
        {
            "source_path": "docs/csharp-ide/refactoring/sync-type-and-file.md",
            "redirect_url": "/visualstudio/ide/reference/sync-type-and-file",
            "redirect_document_id": false
        },
        {
            "source_path": "docs/csharp-ide/using-the-visual-studio-development-environment-for-csharp.md",
            "redirect_url": "/visualstudio/ide/refactoring-in-visual-studio",
            "redirect_document_id": false
        },
        {
            "source_path": "docs/data-tools/bind-windows-forms-controls-to-data.md",
            "redirect_url": "/visualstudio/data-tools/bind-windows-forms-controls-to-data-in-visual-studio",
            "redirect_document_id": false
        },
        {
            "source_path": "docs/data-tools/create-a-sql-database-by-using-a-script.md",
            "redirect_url": "https://msdn.microsoft.com/library/hh864423(v=vs.103).aspx",
            "redirect_document_id": false
        },
        {
            "source_path": "docs/data-tools/install-sql-server-sample-databases.md",
            "redirect_url": "https://github.com/microsoft/sql-server-samples/releases/tag/wide-world-importers-v1.0",
            "redirect_document_id": false
        },
        {
            "source_path": "docs/data-tools/saving-data.md",
            "redirect_url": "/visualstudio/data-tools/save-data-back-to-the-database",
            "redirect_document_id": false
        },
        {
            "source_path": "docs/debugger/0x-2x-4x-msaa-variants.md",
            "redirect_url": "/visualstudio/debugger/graphics/0x-2x-4x-msaa-variants",
            "redirect_document_id": false
        },
        {
            "source_path": "docs/debugger/16bpp-render-target-format-variant.md",
            "redirect_url": "/visualstudio/debugger/graphics/16bpp-render-target-format-variant",
            "redirect_document_id": false
        },
        {
            "source_path": "docs/debugger/1x1-viewport-size-variant.md",
            "redirect_url": "/visualstudio/debugger/graphics/1x1-viewport-size-variant",
            "redirect_document_id": false
        },
        {
            "source_path": "docs/debugger/addmessage.md",
            "redirect_url": "/visualstudio/debugger/graphics/addmessage",
            "redirect_document_id": false
        },
        {
            "source_path": "docs/debugger/bc-texture-compression-variant.md",
            "redirect_url": "/visualstudio/debugger/graphics/bc-texture-compression-variant",
            "redirect_document_id": false
        },
        {
            "source_path": "docs/debugger/begincapture.md",
            "redirect_url": "/visualstudio/debugger/graphics/begincapture",
            "redirect_document_id": false
        },
        {
            "source_path": "docs/debugger/capturecurrentframe.md",
            "redirect_url": "/visualstudio/debugger/graphics/capturecurrentframe",
            "redirect_document_id": false
        },
        {
            "source_path": "docs/debugger/capturing-graphics-information.md",
            "redirect_url": "/visualstudio/debugger/graphics/capturing-graphics-information",
            "redirect_document_id": false
        },
        {
            "source_path": "docs/debugger/command-line-capture-tool.md",
            "redirect_url": "/visualstudio/debugger/graphics/command-line-capture-tool",
            "redirect_document_id": false
        },
        {
            "source_path": "docs/debugger/control-execution-of-a-store-app-in-a-visual-studio-debug-session-for-windows-store-apps-javascript.md",
            "redirect_url": "/visualstudio/debugger/start-a-debugging-session-for-a-store-app-in-visual-studio-vb-csharp-cpp-and-xaml",
            "redirect_document_id": false
        },
        {
            "source_path": "docs/debugger/copy-programmatic-capture.md",
            "redirect_url": "/visualstudio/debugger/graphics/copy-programmatic-capture",
            "redirect_document_id": false
        },
        {
            "source_path": "docs/debugger/debug-css-styles-using-dom-explorer.md",
            "redirect_url": "/visualstudio/debugger/quickstart-debug-html-and-css",
            "redirect_document_id": false
        },
        {
            "source_path": "docs/debugger/debug-interface-access/index.md",
            "redirect_url": "/visualstudio/debugger/debug-interface-access/debug-interface-access-sdk",
            "redirect_document_id": false
        },
        {
            "source_path": "docs/debugger/debug-layout-using-dom-explorer.md",
            "redirect_url": "/visualstudio/debugger/quickstart-debug-html-and-css",
            "redirect_document_id": false
        },
        {
            "source_path": "docs/debugger/debug-store-apps-in-visual-studio.md",
            "redirect_url": "/visualstudio/debugger/debugging-windows-store-and-windows-universal-apps",
            "redirect_document_id": false
        },
        {
            "source_path": "docs/debugger/debugging-aspnet-and-ajax-applications.md",
            "redirect_url": "/visualstudio/debugger/how-to-enable-debugging-for-aspnet-applications",
            "redirect_document_id": false
        },
        {
            "source_path": "docs/debugger/debugging-in-visual-studio.md",
            "redirect_url": "/visualstudio/debugger/debugger-feature-tour",
            "redirect_document_id": false
        },
        {
            "source_path": "docs/debugger/debugging-web-applications-and-script.md",
            "redirect_url": "/visualstudio/debugger/how-to-enable-debugging-for-aspnet-applications",
            "redirect_document_id": false
        },
        {
            "source_path": "docs/debugger/dont-save-vsglog-to-temp.md",
            "redirect_url": "/visualstudio/debugger/graphics/dont-save-vsglog-to-temp",
            "redirect_document_id": false
        },
        {
            "source_path": "docs/debugger/endcapture.md",
            "redirect_url": "/visualstudio/debugger/graphics/endcapture",
            "redirect_document_id": false
        },
        {
            "source_path": "docs/debugger/getting-started-with-visual-studio-graphics-diagnostics.md",
            "redirect_url": "/visualstudio/debugger/graphics/getting-started-with-visual-studio-graphics-diagnostics",
            "redirect_document_id": false
        },
        {
            "source_path": "docs/debugger/gpu-usage.md",
            "redirect_url": "/visualstudio/debugger/graphics/gpu-usage",
            "redirect_document_id": false
        },
        {
            "source_path": "docs/debugger/graphics-diagnostics-examples.md",
            "redirect_url": "/visualstudio/debugger/graphics/graphics-diagnostics-examples",
            "redirect_document_id": false
        },
        {
            "source_path": "docs/debugger/graphics-event-call-stack.md",
            "redirect_url": "/visualstudio/debugger/graphics/graphics-event-call-stack",
            "redirect_document_id": false
        },
        {
            "source_path": "docs/debugger/graphics-event-list.md",
            "redirect_url": "/visualstudio/debugger/graphics/graphics-event-list",
            "redirect_document_id": false
        },
        {
            "source_path": "docs/debugger/graphics-frame-analysis.md",
            "redirect_url": "/visualstudio/debugger/graphics/graphics-frame-analysis",
            "redirect_document_id": false
        },
        {
            "source_path": "docs/debugger/graphics-log-document.md",
            "redirect_url": "/visualstudio/debugger/graphics/graphics-log-document",
            "redirect_document_id": false
        },
        {
            "source_path": "docs/debugger/graphics-object-table.md",
            "redirect_url": "/visualstudio/debugger/graphics/graphics-object-table",
            "redirect_document_id": false
        },
        {
            "source_path": "docs/debugger/graphics-pipeline-stages.md",
            "redirect_url": "/visualstudio/debugger/graphics/graphics-pipeline-stages",
            "redirect_document_id": false
        },
        {
            "source_path": "docs/debugger/graphics-pixel-history.md",
            "redirect_url": "/visualstudio/debugger/graphics/graphics-pixel-history",
            "redirect_document_id": false
        },
        {
            "source_path": "docs/debugger/graphics-state.md",
            "redirect_url": "/visualstudio/debugger/graphics/graphics-state",
            "redirect_document_id": false
        },
        {
            "source_path": "docs/debugger/graphics/gpu-usage.md",
            "redirect_url": "/visualstudio/profiling/gpu-usage",
            "redirect_document_id": false
        },
        {
            "source_path": "docs/debugger/graphics/index.md",
            "redirect_url": "/visualstudio/debugger/graphics/overview-of-visual-studio-graphics-diagnostics",
            "redirect_document_id": false
        },
        {
            "source_path": "docs/debugger/half-quarter-texture-dimensions-variant.md",
            "redirect_url": "/visualstudio/debugger/graphics/half-quarter-texture-dimensions-variant",
            "redirect_document_id": false
        },
        {
            "source_path": "docs/debugger/hlsl-shader-debugger.md",
            "redirect_url": "/visualstudio/debugger/graphics/hlsl-shader-debugger",
            "redirect_document_id": false
        },
        {
            "source_path": "docs/debugger/how-to-change-the-graphics-diagnostics-playback-machine.md",
            "redirect_url": "/visualstudio/debugger/graphics/how-to-change-the-graphics-diagnostics-playback-machine",
            "redirect_document_id": false
        },
        {
            "source_path": "docs/debugger/how-to-debug-a-partial-trust-application.md",
            "redirect_url": "/visualstudio/debugger/debugger-security",
            "redirect_document_id": false
        },
        {
            "source_path": "docs/debugger/how-to-debug-web-applications.md",
            "redirect_url": "/visualstudio/debugger/how-to-enable-debugging-for-aspnet-applications",
            "redirect_document_id": false
        },
        {
            "source_path": "docs/debugger/how-to-use-graphics-diagnostics-with-an-arm-device.md",
            "redirect_url": "/visualstudio/debugger/graphics/how-to-use-graphics-diagnostics-with-an-arm-device",
            "redirect_document_id": false
        },
        {
            "source_path": "docs/debugger/how-to-write-a-visualizer.md",
            "redirect_url": "/visualstudio/debugger/create-custom-visualizers-of-data",
            "redirect_document_id": false
        },
        {
            "source_path": "docs/debugger/init.md",
            "redirect_url": "/visualstudio/debugger/graphics/init",
            "redirect_document_id": false
        },
        {
            "source_path": "docs/debugger/mip-map-generation-variant.md",
            "redirect_url": "/visualstudio/debugger/graphics/mip-map-generation-variant",
            "redirect_document_id": false
        },
        {
            "source_path": "docs/debugger/navigate-a-debugging-session-in-visual-studio-xaml-and-csharp.md",
            "redirect_url": "/visualstudio/debugger/start-a-debugging-session-for-a-store-app-in-visual-studio-vb-csharp-cpp-and-xaml",
            "redirect_document_id": false
        },
        {
            "source_path": "docs/debugger/overview-of-visual-studio-graphics-diagnostics.md",
            "redirect_url": "/visualstudio/debugger/graphics/overview-of-visual-studio-graphics-diagnostics",
            "redirect_document_id": false
        },
        {
            "source_path": "docs/debugger/point-bilinear-trilinear-and-anisotropic-texture-filtering-variants.md",
            "redirect_url": "/visualstudio/debugger/graphics/point-bilinear-trilinear-and-anisotropic-texture-filtering-variants",
            "redirect_document_id": false
        },
        {
            "source_path": "docs/debugger/preparing-to-debug-aspnet.md",
            "redirect_url": "/visualstudio/debugger/how-to-enable-debugging-for-aspnet-applications",
            "redirect_document_id": false
        },
        {
            "source_path": "docs/debugger/prerequistes-for-remote-debugging-web-applications.md",
            "redirect_url": "/visualstudio/debugger/remote-debugging-aspnet-on-a-remote-iis-7-5-computer",
            "redirect_document_id": false
        },
        {
            "source_path": "docs/debugger/reference-programmatic-capture.md",
            "redirect_url": "/visualstudio/debugger/graphics/reference-programmatic-capture",
            "redirect_document_id": false
        },
        {
            "source_path": "docs/debugger/run-store-apps-from-visual-studio.md",
            "redirect_url": "/visualstudio/debugger/debugging-windows-store-and-windows-universal-apps",
            "redirect_document_id": false
        },
        {
            "source_path": "docs/debugger/run-windows-store-apps-on-the-local-machine.md",
            "redirect_url": "/visualstudio/debugger/start-a-debugging-session-for-a-store-app-in-visual-studio-vb-csharp-cpp-and-xaml",
            "redirect_document_id": false
        },
        {
            "source_path": "docs/debugger/start-a-debugging-session-for-store-apps-in-visual-studio-javascript.md",
            "redirect_url": "/visualstudio/debugger/start-a-debugging-session-for-a-store-app-in-visual-studio-vb-csharp-cpp-and-xaml",
            "redirect_document_id": false
        },
        {
            "source_path": "docs/debugger/togglehud.md",
            "redirect_url": "/visualstudio/debugger/graphics/togglehud",
            "redirect_document_id": false
        },
        {
            "source_path": "docs/debugger/uninit.md",
            "redirect_url": "/visualstudio/debugger/graphics/uninit",
            "redirect_document_id": false
        },
        {
            "source_path": "docs/debugger/unsupported-edits-in-visual-basic-edit-and-continue.md",
            "redirect_url": "/visualstudio/debugger/supported-code-changes-csharp",
            "redirect_document_id": false
        },
        {
            "source_path": "docs/debugger/view-dom-event-listeners.md",
            "redirect_url": "/visualstudio/debugger/quickstart-debug-html-and-css",
            "redirect_document_id": false
        },
        {
            "source_path": "docs/debugger/visual-studio-graphics-diagnostics.md",
            "redirect_url": "/visualstudio/debugger/graphics/visual-studio-graphics-diagnostics",
            "redirect_document_id": false
        },
        {
            "source_path": "docs/debugger/vsg-default-run-filename.md",
            "redirect_url": "/visualstudio/debugger/graphics/vsg-default-run-filename",
            "redirect_document_id": false
        },
        {
            "source_path": "docs/debugger/vsg-nodefault-instance.md",
            "redirect_url": "/visualstudio/debugger/graphics/vsg-nodefault-instance",
            "redirect_document_id": false
        },
        {
            "source_path": "docs/debugger/vsgdbg-class.md",
            "redirect_url": "/visualstudio/debugger/graphics/vsgdbg-class",
            "redirect_document_id": false
        },
        {
            "source_path": "docs/debugger/vsgdbg-tilde-vsgdbg-destructor.md",
            "redirect_url": "/visualstudio/debugger/graphics/vsgdbg-tilde-vsgdbg-destructor",
            "redirect_document_id": false
        },
        {
            "source_path": "docs/debugger/vsgdbg-vsgdbg-constructor.md",
            "redirect_url": "/visualstudio/debugger/graphics/vsgdbg-vsgdbg-constructor",
            "redirect_document_id": false
        },
        {
            "source_path": "docs/debugger/walkthrough-capturing-graphics-information-programmatically.md",
            "redirect_url": "/visualstudio/debugger/graphics/walkthrough-capturing-graphics-information-programmatically",
            "redirect_document_id": false
        },
        {
            "source_path": "docs/debugger/walkthrough-capturing-graphics-information.md",
            "redirect_url": "/visualstudio/debugger/graphics/walkthrough-capturing-graphics-information",
            "redirect_document_id": false
        },
        {
            "source_path": "docs/debugger/walkthrough-debugging-rendering-errors-due-to-shading.md",
            "redirect_url": "/visualstudio/debugger/graphics/walkthrough-debugging-rendering-errors-due-to-shading",
            "redirect_document_id": false
        },
        {
            "source_path": "docs/debugger/walkthrough-missing-objects-due-to-device-state.md",
            "redirect_url": "/visualstudio/debugger/graphics/walkthrough-missing-objects-due-to-device-state",
            "redirect_document_id": false
        },
        {
            "source_path": "docs/debugger/walkthrough-missing-objects-due-to-misconfigured-pipeline.md",
            "redirect_url": "/visualstudio/debugger/graphics/walkthrough-missing-objects-due-to-misconfigured-pipeline",
            "redirect_document_id": false
        },
        {
            "source_path": "docs/debugger/walkthrough-missing-objects-due-to-vertex-shading.md",
            "redirect_url": "/visualstudio/debugger/graphics/walkthrough-missing-objects-due-to-vertex-shading",
            "redirect_document_id": false
        },
        {
            "source_path": "docs/debugger/walkthrough-using-graphics-diagnostics-to-debug-a-compute-shader.md",
            "redirect_url": "/visualstudio/debugger/graphics/walkthrough-using-graphics-diagnostics-to-debug-a-compute-shader",
            "redirect_document_id": false
        },
        {
            "source_path": "docs/debugger/first-look-at-the-debugger.md",
            "redirect_url": "/visualstudio/debugger/getting-started-with-the-debugger",
            "redirect_document_id": false
        },
        {
            "source_path": "docs/debugger/debugger-basics.md",
            "redirect_url": "/visualstudio/debugger/getting-started-with-the-debugger",
            "redirect_document_id": false
        },
        {
            "source_path": "docs/debugger/security-warning-attaching-to-a-process-owned-by-an-untrusted-user-can-be-dangerous-if-the-following-information-looks-suspicious-or-you-are-unsure-do-not-attach-to-this-process.md",
            "redirect_url": "/visualstudio/debugger/security-warning-attaching-to-a-process-owned-by-an-untrusted-user",
            "redirect_document_id": false
        },
        {
            "source_path": "docs/debugger/error-the-microsoft-visual-studio-remote-debugging-monitor-on-the-remote-computer-does-not-have-permission-to-connect-to-this-computer.md",
            "redirect_url": "/visualstudio/debugger/error-the-microsoft-visual-studio-remote-debugging-monitor-no-permission",
            "redirect_document_id": false
        },
        {
            "source_path": "docs/debugger/how-to-debug-with-code-center-premium-source.md",
            "redirect_url": "/visualstudio/debugger/index",
            "redirect_document_id": false
        },
        {
            "source_path": "docs/deployment/installshield-limited-edition.md",
            "redirect_url": "/visualstudio/deployment/deploying-applications-services-and-components",
            "redirect_document_id": false
        },
        {
            "source_path": "docs/deployment/walkthrough-manually-deploying-a-clickonce-application-that-does-not-require-re-signing-and-that-preserves-branding-information.md",
            "redirect_url": "/visualstudio/deployment/walkthrough-manually-deploying-a-clickonce-app-no-re-signing-required",
            "redirect_document_id": false
        },
        {
            "source_path": "docs/deployment/deploying-clickonce-applications-for-testing-and-production-servers-without-resigning.md",
            "redirect_url": "/visualstudio/deployment/deploying-clickonce-applications-for-testing-and-production-without-resigning",
            "redirect_document_id": false
        },
        {
            "source_path": "docs/designers/index.md",
            "redirect_url": "/visualstudio/designers/designing-user-interfaces",
            "redirect_document_id": false
        },
        {
            "source_path": "docs/designers/create-modern-desktop-applications-with-windows-presentation-foundation.md",
            "redirect_url": "/visualstudio/designers/getting-started-with-wpf",
            "redirect_document_id": false
        },
        {
            "source_path": "docs/designers/walkthrough-my-first-wpf-desktop-application2.md",
            "redirect_url": "/dotnet/framework/wpf/getting-started/walkthrough-my-first-wpf-desktop-application",
            "redirect_document_id": false
        },
        {
            "source_path": "docs/designers/wpf-community-resources.md",
            "redirect_url": "/dotnet/framework/wpf/getting-started/community-feedback",
            "redirect_document_id": false
        },
        {
            "source_path": "docs/designers/wpf-data-binding-with-linq-to-xml.md",
            "redirect_url": "/visualstudio/designers/wpf-data-binding-with-linq-to-xml-overview",
            "redirect_document_id": false
        },
        {
            "source_path": "docs/designers/walkthrough-create-a-wpf-desktop-application-connected-to-an-azure-mobile-service.md",
            "redirect_url": "/azure/app-service-mobile/app-service-mobile-windows-store-dotnet-get-started",
            "redirect_document_id": false
        },
        {
            "source_path": "docs/extensibility/customizing-the-isolated-shell.md",
            "redirect_url": "/visualstudio/extensibility/shell/customizing-the-isolated-shell",
            "redirect_document_id": false
        },
        {
            "source_path": "docs/extensibility/debugger/index.md",
            "redirect_url": "/visualstudio/extensibility/debugger/visual-studio-debugger-extensibility",
            "redirect_document_id": false
        },
        {
            "source_path": "docs/extensibility/debugger/reference/index.md",
            "redirect_url": "/visualstudio/extensibility/debugger/reference/reference-visual-studio-debugging-apis",
            "redirect_document_id": false
        },
        {
            "source_path": "docs/extensibility/distributing-isolated-shell-applications.md",
            "redirect_url": "/visualstudio/extensibility/shell/distributing-isolated-shell-applications",
            "redirect_document_id": false
        },
        {
            "source_path": "docs/extensibility/elements-of-the-isolated-shell.md",
            "redirect_url": "/visualstudio/extensibility/shell/elements-of-the-isolated-shell",
            "redirect_document_id": false
        },
        {
            "source_path": "docs/extensibility/extending-the-isolated-shell.md",
            "redirect_url": "/visualstudio/extensibility/shell/extending-the-isolated-shell",
            "redirect_document_id": false
        },
        {
            "source_path": "docs/extensibility/installing-an-isolated-shell-application.md",
            "redirect_url": "/visualstudio/extensibility/shell/installing-an-isolated-shell-application",
            "redirect_document_id": false
        },
        {
            "source_path": "docs/extensibility/internals/index.md",
            "redirect_url": "/visualstudio/extensibility/internals/inside-the-visual-studio-sdk",
            "redirect_document_id": false
        },
        {
            "source_path": "docs/extensibility/isolated-shell-entry-point-parameters-cpp.md",
            "redirect_url": "/visualstudio/extensibility/shell/isolated-shell-entry-point-parameters-cpp",
            "redirect_document_id": false
        },
        {
            "source_path": "docs/extensibility/license-element-vsix-language-pack-schema.md",
            "redirect_url": "/visualstudio/extensibility/vsix-language-pack-schema-2-0-reference",
            "redirect_document_id": false
        },
        {
            "source_path": "docs/extensibility/lightweight-solution-load-extension-impact.md",
            "redirect_url": "/visualstudio/extensibility/what-s-new-in-the-visual-studio-2017-sdk/",
            "redirect_document_id": false
        },
        {
            "source_path": "docs/extensibility/localizeddescription-element-vsix-language-pack-schema.md",
            "redirect_url": "/visualstudio/extensibility/vsix-language-pack-schema-2-0-reference",
            "redirect_document_id": false
        },
        {
            "source_path": "docs/extensibility/localizedname-element-vsix-language-pack-schema.md",
            "redirect_url": "/visualstudio/extensibility/vsix-language-pack-schema-2-0-reference",
            "redirect_document_id": false
        },
        {
            "source_path": "docs/extensibility/modifying-the-isolated-shell-by-using-the-dot-pkgdef-file.md",
            "redirect_url": "/visualstudio/extensibility/shell/modifying-the-isolated-shell-by-using-the-dot-pkgdef-file",
            "redirect_document_id": false
        },
        {
            "source_path": "docs/extensibility/modifying-the-isolated-shell-by-using-the-dot-pkgundef-file.md",
            "redirect_url": "/visualstudio/extensibility/shell/modifying-the-isolated-shell-by-using-the-dot-pkgundef-file",
            "redirect_document_id": false
        },
        {
            "source_path": "docs/extensibility/modifying-the-isolated-shell-by-using-the-dot-vsct-file.md",
            "redirect_url": "/visualstudio/extensibility/shell/modifying-the-isolated-shell-by-using-the-dot-vsct-file",
            "redirect_document_id": false
        },
        {
            "source_path": "docs/extensibility/moreinfourl-element-vsix-language-pack-schema.md",
            "redirect_url": "/visualstudio/extensibility/vsix-language-pack-schema-2-0-reference",
            "redirect_document_id": false
        },
        {
            "source_path": "docs/extensibility/package-guids-of-visual-studio-features.md",
            "redirect_url": "/visualstudio/extensibility/shell/package-guids-of-visual-studio-features",
            "redirect_document_id": false
        },
        {
            "source_path": "docs/extensibility/servicing-guidelines-for-isolated-shell-applications.md",
            "redirect_url": "/visualstudio/extensibility/shell/servicing-guidelines-for-isolated-shell-applications",
            "redirect_document_id": false
        },
        {
            "source_path": "docs/extensibility/shell-isolated-or-integrated.md",
            "redirect_url": "/visualstudio/extensibility/shell/shell-isolated-or-integrated",
            "redirect_document_id": false
        },
        {
            "source_path": "docs/extensibility/shell/index.md",
            "redirect_url": "/visualstudio/extensibility/shell-isolated-or-integrated",
            "redirect_document_id": false
        },
        {
            "source_path": "docs/extensibility/substitution-strings-used-in-dot-pkgdef-and-dot-pkgundef-files.md",
            "redirect_url": "/visualstudio/extensibility/shell/substitution-strings-used-in-dot-pkgdef-and-dot-pkgundef-files",
            "redirect_document_id": false
        },
        {
            "source_path": "docs/extensibility/ux-guidelines/index.md",
            "redirect_url": "/visualstudio/extensibility/ux-guidelines/visual-studio-user-experience-guidelines",
            "redirect_document_id": false
        },
        {
            "source_path": "docs/extensibility/visual-studio-isolated-shell.md",
            "redirect_url": "/visualstudio/extensibility/shell/visual-studio-isolated-shell",
            "redirect_document_id": false
        },
        {
            "source_path": "docs/extensibility/visual-studio-shell-integrated.md",
            "redirect_url": "/visualstudio/extensibility/shell/visual-studio-shell-integrated",
            "redirect_document_id": false
        },
        {
            "source_path": "docs/extensibility/vsixlanguagepack-element-vsix-language-pack-schema.md",
            "redirect_url": "/visualstudio/extensibility/vsix-language-pack-schema-2-0-reference",
            "redirect_document_id": false
        },
        {
            "source_path": "docs/extensibility/vsx-language-pack-schema-reference.md",
            "redirect_url": "/visualstudio/extensibility/vsix-language-pack-schema-2-0-reference",
            "redirect_document_id": false
        },
        {
            "source_path": "docs/extensibility/walkthrough-creating-a-basic-isolated-shell-application.md",
            "redirect_url": "/visualstudio/extensibility/walkthrough-creating-a-basic-isolated-shell-application",
            "redirect_document_id": false
        },
        {
            "source_path": "docs/ide/adding-and-removing-project-items.md",
            "redirect_url": "/visualstudio/ide/creating-solutions-and-projects",
            "redirect_document_id": false
        },
        {
            "source_path": "docs/ide/additional-information-about-class-designer-errors.md",
            "redirect_url": "/visualstudio/ide/class-designer/additional-information-about-errors",
            "redirect_document_id": false
        },
        {
            "source_path": "docs/ide/advanced-search-operators-in-search-expressions.md",
            "redirect_url": "/visualstudio/ide/logical-operators-in-search-expressions",
            "redirect_document_id": false
        },
        {
            "source_path": "docs/ide/application-properties.md",
            "redirect_url": "/visualstudio/ide/reference/application-page-project-designer-visual-basic",
            "redirect_document_id": false
        },
        {
            "source_path": "docs/ide/class-designer/designing-classes-and-types.md",
            "redirect_url": "/visualstudio/ide/class-designer/designing-and-viewing-classes-and-types",
            "redirect_document_id": false
        },
        {
            "source_path": "docs/ide/class-designer/index.md",
            "redirect_url": "/visualstudio/ide/class-designer/designing-and-viewing-classes-and-types",
            "redirect_document_id": false
        },
        {
            "source_path": "docs/ide/class-designer/viewing-types-and-relationships.md",
            "redirect_url": "/visualstudio/ide/class-designer/designing-and-viewing-classes-and-types",
            "redirect_document_id": false
        },
        {
            "source_path": "docs/ide/class-designer/working-with-class-diagrams.md",
            "redirect_url": "/visualstudio/ide/class-designer/designing-and-viewing-classes-and-types",
            "redirect_document_id": false
        },
        {
            "source_path": "docs/ide/connected-environment.md",
            "redirect_url": "/visualstudio/ide/signing-in-to-visual-studio",
            "redirect_document_id": false
        },
        {
            "source_path": "docs/ide/create-an-offline-installation-of-visual-studio.md",
            "redirect_url": "/visualstudio/install/create-an-offline-installation-of-visual-studio",
            "redirect_document_id": false
        },
        {
            "source_path": "docs/ide/creating-and-configuring-type-members-class-designer.md",
            "redirect_url": "/visualstudio/ide/class-designer/creating-and-configuring-type-members",
            "redirect_document_id": false
        },
        {
            "source_path": "docs/ide/designing-and-viewing-classes-and-types.md",
            "redirect_url": "/visualstudio/ide/class-designer/designing-and-viewing-classes-and-types",
            "redirect_document_id": false
        },
        {
            "source_path": "docs/ide/designing-classes-and-types-class-designer.md",
            "redirect_url": "/visualstudio/ide/class-designer/designing-classes-and-types",
            "redirect_document_id": false
        },
        {
            "source_path": "docs/ide/filtered-completion-lists-in-visual-basic.md",
            "redirect_url": "/visualstudio/ide/visual-basic-specific-intellisense",
            "redirect_document_id": false
        },
        {
            "source_path": "docs/ide/full-text-search-tips.md",
            "redirect_url": "/visualstudio/ide/how-to-search-for-topics",
            "redirect_document_id": false
        },
        {
            "source_path": "docs/ide/get-started-developing-with-visual-studio.md",
            "redirect_url": "/visualstudio/ide/visual-studio-ide",
            "redirect_document_id": false
        },
        {
            "source_path": "docs/ide/getting-started-with-debugging-in-visual-studio.md",
            "redirect_url": "/visualstudio/ide/find-and-fix-code-errors",
            "redirect_document_id": false
        },
        {
            "source_path": "docs/ide/get-started-with-visual-studio.md",
            "redirect_url": "/visualstudio/ide/visual-studio-ide",
            "redirect_document_id": false
        },
        {
            "source_path": "docs/ide/getting-started-with-visual-csharp-and-visual-basic.md",
            "redirect_url": "/visualstudio/ide/quickstart-visual-basic-console",
            "redirect_document_id": false
        },
        {
            "source_path": "docs/ide/how-to-add-class-diagrams-to-projects-class-designer.md",
            "redirect_url": "/visualstudio/ide/class-designer/how-to-add-class-diagrams-to-projects",
            "redirect_document_id": false
        },
        {
            "source_path": "docs/ide/how-to-add-comments-to-class-diagrams-class-designer.md",
            "redirect_url": "/visualstudio/ide/class-designer/how-to-add-comments-to-class-diagrams",
            "redirect_document_id": false
        },
        {
            "source_path": "docs/ide/how-to-change-between-member-notation-and-association-notation-class-designer.md",
            "redirect_url": "/visualstudio/ide/class-designer/how-to-change-between-member-notation-and-association-notation",
            "redirect_document_id": false
        },
        {
            "source_path": "docs/ide/how-to-copy-class-diagram-elements-to-a-microsoft-office-document-class-designer.md",
            "redirect_url": "/visualstudio/ide/class-designer/how-to-copy-class-diagram-elements-to-a-microsoft-office-document",
            "redirect_document_id": false
        },
        {
            "source_path": "docs/ide/how-to-create-a-nullable-type-class-designer.md",
            "redirect_url": "/visualstudio/ide/class-designer/how-to-create-a-nullable-type",
            "redirect_document_id": false
        },
        {
            "source_path": "docs/ide/how-to-create-associations-between-types-class-designer.md",
            "redirect_url": "/visualstudio/ide/class-designer/how-to-create-associations-between-types",
            "redirect_document_id": false
        },
        {
            "source_path": "docs/ide/how-to-create-inheritance-between-types-class-designer.md",
            "redirect_url": "/visualstudio/ide/class-designer/how-to-create-inheritance-between-types",
            "redirect_document_id": false
        },
        {
            "source_path": "docs/ide/how-to-create-starter-kits.md",
            "redirect_url": "/visualstudio/ide/how-to-create-project-templates",
            "redirect_document_id": false
        },
        {
            "source_path": "docs/ide/how-to-create-types-by-using-class-designer.md",
            "redirect_url": "/visualstudio/ide/class-designer/how-to-create-types",
            "redirect_document_id": false
        },
        {
            "source_path": "docs/ide/how-to-customize-class-diagrams-class-designer.md",
            "redirect_url": "/visualstudio/ide/class-designer/how-to-customize-class-diagrams",
            "redirect_document_id": false
        },
        {
            "source_path": "docs/ide/how-to-customize-search-results.md",
            "redirect_url": "/visualstudio/ide/how-to-search-for-topics",
            "redirect_document_id": false
        },
        {
            "source_path": "docs/ide/how-to-export-class-diagrams-as-images-class-designer.md",
            "redirect_url": "/visualstudio/ide/class-designer/how-to-export-class-diagrams-as-images",
            "redirect_document_id": false
        },
        {
            "source_path": "docs/ide/how-to-implement-an-interface-class-designer.md",
            "redirect_url": "/visualstudio/ide/class-designer/how-to-implement-an-interface",
            "redirect_document_id": false
        },
        {
            "source_path": "docs/ide/how-to-print-class-diagrams-class-designer.md",
            "redirect_url": "/visualstudio/ide/class-designer/how-to-print-class-diagrams",
            "redirect_document_id": false
        },
        {
            "source_path": "docs/ide/how-to-restore-csharp-refactoring-snippets.md",
            "redirect_url": "/visualstudio/ide/reference/refactoring-in-visual-studio",
            "redirect_document_id": false
        },
        {
            "source_path": "docs/ide/how-to-split-a-class-into-partial-classes-class-designer.md",
            "redirect_url": "/visualstudio/ide/class-designer/how-to-split-a-class-into-partial-classes",
            "redirect_document_id": false
        },
        {
            "source_path": "docs/ide/how-to-view-existing-types-class-designer.md",
            "redirect_url": "/visualstudio/ide/class-designer/how-to-view-existing-types",
            "redirect_document_id": false
        },
        {
            "source_path": "docs/ide/how-to-view-inheritance-between-types-class-designer.md",
            "redirect_url": "/visualstudio/ide/class-designer/how-to-view-inheritance-between-types",
            "redirect_document_id": false
        },
        {
            "source_path": "docs/ide/how-to-visualize-a-collection-association-class-designer.md",
            "redirect_url": "/visualstudio/ide/class-designer/how-to-visualize-a-collection-association",
            "redirect_document_id": false
        },
        {
            "source_path": "docs/ide/index-search-tips.md",
            "redirect_url": "/visualstudio/ide/how-to-find-topics-in-the-index",
            "redirect_document_id": false
        },
        {
            "source_path": "docs/ide/keyboard-and-mouse-shortcuts-in-the-class-diagram-and-class-details-window-class-designer.md",
            "redirect_url": "/visualstudio/ide/class-designer/keyboard-and-mouse-shortcuts-in-the-class-diagram-and-class-details-window",
            "redirect_document_id": false
        },
        {
            "source_path": "docs/ide/locate-information.md",
            "redirect_url": "/visualstudio/ide/microsoft-help-viewer",
            "redirect_document_id": false
        },
        {
            "source_path": "docs/ide/manage-the-help-viewer-window.md",
            "redirect_url": "/visualstudio/ide/customize-the-help-viewer",
            "redirect_document_id": false
        },
        {
            "source_path": "docs/ide/not-in-toc/web-publish-options.md",
            "redirect_url": "/visualstudio/deployment/deploying-applications-services-and-components-resources",
            "redirect_document_id": false
        },
        {
            "source_path": "docs/ide/not-in-toc/intellicode-faq.md",
            "redirect_url": "/visualstudio/intellicode/faq",
            "redirect_document_id": false
        },
        {
            "source_path": "docs/ide/optimize-solution-loading-in-visual-studio.md",
            "redirect_url": "/visualstudio/ide/optimize-visual-studio-startup-time/",
            "redirect_document_id": false
        },
        {
            "source_path": "docs/ide/perform-quick-actions-with-light-bulbs.md",
            "redirect_url": "/visualstudio/ide/quick-actions",
            "redirect_document_id": false
        },
        {
            "source_path": "docs/ide/quickstart-cpp.md",
            "redirect_url": "/visualstudio/ide/getting-started-with-cpp-in-visual-studio",
            "redirect_document_id": false
        },
        {
            "source_path": "docs/ide/refactoring-classes-and-types-class-designer.md",
            "redirect_url": "/visualstudio/ide/class-designer/refactoring-classes-and-types",
            "redirect_document_id": false
        },
        {
            "source_path": "docs/ide/refactoring-code-generation-quick-actions.md",
            "redirect_url": "/visualstudio/ide/quick-actions",
            "redirect_document_id": false
        },
        {
            "source_path": "docs/ide/reference/accessibility-for-people-with-disabilities.md",
            "redirect_url": "/visualstudio/ide/reference/accessibility-features-of-visual-studio",
            "redirect_document_id": false
        },
        {
            "source_path": "docs/ide/reference/general-user-interface-elements-visual-studio.md",
            "redirect_url": "/visualstudio/ide/reference/call-hierarchy",
            "redirect_document_id": false
        },
        {
            "source_path": "docs/ide/reference/installvstemplates-devenv-exe.md",
            "redirect_url": "/visualstudio/ide/reference/devenv-command-line-switches",
            "redirect_document_id": false
        },
        {
            "source_path": "docs/ide/reference/open-solution-command.md",
            "redirect_url": "/visualstudio/ide/reference/open-project-command",
            "redirect_document_id": false
        },
        {
            "source_path": "docs/ide/reference/resetaddin-devenv-exe.md",
            "redirect_url": "/visualstudio/ide/reference/devenv-command-line-switches",
            "redirect_document_id": false
        },
        {
            "source_path": "docs/ide/reference/updateconfiguration-devenv-exe.md",
            "redirect_url": "/visualstudio/ide/reference/devenv-command-line-switches",
            "redirect_document_id": false
        },
        {
            "source_path": "docs/ide/reference/visual-studio-for-applications-reference.md",
            "redirect_url": "/visualstudio/ide/reference/visual-studio-reference",
            "redirect_document_id": false
        },
        {
            "source_path": "docs/ide/reference/visual-studio-reference.md",
            "redirect_url": "/visualstudio/ide/reference/general-user-interface-elements-visual-studio",
            "redirect_document_id": false
        },
        {
            "source_path": "docs/ide/retain-topics-for-later-use.md",
            "redirect_url": "/visualstudio/ide/microsoft-help-viewer",
            "redirect_document_id": false
        },
        {
            "source_path": "docs/ide/maintaining-security.md",
            "redirect_url": "/visualstudio/ide/securing-applications",
            "redirect_document_id": false
        },
        {
            "source_path": "docs/ide/security-bibliography.md",
            "redirect_url": "/visualstudio/ide/securing-applications",
            "redirect_document_id": false
        },
        {
            "source_path": "docs/ide/security-in-visual-studio.md",
            "redirect_url": "/visualstudio/ide/user-permissions-and-visual-studio",
            "redirect_document_id": false
        },
        {
            "source_path": "docs/ide/supplying-xml-code-comments.md",
            "redirect_url": "/visualstudio/ide/reference/generate-xml-documentation-comments",
            "redirect_document_id": false
        },
        {
            "source_path": "docs/ide/targeting-a-specific-dotnet-framework-version.md",
            "redirect_url": "/visualstudio/ide/visual-studio-multi-targeting-overview/",
            "redirect_document_id": false
        },
        {
            "source_path": "docs/ide/troubleshooting-the-help-viewer.md",
            "redirect_url": "/visualstudio/ide/microsoft-help-viewer",
            "redirect_document_id": false
        },
        {
            "source_path": "docs/ide/user-accounts-and-updates.md",
            "redirect_url": "/visualstudio/install/update-visual-studio",
            "redirect_document_id": false
        },
        {
            "source_path": "docs/ide/using-the-toolbox.md",
            "redirect_url": "/visualstudio/ide/reference/toolbox",
            "redirect_document_id": false
        },
        {
            "source_path": "docs/ide/viewing-types-and-relationships-class-designer.md",
            "redirect_url": "/visualstudio/ide/class-designer/viewing-types-and-relationships",
            "redirect_document_id": false
        },
        {
            "source_path": "docs/ide/visual-cpp-classes-in-class-designer.md",
            "redirect_url": "/visualstudio/ide/class-designer/visual-cpp-classes",
            "redirect_document_id": false
        },
        {
            "source_path": "docs/ide/visual-cpp-enumerations-in-class-designer.md",
            "redirect_url": "/visualstudio/ide/class-designer/visual-cpp-enumerations",
            "redirect_document_id": false
        },
        {
            "source_path": "docs/ide/visual-cpp-structures-in-class-designer.md",
            "redirect_url": "/visualstudio/ide/class-designer/visual-cpp-structures",
            "redirect_document_id": false
        },
        {
            "source_path": "docs/ide/visual-cpp-typedefs-in-class-designer.md",
            "redirect_url": "/visualstudio/ide/class-designer/visual-cpp-typedefs",
            "redirect_document_id": false
        },
        {
            "source_path": "docs/ide/visual-studio-notifications.md",
            "redirect_url": "/visualstudio/install/update-visual-studio",
            "redirect_document_id": false
        },
        {
            "source_path": "docs/ide/visual-studio-samples.md",
            "redirect_url": "/visualstudio/ide/visual-studio-ide",
            "redirect_document_id": false
        },
        {
            "source_path": "docs/ide/visual-studio-template-reference.md",
            "redirect_url": "/visualstudio/ide/creating-project-and-item-templates",
            "redirect_document_id": false
        },
        {
            "source_path": "docs/ide/working-with-class-diagrams-class-designer.md",
            "redirect_url": "/visualstudio/ide/class-designer/working-with-class-diagrams",
            "redirect_document_id": false
        },
        {
            "source_path": "docs/ide/working-with-classes-and-other-types-class-designer.md",
            "redirect_url": "/visualstudio/ide/class-designer/designing-and-viewing-classes-and-types",
            "redirect_document_id": false
        },
        {
            "source_path": "docs/ide/working-with-visual-cpp-code-class-designer.md",
            "redirect_url": "/visualstudio/ide/class-designer/working-with-visual-cpp-code",
            "redirect_document_id": false
        },
        {
            "source_path": "docs/ide/how-to-disable-the-hosting-process.md",
            "redirect_url": "/visualstudio/debugger/debugger-settings-and-preparation",
            "redirect_document_id": false
        },
        {
            "source_path": "docs/ide/hosting-process-vshost-exe.md",
            "redirect_url": "/visualstudio/debugger/debugger-settings-and-preparation",
            "redirect_document_id": false
        },
        {
            "source_path": "docs/ide/reference/project-and-solution-file-types.md",
            "redirect_url": "/visualstudio/ide/solutions-and-projects-in-visual-studio",
            "redirect_document_id": false
        },
        {
            "source_path": "docs/install/index.md",
            "redirect_url": "/visualstudio/install/install-visual-studio",
            "redirect_document_id": false
        },
        {
            "source_path": "docs/install/install-faqs.md",
            "redirect_url": "/visualstudio/install/troubleshooting-installation-issues",
            "redirect_document_id": false
        },
        {
            "source_path": "docs/install/install-visual-studio-in-offline-environment.md",
            "redirect_url": "/visualstudio/install/create-an-offline-installation-of-visual-studio",
            "redirect_document_id": false
        },
        {
            "source_path": "docs/modeling/add-stereotypes-to-uml-model-elements.md",
            "redirect_url": "/visualstudio/modeling/create-uml-modeling-projects-and-diagrams",
            "redirect_document_id": false
        },
        {
            "source_path": "docs/modeling/api-reference-for-uml-modeling-extensibility.md",
            "redirect_url": "/visualstudio/modeling/create-uml-modeling-projects-and-diagrams",
            "redirect_document_id": false
        },
        {
            "source_path": "docs/modeling/attach-reference-strings-to-uml-model-elements.md",
            "redirect_url": "/visualstudio/modeling/create-uml-modeling-projects-and-diagrams",
            "redirect_document_id": false
        },
        {
            "source_path": "docs/modeling/create-elements-and-relationships-in-uml-models.md",
            "redirect_url": "/visualstudio/modeling/create-uml-modeling-projects-and-diagrams",
            "redirect_document_id": false
        },
        {
            "source_path": "docs/modeling/customize-your-model-with-profiles-and-stereotypes.md",
            "redirect_url": "/visualstudio/modeling/create-uml-modeling-projects-and-diagrams",
            "redirect_document_id": false
        },
        {
            "source_path": "docs/modeling/define-a-custom-modeling-toolbox-item.md",
            "redirect_url": "/visualstudio/modeling/create-uml-modeling-projects-and-diagrams",
            "redirect_document_id": false
        },
        {
            "source_path": "docs/modeling/define-a-gesture-handler-on-a-modeling-diagram.md",
            "redirect_url": "/visualstudio/modeling/create-uml-modeling-projects-and-diagrams",
            "redirect_document_id": false
        },
        {
            "source_path": "docs/modeling/define-a-menu-command-on-a-modeling-diagram.md",
            "redirect_url": "/visualstudio/modeling/create-uml-modeling-projects-and-diagrams",
            "redirect_document_id": false
        },
        {
            "source_path": "docs/modeling/define-a-profile-to-extend-uml.md",
            "redirect_url": "/visualstudio/modeling/create-uml-modeling-projects-and-diagrams",
            "redirect_document_id": false
        },
        {
            "source_path": "docs/modeling/define-a-work-item-link-handler.md",
            "redirect_url": "/visualstudio/modeling/create-uml-modeling-projects-and-diagrams",
            "redirect_document_id": false
        },
        {
            "source_path": "docs/modeling/define-and-install-a-modeling-extension.md",
            "redirect_url": "/visualstudio/modeling/create-uml-modeling-projects-and-diagrams",
            "redirect_document_id": false
        },
        {
            "source_path": "docs/modeling/define-packages-and-namespaces.md",
            "redirect_url": "/visualstudio/modeling/create-uml-modeling-projects-and-diagrams",
            "redirect_document_id": false
        },
        {
            "source_path": "docs/modeling/define-validation-constraints-for-uml-models.md",
            "redirect_url": "/visualstudio/modeling/create-uml-modeling-projects-and-diagrams",
            "redirect_document_id": false
        },
        {
            "source_path": "docs/modeling/describe-control-flow-with-fragments-on-uml-sequence-diagrams.md",
            "redirect_url": "/visualstudio/modeling/create-uml-modeling-projects-and-diagrams",
            "redirect_document_id": false
        },
        {
            "source_path": "docs/modeling/display-a-uml-model-on-diagrams.md",
            "redirect_url": "/visualstudio/modeling/create-uml-modeling-projects-and-diagrams",
            "redirect_document_id": false
        },
        {
            "source_path": "docs/modeling/edit-uml-models-and-diagrams.md",
            "redirect_url": "/visualstudio/modeling/create-uml-modeling-projects-and-diagrams",
            "redirect_document_id": false
        },
        {
            "source_path": "docs/modeling/edit-uml-sequence-diagrams-by-using-the-uml-api.md",
            "redirect_url": "/visualstudio/modeling/create-uml-modeling-projects-and-diagrams",
            "redirect_document_id": false
        },
        {
            "source_path": "docs/modeling/export-uml-diagrams-to-image-files.md",
            "redirect_url": "/visualstudio/modeling/create-uml-modeling-projects-and-diagrams",
            "redirect_document_id": false
        },
        {
            "source_path": "docs/modeling/extend-uml-models-and-diagrams.md",
            "redirect_url": "/visualstudio/modeling/create-uml-modeling-projects-and-diagrams",
            "redirect_document_id": false
        },
        {
            "source_path": "docs/modeling/generate-code-from-uml-class-diagrams.md",
            "redirect_url": "/visualstudio/modeling/create-uml-modeling-projects-and-diagrams",
            "redirect_document_id": false
        },
        {
            "source_path": "docs/modeling/generate-files-from-a-uml-model.md",
            "redirect_url": "/visualstudio/modeling/create-uml-modeling-projects-and-diagrams",
            "redirect_document_id": false
        },
        {
            "source_path": "docs/modeling/get-uml-model-elements-from-idataobject.md",
            "redirect_url": "/visualstudio/modeling/create-uml-modeling-projects-and-diagrams",
            "redirect_document_id": false
        },
        {
            "source_path": "docs/modeling/index.md",
            "redirect_url": "/visualstudio/modeling/analyze-and-model-your-architecture",
            "redirect_document_id": false
        },
        {
            "source_path": "docs/modeling/install-a-uml-profile.md",
            "redirect_url": "/visualstudio/modeling/create-uml-modeling-projects-and-diagrams",
            "redirect_document_id": false
        },
        {
            "source_path": "docs/modeling/integrate-uml-models-with-other-models-and-tools.md",
            "redirect_url": "/visualstudio/modeling/create-uml-modeling-projects-and-diagrams",
            "redirect_document_id": false
        },
        {
            "source_path": "docs/modeling/link-a-use-case-to-documents-and-diagrams.md",
            "redirect_url": "/visualstudio/modeling/create-uml-modeling-projects-and-diagrams",
            "redirect_document_id": false
        },
        {
            "source_path": "docs/modeling/link-model-elements-and-work-items.md",
            "redirect_url": "/visualstudio/modeling/create-uml-modeling-projects-and-diagrams",
            "redirect_document_id": false
        },
        {
            "source_path": "docs/modeling/link-uml-model-updates-by-using-transactions.md",
            "redirect_url": "/visualstudio/modeling/create-uml-modeling-projects-and-diagrams",
            "redirect_document_id": false
        },
        {
            "source_path": "docs/modeling/manage-models-and-diagrams-under-version-control.md",
            "redirect_url": "/visualstudio/modeling/create-uml-modeling-projects-and-diagrams",
            "redirect_document_id": false
        },
        {
            "source_path": "docs/modeling/navigate-relationships-with-the-uml-api.md",
            "redirect_url": "/visualstudio/modeling/create-uml-modeling-projects-and-diagrams",
            "redirect_document_id": false
        },
        {
            "source_path": "docs/modeling/navigate-the-uml-model.md",
            "redirect_url": "/visualstudio/modeling/create-uml-modeling-projects-and-diagrams",
            "redirect_document_id": false
        },
        {
            "source_path": "docs/modeling/open-a-uml-model-by-using-the-visual-studio-api.md",
            "redirect_url": "/visualstudio/modeling/create-uml-modeling-projects-and-diagrams",
            "redirect_document_id": false
        },
        {
            "source_path": "docs/modeling/programming-with-the-uml-api.md",
            "redirect_url": "/visualstudio/modeling/create-uml-modeling-projects-and-diagrams",
            "redirect_document_id": false
        },
        {
            "source_path": "docs/modeling/properties-of-associations-on-uml-class-diagrams.md",
            "redirect_url": "/visualstudio/modeling/create-uml-modeling-projects-and-diagrams",
            "redirect_document_id": false
        },
        {
            "source_path": "docs/modeling/properties-of-attributes-on-uml-class-diagrams.md",
            "redirect_url": "/visualstudio/modeling/create-uml-modeling-projects-and-diagrams",
            "redirect_document_id": false
        },
        {
            "source_path": "docs/modeling/properties-of-elements-on-uml-activity-diagrams.md",
            "redirect_url": "/visualstudio/modeling/create-uml-modeling-projects-and-diagrams",
            "redirect_document_id": false
        },
        {
            "source_path": "docs/modeling/properties-of-elements-on-uml-component-diagrams.md",
            "redirect_url": "/visualstudio/modeling/create-uml-modeling-projects-and-diagrams",
            "redirect_document_id": false
        },
        {
            "source_path": "docs/modeling/properties-of-elements-on-uml-sequence-diagrams.md",
            "redirect_url": "/visualstudio/modeling/create-uml-modeling-projects-and-diagrams",
            "redirect_document_id": false
        },
        {
            "source_path": "docs/modeling/properties-of-elements-on-uml-use-case-diagrams.md",
            "redirect_url": "/visualstudio/modeling/create-uml-modeling-projects-and-diagrams",
            "redirect_document_id": false
        },
        {
            "source_path": "docs/modeling/properties-of-operations-on-uml-class-diagrams.md",
            "redirect_url": "/visualstudio/modeling/create-uml-modeling-projects-and-diagrams",
            "redirect_document_id": false
        },
        {
            "source_path": "docs/modeling/properties-of-types-on-uml-class-diagrams.md",
            "redirect_url": "/visualstudio/modeling/create-uml-modeling-projects-and-diagrams",
            "redirect_document_id": false
        },
        {
            "source_path": "docs/modeling/read-a-uml-model-in-program-code.md",
            "redirect_url": "/visualstudio/modeling/create-uml-modeling-projects-and-diagrams",
            "redirect_document_id": false
        },
        {
            "source_path": "docs/modeling/run-unit-tests-on-uml-extensions.md",
            "redirect_url": "/visualstudio/modeling/create-uml-modeling-projects-and-diagrams",
            "redirect_document_id": false
        },
        {
            "source_path": "docs/modeling/standard-stereotypes-for-uml-models.md",
            "redirect_url": "/visualstudio/modeling/create-uml-modeling-projects-and-diagrams",
            "redirect_document_id": false
        },
        {
            "source_path": "docs/modeling/uml-activity-diagrams-guidelines.md",
            "redirect_url": "/visualstudio/modeling/create-uml-modeling-projects-and-diagrams",
            "redirect_document_id": false
        },
        {
            "source_path": "docs/modeling/uml-activity-diagrams-reference.md",
            "redirect_url": "/visualstudio/modeling/create-uml-modeling-projects-and-diagrams",
            "redirect_document_id": false
        },
        {
            "source_path": "docs/modeling/uml-class-diagrams-guidelines.md",
            "redirect_url": "/visualstudio/modeling/create-uml-modeling-projects-and-diagrams",
            "redirect_document_id": false
        },
        {
            "source_path": "docs/modeling/uml-class-diagrams-reference.md",
            "redirect_url": "/visualstudio/modeling/create-uml-modeling-projects-and-diagrams",
            "redirect_document_id": false
        },
        {
            "source_path": "docs/modeling/uml-component-diagrams-guidelines.md",
            "redirect_url": "/visualstudio/modeling/create-uml-modeling-projects-and-diagrams",
            "redirect_document_id": false
        },
        {
            "source_path": "docs/modeling/uml-component-diagrams-reference.md",
            "redirect_url": "/visualstudio/modeling/create-uml-modeling-projects-and-diagrams",
            "redirect_document_id": false
        },
        {
            "source_path": "docs/modeling/uml-model-element-types.md",
            "redirect_url": "/visualstudio/modeling/create-uml-modeling-projects-and-diagrams",
            "redirect_document_id": false
        },
        {
            "source_path": "docs/modeling/uml-sequence-diagrams-guidelines.md",
            "redirect_url": "/visualstudio/modeling/create-uml-modeling-projects-and-diagrams",
            "redirect_document_id": false
        },
        {
            "source_path": "docs/modeling/uml-sequence-diagrams-reference.md",
            "redirect_url": "/visualstudio/modeling/create-uml-modeling-projects-and-diagrams",
            "redirect_document_id": false
        },
        {
            "source_path": "docs/modeling/uml-use-case-diagrams-guidelines.md",
            "redirect_url": "/visualstudio/modeling/create-uml-modeling-projects-and-diagrams",
            "redirect_document_id": false
        },
        {
            "source_path": "docs/modeling/uml-use-case-diagrams-reference.md",
            "redirect_url": "/visualstudio/modeling/create-uml-modeling-projects-and-diagrams",
            "redirect_document_id": false
        },
        {
            "source_path": "docs/modeling/update-a-uml-model-from-a-background-thread.md",
            "redirect_url": "/visualstudio/modeling/create-uml-modeling-projects-and-diagrams",
            "redirect_document_id": false
        },
        {
            "source_path": "docs/modeling/validate-your-uml-model.md",
            "redirect_url": "/visualstudio/modeling/create-uml-modeling-projects-and-diagrams",
            "redirect_document_id": false
        },
        {
            "source_path": "docs/msbuild/additional-msbuild-resources.md",
            "redirect_url": "https://social.msdn.microsoft.com/forums/vstudio/home?forum=msbuild",
            "redirect_document_id": false
        },
        {
            "source_path": "docs/msbuild/additional-resources-for-msbuild.md",
            "redirect_url": "https://social.msdn.microsoft.com/forums/vstudio/home?forum=msbuild",
            "redirect_document_id": false
        },
        {
            "source_path": "docs/msbuild/index.md",
            "redirect_url": "/visualstudio/msbuild/msbuild",
            "redirect_document_id": false
        },
        {
            "source_path": "docs/msbuild/msbuild-glossary1.md",
            "redirect_url": "/visualstudio/msbuild/msbuild-glossary",
            "redirect_document_id": false
        },
        {
            "source_path": "docs/nodejs/tutorial-nodejs.md",
            "redirect_url": "/visualstudio/javascript/tutorial-nodejs",
            "redirect_document_id": false
        },
        {
            "source_path": "docs/nodejs/tutorial-nodejs-with-react-and-jsx.md",
            "redirect_url": "/visualstudio/javascript/tutorial-nodejs-with-react-and-jsx",
            "redirect_document_id": false
        },
        {
            "source_path": "docs/profiling/profiling-tools.md",
            "redirect_url": "/visualstudio/profiling/profiling-feature-tour",
            "redirect_document_id": false
        },
        {
            "source_path": "docs/profiling/peopletrax-sample-profiling-tools.md",
            "redirect_url": "/visualstudio/profiling/performance-explorer",
            "redirect_document_id": false
        },
        {
            "source_path": "docs/profiling/walkthrough-command-line-profiling-using-instrumentation.md",
            "redirect_url": "/visualstudio/profiling/command-line-profiling-of-stand-alone-applications",
            "redirect_document_id": false
        },
        {
            "source_path": "docs/profiling/walkthrough-identifying-performance-problems.md",
            "redirect_url": "/visualstudio/profiling/beginners-guide-to-cpu-sampling",
            "redirect_document_id": false
        },
        {
            "source_path": "docs/profiling/collecting-detailed-timing-data-for-an-aspnet-web-application-using-the-profiler-instrumentation-method-from-the-command-line.md",
            "redirect_url": "/visualstudio/profiling/collecting-detailed-timing-data-aspnet-profiler-instrumentation-method",
            "redirect_document_id": false
        },
        {
            "source_path": "docs/profiling/collecting-detailed-timing-data-for-an-aspnet-web-application-using-the-profiler-instrumentation-method.md",
            "redirect_url": "/visualstudio/profiling/collecting-detailed-timing-data-aspnet-profiler-instrumentation-method",
            "redirect_document_id": false
        },
        {
            "source_path": "docs/profiling/how-to-attach-the-profiler-to-a-dotnet-framework-stand-alone-application-and-collect-application-statistics-by-using-the-command-line.md",
            "redirect_url": "/visualstudio/profiling/how-to-attach-the-profiler-to-a-dotnet-app-and-collect-application-statistics",
            "redirect_document_id": false
        },
        {
            "source_path": "docs/profiling/how-to-attach-the-profiler-to-a-dotnet-framework-stand-alone-application-to-collect-concurrency-data-by-using-the-command-line.md",
            "redirect_url": "/visualstudio/profiling/how-to-attach-the-profiler-to-a-dotnet-app-and-collect-concurrency-data",
            "redirect_document_id": false
        },
        {
            "source_path": "docs/profiling/how-to-instrument-a-dynamically-compiled-aspnet-web-application-and-collect-detailed-timing-data-with-the-profiler-by-using-the-command-line.md",
            "redirect_url": "/visualstudio/profiling/how-to-instrument-a-dynamically-compiled-aspnet-app-and-collect-timing-data",
            "redirect_document_id": false
        },
        {
            "source_path": "docs/profiling/how-to-instrument-a-statically-compiled-aspnet-web-application-and-collect-detailed-timing-data-with-the-profiler-by-using-the-command-line.md",
            "redirect_url": "/visualstudio/profiling/how-to-instrument-statically-compiled-aspnet-and-collect-detailed-timing-data",
            "redirect_document_id": false
        },
        {
            "source_path": "docs/profiling/how-to-instrument-a-stand-alone-dotnet-framework-component-and-collect-memory-data-with-the-profiler-by-using-the-command-line.md",
            "redirect_url": "/visualstudio/profiling/how-to-instrument-a-dotnet-framework-component-and-collect-memory-data",
            "redirect_document_id": false
        },
        {
            "source_path": "docs/profiling/how-to-launch-a-stand-alone-native-application-with-the-profiler-to-collect-concurrency-data-by-using-the-command-line.md",
            "redirect_url": "/visualstudio/profiling/how-to-launch-a-stand-alone-native-application-to-collect-concurrency-data",
            "redirect_document_id": false
        },
        {
            "source_path": "docs/profiling/how-to-attach-the-profiler-to-a-native-stand-alone-application-and-collect-concurrency-data-by-using-the-command-line.md",
            "redirect_url": "/visualstudio/profiling/how-to-attach-the-profiler-to-a-native-app-and-collect-concurrency-data",
            "redirect_document_id": false
        },
        {
            "source_path": "docs/profiling/how-to-attach-the-profiler-to-a-dotnet-framework-stand-alone-application-to-collect-memory-data-by-using-the-command-line.md",
            "redirect_url": "/visualstudio/profiling/how-to-attach-the-profiler-to-a-dotnet-framework-app-to-collect-memory-data",
            "redirect_document_id": false
        },
        {
            "source_path": "docs/profiling/how-to-instrument-a-statically-compiled-aspnet-web-application-and-collect-memory-data-by-using-the-profiler-command-line.md",
            "redirect_url": "/visualstudio/profiling/how-to-instrument-a-statically-compiled-aspnet-app-and-collect-memory-data",
            "redirect_document_id": false
        },
        {
            "source_path": "docs/profiling/how-to-launch-a-stand-alone-dotnet-framework-application-with-the-profiler-to-collect-memory-data-by-using-the-command-line.md",
            "redirect_url": "/visualstudio/profiling/how-to-launch-a-stand-alone-dotnet-framework-app-to-collect-memory-data",
            "redirect_document_id": false
        },
        {
            "source_path": "docs/profiling/how-to-launch-a-stand-alone-application-with-the-profiler-and-collect-application-statistics-by-using-the-command-line.md",
            "redirect_url": "/visualstudio/profiling/how-to-launch-a-stand-alone-app-and-collect-application-statistics",
            "redirect_document_id": false
        },
        {
            "source_path": "docs/profiling/how-to-attach-the-profiler-to-a-native-stand-alone-application-and-collect-application-statistics-by-using-the-command-line.md",
            "redirect_url": "/visualstudio/profiling/how-to-attach-the-profiler-to-a-native-app-and-collect-application-statistics",
            "redirect_document_id": false
        },
        {
            "source_path": "docs/profiling/how-to-instrument-a-stand-alone-dotnet-framework-component-and-collect-timing-data-with-the-profiler-from-the-command-line.md",
            "redirect_url": "/visualstudio/profiling/how-to-instrument-a-dotnet-framework-component-and-collect-timing-data",
            "redirect_document_id": false
        },
        {
            "source_path": "docs/profiling/how-to-instrument-a-native-stand-alone-component-and-collect-timing-data-with-the-profiler-from-the-command-line.md",
            "redirect_url": "/visualstudio/profiling/how-to-instrument-a-native-component-and-collect-timing-data",
            "redirect_document_id": false
        },
        {
            "source_path": "docs/profiling/how-to-launch-a-stand-alone-dotnet-framework-application-with-the-profiler-to-collect-concurrency-data-by-using-the-command-line.md",
            "redirect_url": "/visualstudio/profiling/how-to-launch-a-stand-alone-dotnet-framework-app-to-collect-concurrency-data",
            "redirect_document_id": false
        },
        {
            "source_path": "docs/profiling/how-to-modify-web-config-files-to-instrument-and-profile-dynamically-compiled-aspnet-web-applications.md",
            "redirect_url": "/visualstudio/profiling/how-to-modify-web-config-files-to-instrument-dynamically-compiled-aspnet-apps",
            "redirect_document_id": false
        },
        {
            "source_path": "docs/profiling/collecting-detailed-timing-data-for-services-by-using-the-instrumentation-method-from-the-profiler-command-line.md",
            "redirect_url": "/visualstudio/profiling/collecting-detailed-timing-data-for-services-by-using-the-instrumentation-method",
            "redirect_document_id": false
        },
        {
            "source_path": "docs/profiling/collecting-application-statistics-for-aspnet-web-applications-using-the-profiler-sampling-method-from-the-command-line.md",
            "redirect_url": "/visualstudio/profiling/collecting-application-statistics-for-aspnet-using-the-profiler-sampling-method",
            "redirect_document_id": false
        },
        {
            "source_path": "docs/profiling/collecting-application-statistics-for-stand-alone-applications-by-using-the-profiler-command-line.md",
            "redirect_url": "/visualstudio/profiling/collecting-application-statistics-for-stand-alone-applications",
            "redirect_document_id": false
        },
        {
            "source_path": "docs/profiling/collecting-concurrency-data-for-an-aspnet-web-application-using-the-profiler-command-line.md",
            "redirect_url": "/visualstudio/profiling/collecting-concurrency-data-for-an-aspnet-web-application",
            "redirect_document_id": false
        },
        {
            "source_path": "docs/profiling/collecting-concurrency-data-for-stand-alone-applications-by-using-the-profiler-command-line.md",
            "redirect_url": "/visualstudio/profiling/collecting-concurrency-data-for-stand-alone-applications",
            "redirect_document_id": false
        },
        {
            "source_path": "docs/profiling/collecting-detailed-timing-data-for-a-stand-alone-application-by-using-the-profiler-command-line.md",
            "redirect_url": "/visualstudio/profiling/collecting-detailed-timing-data-for-a-stand-alone-application",
            "redirect_document_id": false
        },
        {
            "source_path": "docs/profiling/collecting-dotnet-framework-memory-data-for-stand-alone-applications-by-using-the-profiler-command-line.md",
            "redirect_url": "/visualstudio/profiling/collecting-dotnet-framework-memory-data-for-stand-alone-applications",
            "redirect_document_id": false
        },
        {
            "source_path": "docs/profiling/collecting-memory-data-from-an-aspnet-web-application-by-using-the-profiler-command-line.md",
            "redirect_url": "/visualstudio/profiling/collecting-memory-data-from-an-aspnet-web-application",
            "redirect_document_id": false
        },
        {
            "source_path": "docs/python/code-editing.md",
            "redirect_url": "/visualstudio/python/editing-python-code-in-visual-studio",
            "redirect_document_id": false
        },
        {
            "source_path": "docs/python/code-formatting.md",
            "redirect_url": "/visualstudio/python/formatting-python-code",
            "redirect_document_id": false
        },
        {
            "source_path": "docs/python/code-pylint.md",
            "redirect_url": "/visualstudio/python/linting-python-code",
            "redirect_document_id": false
        },
        {
            "source_path": "docs/python/code-refactoring.md",
            "redirect_url": "/visualstudio/python/refactoring-python-code",
            "redirect_document_id": false
        },
        {
            "source_path": "docs/python/cookiecutter.md",
            "redirect_url": "/visualstudio/python/using-python-cookiecutter-templates",
            "redirect_document_id": false
        },
        {
            "source_path": "docs/python/cpp-and-python.md",
            "redirect_url": "/visualstudio/python/working-with-c-cpp-python-in-visual-studio",
            "redirect_document_id": false
        },
        {
            "source_path": "docs/python/debugging.md",
            "redirect_url": "/visualstudio/python/debugging-python-in-visual-studio",
            "redirect_document_id": false
        },
        {
            "source_path": "docs/python/debugging-azure-remote.md",
            "redirect_url": "/visualstudio/python/debugging-remote-python-code-on-azure",
            "redirect_document_id": false
        },
        {
            "source_path": "docs/python/debugging-azure-remote-troubleshooting.md",
            "redirect_url": "/visualstudio/python/debugging-remote-python-code-on-azure-troubleshooting",
            "redirect_document_id": false
        },
        {
            "source_path": "docs/python/debugging-cross-platform-remote.md",
            "redirect_url": "/visualstudio/python/debugging-python-code-on-remote-linux-machines",
            "redirect_document_id": false
        },
        {
            "source_path": "docs/python/debugging-mixed-mode.md",
            "redirect_url": "/visualstudio/python/debugging-mixed-mode-c-cpp-python-in-visual-studio",
            "redirect_document_id": false
        },
        {
            "source_path": "docs/python/debugging-symbols-for-mixed-mode.md",
            "redirect_url": "/visualstudio/python/debugging-symbols-for-mixed-mode-c-cpp-python",
            "redirect_document_id": false
        },
        {
            "source_path": "docs/python/getting-started-with-ptvs-building-a-website-in-azure.md",
            "redirect_url": "/visualstudio/python/publishing-to-azure",
            "redirect_document_id": false
        },
        {
            "source_path": "docs/python/getting-started-with-ptvs-debugging.md",
            "redirect_url": "/visualstudio/python/debugging",
            "redirect_document_id": false
        },
        {
            "source_path": "docs/python/getting-started-with-ptvs-editing-code.md",
            "redirect_url": "/visualstudio/python/code-editing",
            "redirect_document_id": false
        },
        {
            "source_path": "docs/python/getting-started-with-ptvs-interactive-python.md",
            "redirect_url": "/visualstudio/python/interactive-repl",
            "redirect_document_id": false
        },
        {
            "source_path": "docs/python/getting-started-with-ptvs-setting-up-visual-studio.md",
            "redirect_url": "/visualstudio/python/installing-python-support-in-visual-studio",
            "redirect_document_id": false
        },
        {
            "source_path": "docs/python/getting-started-with-ptvs-start-coding-projects.md",
            "redirect_url": "/visualstudio/python/managing-python-projects-in-visual-studio",
            "redirect_document_id": false
        },
        {
            "source_path": "docs/python/getting-started-with-python.md",
            "redirect_url": "/visualstudio/python/overview-of-python-tools-for-visual-studio",
            "redirect_document_id": false
        },
        {
            "source_path": "docs/python/getting-started.md",
            "redirect_url": "/visualstudio/python/tutorial-working-with-python-in-visual-studio-step-01-create-project",
            "redirect_document_id": false
        },
        {
            "source_path": "docs/python/index.md",
            "redirect_url": "/visualstudio/python/overview-of-python-tools-for-visual-studio",
            "redirect_document_id": false
        },
        {
            "source_path": "docs/python/installation.md",
            "redirect_url": "/visualstudio/python/installing-python-support-in-visual-studio",
            "redirect_document_id": false
        },
        {
            "source_path": "docs/python/interactive-repl.md",
            "redirect_url": "/visualstudio/python/python-interactive-repl-in-visual-studio",
            "redirect_document_id": false
        },
        {
            "source_path": "docs/python/options.md",
            "redirect_url": "/visualstudio/python/python-support-options-and-settings-in-visual-studio",
            "redirect_document_id": false
        },
        {
            "source_path": "docs/python/profiling.md",
            "redirect_url": "/visualstudio/python/profiling-python-code-in-visual-studio",
            "redirect_document_id": false
        },
        {
            "source_path": "docs/python/publishing-to-azure.md",
            "redirect_url": "/visualstudio/python/publishing-python-web-applications-to-azure-from-visual-studio",
            "redirect_document_id": false
        },
        {
            "source_path": "docs/python/python-environments.md",
            "redirect_url": "/visualstudio/python/managing-python-environments-in-visual-studio",
            "redirect_document_id": false
        },
        {
            "source_path": "docs/python/python-in-visual-studio.md",
            "redirect_url": "/visualstudio/python/overview-of-python-tools-for-visual-studio",
            "redirect_document_id": false
        },
        {
            "source_path": "docs/python/python-projects.md",
            "redirect_url": "/visualstudio/python/managing-python-projects-in-visual-studio",
            "redirect_document_id": false
        },
        {
            "source_path": "docs/python/quickstart-01-project-from-existing.md",
            "redirect_url": "/visualstudio/python/quickstart-01-python-in-visual-studio-project-from-existing-code",
            "redirect_document_id": false
        },
        {
            "source_path": "docs/python/quickstart-02-project-from-template.md",
            "redirect_url": "/visualstudio/python/quickstart-02-python-in-visual-studio-project-from-template",
            "redirect_document_id": false
        },
        {
            "source_path": "docs/python/quickstart-03-project-from-repository.md",
            "redirect_url": "/visualstudio/python/quickstart-03-python-in-visual-studio-project-from-repository",
            "redirect_document_id": false
        },
        {
            "source_path": "docs/python/quickstart-04-project-from-cookiecutter.md",
            "redirect_url": "/visualstudio/python/quickstart-04-python-in-visual-studio-project-from-cookiecutter",
            "redirect_document_id": false
        },
        {
            "source_path": "docs/python/template-azure-cloud-service.md",
            "redirect_url": "/visualstudio/python/project-template-python-azure-cloud-service",
            "redirect_document_id": false
        },
        {
            "source_path": "docs/python/template-django.md",
            "redirect_url": "/visualstudio/python/python-django-web-application-project-template",
            "redirect_document_id": false
        },
        {
            "source_path": "docs/python/template-web.md",
            "redirect_url": "/visualstudio/python/python-web-application-project-templates",
            "redirect_document_id": false
        },
        {
            "source_path": "docs/python/unit-testing.md",
            "redirect_url": "/visualstudio/python/unit-testing-python-in-visual-studio",
            "redirect_document_id": false
        },
        {
            "source_path": "docs/python/vs-tutorial-01-00.md",
            "redirect_url": "/visualstudio/python/tutorial-working-with-python-in-visual-studio-step-00-installation",
            "redirect_document_id": false
        },
        {
            "source_path": "docs/python/vs-tutorial-01-01.md",
            "redirect_url": "/visualstudio/python/tutorial-working-with-python-in-visual-studio-step-01-create-project",
            "redirect_document_id": false
        },
        {
            "source_path": "docs/python/vs-tutorial-01-02.md",
            "redirect_url": "/visualstudio/python/tutorial-working-with-python-in-visual-studio-step-02-writing-code",
            "redirect_document_id": false
        },
        {
            "source_path": "docs/python/vs-tutorial-01-03.md",
            "redirect_url": "/visualstudio/python/tutorial-working-with-python-in-visual-studio-step-03-interactive-repl",
            "redirect_document_id": false
        },
        {
            "source_path": "docs/python/vs-tutorial-01-04.md",
            "redirect_url": "/visualstudio/python/tutorial-working-with-python-in-visual-studio-step-04-debugging",
            "redirect_document_id": false
        },
        {
            "source_path": "docs/python/vs-tutorial-01-05.md",
            "redirect_url": "/visualstudio/python/tutorial-working-with-python-in-visual-studio-step-05-installing-packages",
            "redirect_document_id": false
        },
        {
            "source_path": "docs/python/vs-tutorial-01-06.md",
            "redirect_url": "/visualstudio/python/tutorial-working-with-python-in-visual-studio-step-06-working-with-git",
            "redirect_document_id": false
        },
        {
            "source_path": "docs/rtvs/code-editing.md",
            "redirect_url": "/visualstudio/rtvs/editing-r-code-in-visual-studio",
            "redirect_document_id": false
        },
        {
            "source_path": "docs/rtvs/code-intellisense.md",
            "redirect_url": "/visualstudio/rtvs/r-intellisense",
            "redirect_document_id": false
        },
        {
            "source_path": "docs/rtvs/code-linting.md",
            "redirect_url": "/visualstudio/rtvs/linting-r-code",
            "redirect_document_id": false
        },
        {
            "source_path": "docs/rtvs/code-snippets.md",
            "redirect_url": "/visualstudio/rtvs/code-snippets-for-r",
            "redirect_document_id": false
        },
        {
            "source_path": "docs/rtvs/data-science-workload.md",
            "redirect_url": "/visualstudio/rtvs/data-science-and-analytical-applications-workload",
            "redirect_document_id": false
        },
        {
            "source_path": "docs/rtvs/debugging.md",
            "redirect_url": "/visualstudio/rtvs/debugging-r-in-visual-studio",
            "redirect_document_id": false
        },
        {
            "source_path": "docs/rtvs/installation.md",
            "redirect_url": "/visualstudio/rtvs/installing-r-tools-for-visual-studio",
            "redirect_document_id": false
        },
        {
            "source_path": "docs/rtvs/interactive-repl.md",
            "redirect_url": "/visualstudio/rtvs/interactive-repl-for-r-in-visual-studio",
            "redirect_document_id": false
        },
        {
            "source_path": "docs/rtvs/options.md",
            "redirect_url": "/visualstudio/rtvs/options-for-r-tools-in-visual-studio",
            "redirect_document_id": false
        },
        {
            "source_path": "docs/rtvs/package-manager.md",
            "redirect_url": "/visualstudio/rtvs/r-package-manager-in-visual-studio",
            "redirect_document_id": false
        },
        {
            "source_path": "docs/rtvs/projects.md",
            "redirect_url": "/visualstudio/rtvs/r-projects-in-visual-studio",
            "redirect_document_id": false
        },
        {
            "source_path": "docs/rtvs/rmarkdown.md",
            "redirect_url": "/visualstudio/rtvs/rmarkdown-with-r-in-visual-studio",
            "redirect_document_id": false
        },
        {
            "source_path": "docs/rtvs/sql-server.md",
            "redirect_url": "/visualstudio/rtvs/integrating-sql-server-with-r",
            "redirect_document_id": false
        },
        {
            "source_path": "docs/rtvs/visualizing-data.md",
            "redirect_url": "/visualstudio/rtvs/visualizing-data-with-r-in-visual-studio",
            "redirect_document_id": false
        },
        {
            "source_path": "docs/rtvs/workspaces.md",
            "redirect_url": "/visualstudio/rtvs/r-workspaces-in-visual-studio",
            "redirect_document_id": false
        },
        {
            "source_path": "docs/rtvs/workspaces-remote-setup.md",
            "redirect_url": "/visualstudio/rtvs/setting-up-remote-r-workspaces",
            "redirect_document_id": false
        },
        {
            "source_path": "docs/rtvs/workspaces-remote-r-service-for-linux.md",
            "redirect_url": "/visualstudio/rtvs/setting-up-remote-r-service-on-linux",
            "redirect_document_id": false
        },
        {
            "source_path": "docs/rtvs/workspaces-using-docker-containers.md",
            "redirect_url": "/visualstudio/rtvs/using-docker-containers-with-r",
            "redirect_document_id": false
        },
        {
            "source_path": "docs/sharepoint/index.md",
            "redirect_url": "/visualstudio/sharepoint/create-sharepoint-solutions",
            "redirect_document_id": false
        },
        {
            "source_path": "docs/test/analyze-cpp-code-quality-of-store-apps-using-visual-studio-static-code-analysis.md",
            "redirect_url": "/visualstudio/code-quality/quick-start-code-analysis-for-c-cpp",
            "redirect_document_id": false
        },
        {
            "source_path": "docs/test/analyze-the-code-quality-of-store-apps-using-visual-studio-static-code-analysis.md",
            "redirect_url": "/visualstudio/code-quality/code-analysis-for-managed-code-overview",
            "redirect_document_id": false
        },
        {
            "source_path": "docs/test/analyze-visual-basic-and-csharp-code-quality-in-store-apps-using-visual-studio-static-code-analysis.md",
            "redirect_url": "/visualstudio/code-quality/code-analysis-for-managed-code-overview",
            "redirect_document_id": false
        },
        {
            "source_path": "docs/test/analyzing-code-coverage-in-build-verification-tests.md",
            "redirect_url": "/vsts/build-release/test/getting-started-with-continuous-testing",
            "redirect_document_id": false
        },
        {
            "source_path": "docs/test/create-and-run-unit-tests-for-a-store-app-in-visual-studio.md",
            "redirect_url": "/visualstudio/test/unit-test-your-code",
            "redirect_document_id": false
        },
        {
            "source_path": "docs/test/index.md",
            "redirect_url": "/visualstudio/test/improve-code-quality",
            "redirect_document_id": false
        },
        {
            "source_path": "docs/test/install-configure-test-agents.md",
            "redirect_url": "/visualstudio/test/lab-management/install-configure-test-agents",
            "redirect_document_id": false
        },
        {
            "source_path": "docs/test/lab-management/upgrade-scvmm-2008-r2-scvmm-2012.md",
            "redirect_url": "/visualstudio/test/lab-management/using-a-lab-environment-for-your-application-lifecycle",
            "redirect_document_id": false
        },
        {
            "source_path": "docs/test/run-unit-tests-for-store-apps-in-visual-studio.md",
            "redirect_url": "/visualstudio/test/run-unit-tests-with-test-explorer",
            "redirect_document_id": false
        },
        {
            "source_path": "docs/test/sample-coded-ui-test-extension-for-excel.md",
            "redirect_url": "/visualstudio/test/extending-coded-ui-tests-and-action-recordings-to-support-microsoft-excel",
            "redirect_document_id": false
        },
        {
            "source_path": "docs/test/sample-excel-add-in-for-coded-ui-testing.md",
            "redirect_url": "/visualstudio/test/extending-coded-ui-tests-and-action-recordings-to-support-microsoft-excel",
            "redirect_document_id": false
        },
        {
            "source_path": "docs/test/sample-excel-communicator-interface.md",
            "redirect_url": "/visualstudio/test/extending-coded-ui-tests-and-action-recordings-to-support-microsoft-excel",
            "redirect_document_id": false
        },
        {
            "source_path": "docs/test/sample-excel-extension-actionfilter-class.md",
            "redirect_url": "/visualstudio/test/extending-coded-ui-tests-and-action-recordings-to-support-microsoft-excel",
            "redirect_document_id": false
        },
        {
            "source_path": "docs/test/sample-excel-extension-element-classes.md",
            "redirect_url": "/visualstudio/test/extending-coded-ui-tests-and-action-recordings-to-support-microsoft-excel",
            "redirect_document_id": false
        },
        {
            "source_path": "docs/test/sample-excel-extension-extensionpackage-class.md",
            "redirect_url": "/visualstudio/test/extending-coded-ui-tests-and-action-recordings-to-support-microsoft-excel",
            "redirect_document_id": false
        },
        {
            "source_path": "docs/test/sample-excel-extension-propertyprovider-class.md",
            "redirect_url": "/visualstudio/test/extending-coded-ui-tests-and-action-recordings-to-support-microsoft-excel",
            "redirect_document_id": false
        },
        {
            "source_path": "docs/test/sample-excel-extension-technologymanager-class.md",
            "redirect_url": "/visualstudio/test/extending-coded-ui-tests-and-action-recordings-to-support-microsoft-excel",
            "redirect_document_id": false
        },
        {
            "source_path": "docs/test/testing-store-apps-with-visual-studio.md",
            "redirect_url": "/visualstudio/test/create-and-run-unit-tests-for-a-store-app-in-visual-studio/",
            "redirect_document_id": false
        },
        {
            "source_path": "docs/test/test-windows-phone-8-1-apps-with-coded-ui-tests.md",
            "redirect_url": "/visualstudio/test/test-uwp-app-with-coded-ui-test",
            "redirect_document_id": false
        },
        {
            "source_path": "docs/test/test-windows-store-8-1-apps-with-coded-ui-tests.md",
            "redirect_url": "/visualstudio/test/test-uwp-app-with-coded-ui-test",
            "redirect_document_id": false
        },
        {
            "source_path": "docs/test/troubleshooting-code-analysis-issues.md",
            "redirect_url": "/visualstudio/code-quality/code-analysis-for-managed-code-overview",
            "redirect_document_id": false
        },
        {
            "source_path": "docs/test/troubleshooting-code-metrics-issues.md",
            "redirect_url": "/visualstudio/code-quality/measuring-complexity-and-maintainability-of-managed-code",
            "redirect_document_id": false
        },
        {
            "source_path": "docs/test/troubleshooting-quality-tools.md",
            "redirect_url": "/visualstudio/code-quality/code-analysis-for-managed-code-overview",
            "redirect_document_id": false
        },
        {
            "source_path": "docs/test/unit-testing-existing-cpp-applications-with-test-explorer.md",
            "redirect_url": "/visualstudio/test/how-to-use-microsoft-test-framework-for-cpp",
            "redirect_document_id": false
        },
        {
            "source_path": "docs/test/upgrade-visual-studio-2010-unit-test-projects.md",
            "redirect_url": "/visualstudio/test/unit-test-your-code",
            "redirect_document_id": false
        },
        {
            "source_path": "docs/test/upgrading-coded-ui-tests-from-visual-studio-2010.md",
            "redirect_url": "/visualstudio/test/use-ui-automation-to-test-your-code",
            "redirect_document_id": false
        },
        {
            "source_path": "docs/test/using-microsoft-visualstudio-testtools-cppunittestframework.md",
            "redirect_url": "/visualstudio/test/microsoft.visualstudio.testtools.cppunittestframework-api-reference",
            "redirect_document_id": false
        },
        {
            "source_path": "docs/test/writing-unit-tests-for-c-cpp-with-the-microsoft-unit-testing-framework-for-cpp.md",
            "redirect_url": "/visualstudio/test/writing-unit-tests-for-c-cpp",
            "redirect_document_id": false
        },
        {
            "source_path": "docs/test/writing-unit-tests-for-the-dotnet-framework-with-the-microsoft-unit-test-framework-for-managed-code.md",
            "redirect_url": "/visualstudio/test/unit-test-your-code",
            "redirect_document_id": false
        },
        {
            "source_path": "docs/vb-ide/code-generation-vb.md",
            "redirect_url": "/visualstudio/ide/code-generation-in-visual-studio",
            "redirect_document_id": false
        },
        {
            "source_path": "docs/vb-ide/code-generation/index.md",
            "redirect_url": "/visualstudio/ide/code-generation-in-visual-studio",
            "redirect_document_id": false
        },
        {
            "source_path": "docs/vb-ide/code-generation/generate-class-type.md",
            "redirect_url": "/visualstudio/ide/reference/generate-class-type",
            "redirect_document_id": false
        },
        {
            "source_path": "docs/vb-ide/code-generation/generate-constructor.md",
            "redirect_url": "/visualstudio/ide/reference/generate-constructor",
            "redirect_document_id": false
        },
        {
            "source_path": "docs/vb-ide/code-generation/generate-field-property-local.md",
            "redirect_url": "/visualstudio/ide/reference/generate-field-property-local",
            "redirect_document_id": false
        },
        {
            "source_path": "docs/vb-ide/code-generation/generate-method.md",
            "redirect_url": "/visualstudio/ide/reference/generate-method",
            "redirect_document_id": false
        },
        {
            "source_path": "docs/vb-ide/code-generation/generate-override.md",
            "redirect_url": "/visualstudio/ide/reference/generate-override",
            "redirect_document_id": false
        },
        {
            "source_path": "docs/vb-ide/code-generation/generate-xml-documentation-comments.md",
            "redirect_url": "/visualstudio/ide/reference/generate-xml-documentation-comments",
            "redirect_document_id": false
        },
        {
            "source_path": "docs/vb-ide/code-generation/implement-abstract-class.md",
            "redirect_url": "/visualstudio/ide/reference/implement-abstract-class",
            "redirect_document_id": false
        },
        {
            "source_path": "docs/vb-ide/code-generation/implement-interface.md",
            "redirect_url": "/visualstudio/ide/reference/implement-interface",
            "redirect_document_id": false
        },
        {
            "source_path": "docs/vb-ide/code-generation/introduce-local-variable.md",
            "redirect_url": "/visualstudio/ide/reference/introduce-local-variable",
            "redirect_document_id": false
        },
        {
            "source_path": "docs/vb-ide/index.md",
            "redirect_url": "/visualstudio/ide/refactoring-in-visual-studio",
            "redirect_document_id": false
        },
        {
            "source_path": "docs/vb-ide/refactoring-vb.md",
            "redirect_url": "/visualstudio/ide/refactoring-in-visual-studio",
            "redirect_document_id": false
        },
        {
            "source_path": "docs/vb-ide/refactoring/change-method-signature.md",
            "redirect_url": "/visualstudio/ide/reference/change-method-signature",
            "redirect_document_id": false
        },
        {
            "source_path": "docs/vb-ide/refactoring/encapsulate-field.md",
            "redirect_url": "/visualstudio/ide/reference/encapsulate-field",
            "redirect_document_id": false
        },
        {
            "source_path": "docs/vb-ide/refactoring/extract-interface.md",
            "redirect_url": "/visualstudio/ide/reference/extract-interface",
            "redirect_document_id": false
        },
        {
            "source_path": "docs/vb-ide/refactoring/extract-method.md",
            "redirect_url": "/visualstudio/ide/reference/extract-method",
            "redirect_document_id": false
        },
        {
            "source_path": "docs/vb-ide/refactoring/inline-temporary-variable.md",
            "redirect_url": "/visualstudio/ide/reference/inline-temporary-variable",
            "redirect_document_id": false
        },
        {
            "source_path": "docs/vb-ide/refactoring/move-type-to-matching-file.md",
            "redirect_url": "/visualstudio/ide/reference/move-type-to-matching-file",
            "redirect_document_id": false
        },
        {
            "source_path": "docs/vb-ide/refactoring/rename.md",
            "redirect_url": "/visualstudio/ide/reference/rename",
            "redirect_document_id": false
        },
        {
            "source_path": "docs/vb-ide/refactoring/sync-type-and-file.md",
            "redirect_url": "/visualstudio/ide/reference/sync-type-and-file",
            "redirect_document_id": false
        },
        {
            "source_path": "docs/vb-ide/refactoring/index.md",
            "redirect_url": "/visualstudio/ide/refactoring-in-visual-studio",
            "redirect_document_id": false
        },
        {
            "source_path": "docs/vsto/index.md",
            "redirect_url": "/visualstudio/vsto/office-and-sharepoint-development-in-visual-studio",
            "redirect_document_id": false
        },
        {
            "source_path": "docs/vsto/updating-ribbon-customizations-in-office-projects-that-you-migrate-to-the-dotnet-framework-4-or-the-dotnet-framework-4-5.md",
            "redirect_url": "/visualstudio/vsto/update-ribbon-customizations-in-office-projects-to-migrate-to-dotnet-framework-4-or-4-5",
            "redirect_document_id": false
        },
        {
            "source_path": "docs/vsto/you-must-explicitly-enable-access-to-the-microsoft-office-visual-basic-for-applications-project-system-before-you-can-create-or-open-a-----for-the-microsoft-office-system-project.md",
            "redirect_url": "/visualstudio/vsto/enable-access-to-vba-to-create-or-open-a-visual-studio-tools-for-office-system-project",
            "redirect_document_id": false
        },
        {
            "source_path": "docs/welcome-to-visual-studio.md",
            "redirect_url": "/visualstudio/ide/visual-studio-ide",
            "redirect_document_id": false
        },
        {
            "source_path": "docs/workflow-designer/developing-workflow-applications-targeting-the-dotnet-3-0-or-dotnet-3-5-framework.md",
            "redirect_url": "/visualstudio/workflow-designer/developing-applications-with-the-workflow-designer",
            "redirect_document_id": false
        },
        {
            "source_path": "docs/workflow-designer/debugging-legacy-workflows.md",
            "redirect_url": "/visualstudio/workflow-designer/developing-applications-with-the-workflow-designer",
            "redirect_document_id": false
        },
        {
            "source_path": "docs/workflow-designer/how-to-debug-aspnet-based-workflows-legacy.md",
            "redirect_url": "/visualstudio/workflow-designer/developing-applications-with-the-workflow-designer",
            "redirect_document_id": false
        },
        {
            "source_path": "docs/workflow-designer/how-to-set-breakpoints-in-workflows-legacy.md",
            "redirect_url": "/visualstudio/workflow-designer/developing-applications-with-the-workflow-designer",
            "redirect_document_id": false
        },
        {
            "source_path": "docs/workflow-designer/debugging-workflows-from-a-remote-computer-legacy.md",
            "redirect_url": "/visualstudio/workflow-designer/developing-applications-with-the-workflow-designer",
            "redirect_document_id": false
        },
        {
            "source_path": "docs/workflow-designer/debug-stepping-options-legacy.md",
            "redirect_url": "/visualstudio/workflow-designer/developing-applications-with-the-workflow-designer",
            "redirect_document_id": false
        },
        {
            "source_path": "docs/workflow-designer/how-to-change-the-debug-stepping-option-legacy.md",
            "redirect_url": "/visualstudio/workflow-designer/developing-applications-with-the-workflow-designer",
            "redirect_document_id": false
        },
        {
            "source_path": "docs/workflow-designer/disabling-the-visual-studio-debugger-for-windows-workflow-foundation-legacy.md",
            "redirect_url": "/visualstudio/workflow-designer/developing-applications-with-the-workflow-designer",
            "redirect_document_id": false
        },
        {
            "source_path": "docs/workflow-designer/invoking-the-visual-studio-debugger-for-windows-workflow-foundation-legacy.md",
            "redirect_url": "/visualstudio/workflow-designer/developing-applications-with-the-workflow-designer",
            "redirect_document_id": false
        },
        {
            "source_path": "docs/workflow-designer/using-the-legacy-workflow-designer.md",
            "redirect_url": "/visualstudio/workflow-designer/developing-applications-with-the-workflow-designer",
            "redirect_document_id": false
        },
        {
            "source_path": "docs/workflow-designer/visual-studio-workflow-windows-legacy.md",
            "redirect_url": "/visualstudio/workflow-designer/developing-applications-with-the-workflow-designer",
            "redirect_document_id": false
        },
        {
            "source_path": "docs/workflow-designer/creating-legacy-workflow-projects.md",
            "redirect_url": "/visualstudio/workflow-designer/developing-applications-with-the-workflow-designer",
            "redirect_document_id": false
        },
        {
            "source_path": "docs/workflow-designer/how-to-create-a-workflow-activity-library-legacy.md",
            "redirect_url": "/visualstudio/workflow-designer/developing-applications-with-the-workflow-designer",
            "redirect_document_id": false
        },
        {
            "source_path": "docs/workflow-designer/how-to-create-an-empty-workflow-project-legacy.md",
            "redirect_url": "/visualstudio/workflow-designer/developing-applications-with-the-workflow-designer",
            "redirect_document_id": false
        },
        {
            "source_path": "docs/workflow-designer/how-to-add-a-new-item-to-a-workflow-project-legacy.md",
            "redirect_url": "/visualstudio/workflow-designer/developing-applications-with-the-workflow-designer",
            "redirect_document_id": false
        },
        {
            "source_path": "docs/workflow-designer/how-to-configure-workflow-project-properties-legacy.md",
            "redirect_url": "/visualstudio/workflow-designer/developing-applications-with-the-workflow-designer",
            "redirect_document_id": false
        },
        {
            "source_path": "docs/workflow-designer/how-to-create-sequential-workflow-console-applications-legacy.md",
            "redirect_url": "/visualstudio/workflow-designer/developing-applications-with-the-workflow-designer",
            "redirect_document_id": false
        },
        {
            "source_path": "docs/workflow-designer/how-to-create-state-machine-workflow-console-applications-legacy.md",
            "redirect_url": "/visualstudio/workflow-designer/developing-applications-with-the-workflow-designer",
            "redirect_document_id": false
        },
        {
            "source_path": "docs/workflow-designer/how-to-create-workflow-projects-legacy.md",
            "redirect_url": "/visualstudio/workflow-designer/developing-applications-with-the-workflow-designer",
            "redirect_document_id": false
        },
        {
            "source_path": "docs/workflow-designer/how-to-create-a-sequential-workflow-library-legacy.md",
            "redirect_url": "/visualstudio/workflow-designer/developing-applications-with-the-workflow-designer",
            "redirect_document_id": false
        },
        {
            "source_path": "docs/workflow-designer/how-to-create-a-state-machine-workflow-library-legacy.md",
            "redirect_url": "/visualstudio/workflow-designer/developing-applications-with-the-workflow-designer",
            "redirect_document_id": false
        },
        {
            "source_path": "docs/workflow-designer/sequential-workflow-views-legacy.md",
            "redirect_url": "/visualstudio/workflow-designer/developing-applications-with-the-workflow-designer",
            "redirect_document_id": false
        },
        {
            "source_path": "docs/workflow-designer/legacy-workflow-activities.md",
            "redirect_url": "/visualstudio/workflow-designer/developing-applications-with-the-workflow-designer",
            "redirect_document_id": false
        },
        {
            "source_path": "docs/workflow-designer/how-to-create-a-declarative-rule-condition-legacy.md",
            "redirect_url": "/visualstudio/workflow-designer/developing-applications-with-the-workflow-designer",
            "redirect_document_id": false
        },
        {
            "source_path": "docs/workflow-designer/how-to-create-a-policyactivity-rule-set-legacy.md",
            "redirect_url": "/visualstudio/workflow-designer/developing-applications-with-the-workflow-designer",
            "redirect_document_id": false
        },
        {
            "source_path": "docs/workflow-designer/activity-views-legacy.md",
            "redirect_url": "/visualstudio/workflow-designer/developing-applications-with-the-workflow-designer",
            "redirect_document_id": false
        },
        {
            "source_path": "docs/workflow-designer/how-to-add-activities-to-the-toolbox-legacy.md",
            "redirect_url": "/visualstudio/workflow-designer/developing-applications-with-the-workflow-designer",
            "redirect_document_id": false
        },
        {
            "source_path": "docs/workflow-designer/how-to-implement-a-windows-communication-foundation-contract-operation-legacy.md",
            "redirect_url": "/visualstudio/workflow-designer/developing-applications-with-the-workflow-designer",
            "redirect_document_id": false
        },
        {
            "source_path": "docs/workflow-designer/how-to-invoke-a-windows-communication-foundation-contract-operation-legacy.md",
            "redirect_url": "/visualstudio/workflow-designer/developing-applications-with-the-workflow-designer",
            "redirect_document_id": false
        },
        {
            "source_path": "docs/workflow-designer/using-themes-in-workflows-legacy.md",
            "redirect_url": "/visualstudio/workflow-designer/developing-applications-with-the-workflow-designer",
            "redirect_document_id": false
        },
        {
            "source_path": "docs/workflow-designer/using-the-legacy-state-machine-workflow-designer.md",
            "redirect_url": "/visualstudio/workflow-designer/developing-applications-with-the-workflow-designer",
            "redirect_document_id": false
        },
        {
            "source_path": "docs/workflow-designer/using-the-legacy-activity-designer.md",
            "redirect_url": "/visualstudio/workflow-designer/developing-applications-with-the-workflow-designer",
            "redirect_document_id": false
        },
        {
            "source_path": "docs/workflow-designer/legacy-designer-for-windows-workflow-foundation-ui-help.md",
            "redirect_url": "/visualstudio/workflow-designer/developing-applications-with-the-workflow-designer",
            "redirect_document_id": false
        },
        {
            "source_path": "docs/workflow-designer/bind-to-an-activity-s-property-dialog-box-legacy.md",
            "redirect_url": "/visualstudio/workflow-designer/developing-applications-with-the-workflow-designer",
            "redirect_document_id": false
        },
        {
            "source_path": "docs/workflow-designer/browse-and-select-a-dotnet-type-dialog-box-legacy.md",
            "redirect_url": "/visualstudio/workflow-designer/developing-applications-with-the-workflow-designer",
            "redirect_document_id": false
        },
        {
            "source_path": "docs/workflow-designer/choose-operation-dialog-box-legacy.md",
            "redirect_url": "/visualstudio/workflow-designer/developing-applications-with-the-workflow-designer",
            "redirect_document_id": false
        },
        {
            "source_path": "docs/workflow-designer/rule-condition-editor-dialog-box-legacy.md",
            "redirect_url": "/visualstudio/workflow-designer/developing-applications-with-the-workflow-designer",
            "redirect_document_id": false
        },

        {
            "source_path": "docs/workflow-designer/rule-set-editor-dialog-box-legacy.md",
            "redirect_url": "/visualstudio/workflow-designer/developing-applications-with-the-workflow-designer",
            "redirect_document_id": false
        },
        {
            "source_path": "docs/workflow-designer/select-condition-dialog-box-legacy.md",
            "redirect_url": "/visualstudio/workflow-designer/developing-applications-with-the-workflow-designer",
            "redirect_document_id": false
        },
        {
            "source_path": "docs/workflow-designer/select-rule-set-dialog-box-legacy.md",
            "redirect_url": "/visualstudio/workflow-designer/developing-applications-with-the-workflow-designer",
            "redirect_document_id": false
        },
        {
            "source_path": "docs/workflow-designer/theme-configuration-dialog-box-legacy.md",
            "redirect_url": "/visualstudio/workflow-designer/developing-applications-with-the-workflow-designer",
            "redirect_document_id": false
        },
        {
            "source_path": "docs/workflow-designer/themes-workflow-designer-options-dialog-box-legacy.md",
            "redirect_url": "/visualstudio/workflow-designer/developing-applications-with-the-workflow-designer",
            "redirect_document_id": false
        },
        {
            "source_path": "docs/workflow-designer/index.md",
            "redirect_url": "/visualstudio/workflow-designer/developing-applications-with-the-workflow-designer",
            "redirect_document_id": false
        },
        {
            "source_path": "docs/workflow-designer/using-the-workflow-designer.md",
            "redirect_url": "/visualstudio/workflow-designer/developing-applications-with-the-workflow-designer",
            "redirect_document_id": false
        },
        {
            "source_path": "docs/workflow-designer/how-to-invoke-the-workflow-debugger.md",
            "redirect_url": "/visualstudio/workflow-designer/debugging-workflows-with-the-workflow-designer",
            "redirect_document_id": false
        },
        {
            "source_path": "docs/workflow-designer/how-to-create-a-workflow-console-application.md",
            "redirect_url": "/visualstudio/workflow-designer/creating-a-workflow-project",
            "redirect_document_id": false
        },
        {
            "source_path": "docs/workflow-designer/how-to-create-a-wcf-workflow-service-application.md",
            "redirect_url": "/visualstudio/workflow-designer/creating-a-workflow-project",
            "redirect_document_id": false
        },
        {
            "source_path": "docs/workflow-designer/how-to-create-an-activity-library.md",
            "redirect_url": "/visualstudio/workflow-designer/creating-a-workflow-project",
            "redirect_document_id": false
        },
        {
            "source_path": "docs/workflow-designer/how-to-create-an-activity-designer-library.md",
            "redirect_url": "/visualstudio/workflow-designer/creating-a-workflow-project",
            "redirect_document_id": false
        },
        {
            "source_path": "docs/xml-tools/index.md",
            "redirect_url": "/visualstudio/xml-tools/xml-tools-in-visual-studio",
            "redirect_document_id": false
        },
        {
            "source_path": "docs/xml-tools/what-s-new-in-the-xslt-debugger.md",
            "redirect_url": "/visualstudio/xml-tools/debugging-xslt",
            "redirect_document_id": false
        },
        {
            "source_path": "docs/xml-tools/what-s-new-in-the-xml-editor.md",
            "redirect_url": "/visualstudio/xml-tools/xml-editor",
            "redirect_document_id": false
        },
        {
            "source_path": "docs/xml-tools/xml-editor-tasks.md",
            "redirect_url": "/visualstudio/xml-tools/walkthrough-using-xml-editor-features",
            "redirect_document_id": false
        },
        {
            "source_path": "docs/xml-tools/xml-schema-designer-tasks.md",
            "redirect_url": "/visualstudio/xml-tools/how-to-create-and-edit-an-xsd-schema-file",
            "redirect_document_id": false
        },
        {
            "source_path": "scripting-docs/javascript/javascript-language-reference.md",
            "redirect_url": "/microsoft-edge/dev-guide/whats-new/javascript-version-information",
            "redirect_document_id": false
        },
        {
            "source_path": "scripting-docs/javascript/what-s-new-in-javascript.md",
            "redirect_url": "/microsoft-edge/dev-guide#javascript",
            "redirect_document_id": false
        },
        {
            "source_path": "scripting-docs/javascript/advanced/conditional-compilation-javascript.md",
            "redirect_url": "/previous-versions/windows/internet-explorer/ie-developer/scripting-articles/121hztk3(v%3dvs.84)",
            "redirect_document_id": false
        },
        {
            "source_path": "scripting-docs/javascript/advanced/conditional-compilation-variables-javascript.md",
            "redirect_url": "/previous-versions/windows/internet-explorer/ie-developer/scripting-articles/s59bkzce(v%3dvs.84)",
            "redirect_document_id": false
        },
        {
            "source_path": "scripting-docs/javascript/reference/javascript-errors.md",
            "redirect_url": "/microsoft-edge/devtools-guide/console/error-and-status-codes",
            "redirect_document_id": false
        },
        {
            "source_path": "scripting-docs/javascript/reference/javascript-run-time-errors.md",
            "redirect_url": "/microsoft-edge/devtools-guide/console/error-and-status-codes#javascript-run-time-errors",
            "redirect_document_id": false
        },
        {
            "source_path": "scripting-docs/javascript/reference/javascript-syntax-errors.md",
            "redirect_url": "/microsoft-edge/devtools-guide/console/error-and-status-codes#javascript-syntax-errors",
            "redirect_document_id": false
        },
        {
            "source_path": "scripting-docs/javascript/reference/javascript-reference.md",
            "redirect_url": "https://developer.mozilla.org/docs/Web/JavaScript/Reference",
            "redirect_document_id": false
        },
        {
            "source_path": "scripting-docs/javascript/reference/javascript-version-information.md",
            "redirect_url": "/microsoft-edge/dev-guide/whats-new/javascript-version-information",
            "redirect_document_id": false
        },
        {
            "source_path": "scripting-docs/jswinrt/using-the-windows-runtime-in-javascript.md",
            "redirect_url": "/microsoft-edge/windows-runtime/using-the-windows-runtime-in-javascript",
            "redirect_document_id": false
        },
        {
            "source_path": "scripting-docs/jswinrt/considerations-when-using-the-windows-runtime-api.md",
            "redirect_url": "/microsoft-edge/windows-runtime/considerations-when-using-the-windows-runtime-api",
            "redirect_document_id": false
        },
        {
            "source_path": "scripting-docs/jswinrt/using-windows-runtime-asynchronous-methods.md",
            "redirect_url": "/microsoft-edge/windows-runtime/using-windows-runtime-asynchronous-methods",
            "redirect_document_id": false
        },
        {
            "source_path": "scripting-docs/jswinrt/special-error-properties-from-asynchronous-windows-runtime-methods.md",
            "redirect_url": "/microsoft-edge/windows-runtime/special-error-properties-from-asynchronous-windows-runtime-methods",
            "redirect_document_id": false
        },
        {
            "source_path": "scripting-docs/jswinrt/handling-windows-runtime-events-in-javascript.md",
            "redirect_url": "/microsoft-edge/windows-runtime/handling-windows-runtime-events-in-javascript",
            "redirect_document_id": false
        },
        {
            "source_path": "scripting-docs/jswinrt/javascript-representation-of-windows-runtime-types.md",
            "redirect_url": "/microsoft-edge/windows-runtime/javascript-representation-of-windows-runtime-types",
            "redirect_document_id": false
        },
        {
            "source_path": "scripting-docs/jswinrt/windows-runtime-datetime-and-timespan-representations.md",
            "redirect_url": "/microsoft-edge/windows-runtime/windows-runtime-datetime-and-timespan-representations",
            "redirect_document_id": false
        },
        {
            "source_path": "scripting-docs/jswinrt/error-codes-for-windows-runtime-apps-using-javascript.md",
            "redirect_url": "/microsoft-edge/windows-runtime/error-codes-for-windows-runtime-apps-using-javascript",
            "redirect_document_id": false
        },
        {
            "source_path": "scripting-docs/chakra-hosting/index.md",
            "redirect_url": "/script/chakra-hosting/javascript-runtime-hosting",
            "redirect_document_id": false
        },
        {
            "source_path": "scripting-docs/chakra-hosting/javascript-runtime-hosting.md",
            "redirect_url": "/microsoft-edge/hosting/javascript-runtime-hosting",
            "redirect_document_id": false
        },
        {
            "source_path": "scripting-docs/javascript/advanced/index.md",
            "redirect_url": "/script/javascript/advanced/advanced-javascript",
            "redirect_document_id": false
        },
        {
            "source_path": "scripting-docs/javascript/misc/index.md",
            "redirect_url": "/script/javascript/misc/expected-left-curly-brace",
            "redirect_document_id": false
        },
        {
            "source_path": "scripting-docs/javascript/reference/index.md",
            "redirect_url": "/script/javascript/reference/javascript-reference",
            "redirect_document_id": false
        },
        {
            "source_path": "scripting-docs/jswinrt/index.md",
            "redirect_url": "/script/jswinrt/using-the-windows-runtime-in-javascript",
            "redirect_document_id": false
        },
        {
            "source_path": "scripting-docs/winscript/index.md",
            "redirect_url": "/script/winscript/active-script-debugging-overview",
            "redirect_document_id": false
        },
        {
            "source_path": "scripting-docs/winscript/reference/index.md",
            "redirect_url": "/script/winscript/windows-script-interfaces-reference",
            "redirect_document_id": false
        },
        {
            "source_path": "docs/debugger/run-windows-phone-apps-in-the-emulator.md",
            "redirect_url": "http://msdn.microsoft.com/en-US/library/dn632391(VS.140).aspx",
            "redirect_document_id": false
        },
        {
            "source_path": "docs/debugger/graphics/how-to-use-graphics-diagnostics-with-an-arm-device.md",
            "redirect_url": "/visualstudio/debugger/graphics/graphics-diagnostics-examples",
            "redirect_document_id": false
        },
        {
            "source_path": "docs/profiling/analyze-cpu-usage-in-a-windows-universal-app.md",
            "redirect_url": "/visualstudio/profiling/beginners-guide-to-performance-profiling",
            "redirect_document_id": false
        },
        {
            "source_path": "docs/profiling/walkthrough-improving-ui-responsiveness-html.md",
            "redirect_url": "/visualstudio/profiling/html-ui-responsiveness",
            "redirect_document_id": false
        },
        {
            "source_path": "docs/profiling/walkthrough-find-a-memory-leak-javascript.md",
            "redirect_url": "/visualstudio/profiling/javascript-memory",
            "redirect_document_id": false
        },
        {
            "source_path": "scripting-docs/javascript/index.md",
            "redirect_url": "/scripting/index",
            "redirect_document_id": false
        },
        {
            "source_path": "scripting-docs/javascript/javascript-fundamentals.md",
            "redirect_url": "https://developer.mozilla.org/docs/Learn/Getting_started_with_the_web/JavaScript_basics",
            "redirect_document_id": false
       },
       {
           "source_path":  "scripting-docs/javascript/writing-javascript-code.md",
           "redirect_url":  "https://developer.mozilla.org/docs/Learn/Getting_started_with_the_web/JavaScript_basics",
           "redirect_document_id":  false
       },
       {
           "source_path":  "scripting-docs/javascript/variables-javascript.md",
           "redirect_url":  "https://developer.mozilla.org/docs/Learn/JavaScript/First_steps/Variables",
           "redirect_document_id":  false
       },
       {
           "source_path":  "scripting-docs/javascript/data-types-javascript.md",
           "redirect_url":  "https://developer.mozilla.org/docs/Web/JavaScript/Data_structures",
           "redirect_document_id":  false
       },
       {
           "source_path":  "scripting-docs/javascript/operators-javascript.md",
           "redirect_url":  "https://developer.mozilla.org/docs/Learn/Getting_started_with_the_web/JavaScript_basics",
           "redirect_document_id":  false
       },
       {
           "source_path":  "scripting-docs/javascript/operator-subtractprecedence-javascript.md",
           "redirect_url":  "https://developer.mozilla.org/docs/Web/JavaScript/Reference/Operators/Operator_Precedence",
           "redirect_document_id":  false
       },
       {
           "source_path":  "scripting-docs/javascript/controlling-program-flow-javascript.md",
           "redirect_url":  "https://developer.mozilla.org/docs/Web/JavaScript/Guide/Control_flow_and_error_handling",
           "redirect_document_id":  false
       },
       {
           "source_path":  "scripting-docs/javascript/functions-javascript.md",
           "redirect_url":  "https://developer.mozilla.org/docs/Learn/JavaScript/Building_blocks/Functions",
           "redirect_document_id":  false
       },
       {
           "source_path":  "scripting-docs/javascript/objects-and-arrays-javascript.md",
           "redirect_url":  "https://developer.mozilla.org/docs/Learn/JavaScript/Objects",
           "redirect_document_id":  false
       },
       {
           "source_path":  "scripting-docs/javascript/intrinsic-objects-javascript.md",
           "redirect_url":  "https://developer.mozilla.org/docs/Learn/JavaScript/Objects",
           "redirect_document_id":  false
       },
       {
           "source_path":  "scripting-docs/javascript/creating-objects-javascript.md",
           "redirect_url":  "https://developer.mozilla.org/en-US/docs/Learn/JavaScript/Objects/Object_building_practice",
           "redirect_document_id":  false
       },
       {
           "source_path":  "scripting-docs/javascript/calculating-dates-and-times-javascript.md",
           "redirect_url":  "https://developer.mozilla.org/docs/Web/JavaScript/Guide/Numbers_and_dates",
           "redirect_document_id":  false
       },
       {
           "source_path":  "scripting-docs/javascript/date-and-time-strings-javascript.md",
           "redirect_url":  "https://developer.mozilla.org/docs/Web/JavaScript/Guide/Numbers_and_dates",
           "redirect_document_id":  false
       },
       {
           "source_path":  "scripting-docs/javascript/displaying-text-in-a-webpage-javascript.md",
           "redirect_url":  "https://developer.mozilla.org/docs/Learn/Getting_started_with_the_web",
           "redirect_document_id":  false
       },
       {
           "source_path":  "scripting-docs/javascript/advanced/advanced-javascript.md",
           "redirect_url":  "https://developer.mozilla.org/docs/Web/JavaScript",
           "redirect_document_id":  false
       },
       {
           "source_path":  "scripting-docs/javascript/advanced/using-constructors-to-define-types.md",
           "redirect_url":  "https://developer.mozilla.org/docs/Web/JavaScript/Reference/Classes/constructor",
           "redirect_document_id":  false
       },
       {
           "source_path":  "scripting-docs/javascript/advanced/prototypes-and-prototype-inheritance.md",
           "redirect_url":  "https://developer.mozilla.org/docs/Learn/JavaScript/Objects/Inheritance",
           "redirect_document_id":  false
       },
       {
           "source_path":  "scripting-docs/javascript/advanced/data-properties-and-accessor-properties.md",
           "redirect_url":  "https://developer.mozilla.org/docs/Web/JavaScript/Reference/Operators/Property_Accessors",
           "redirect_document_id":  false
       },
       {
           "source_path":  "scripting-docs/javascript/advanced/recursion-javascript.md",
           "redirect_url":  "https://developer.mozilla.org/docs/Web/JavaScript/Guide/Functions",
           "redirect_document_id":  false
       },
       {
           "source_path":  "scripting-docs/javascript/advanced/variable-scope-javascript.md",
           "redirect_url":  "https://developer.mozilla.org/docs/Web/JavaScript/Closures",
           "redirect_document_id":  false
       },
       {
           "source_path":  "scripting-docs/javascript/advanced/copying-passing-and-comparing-data-javascript.md",
           "redirect_url":  "https://developer.mozilla.org/docs/Web/JavaScript/Guide/Functions",
           "redirect_document_id":  false
       },
       {
           "source_path":  "scripting-docs/javascript/advanced/using-arrays-javascript.md",
           "redirect_url":  "https://developer.mozilla.org/docs/Learn/JavaScript/First_steps/Arrays",
           "redirect_document_id":  false
       },
       {
           "source_path":  "scripting-docs/javascript/advanced/typed-arrays-javascript.md",
           "redirect_url":  "https://developer.mozilla.org/docs/Web/JavaScript/Typed_arrays",
           "redirect_document_id":  false
       },
       {
           "source_path":  "scripting-docs/javascript/advanced/collections-javascript.md",
           "redirect_url":  "https://developer.mozilla.org/docs/Web/JavaScript/Guide/Keyed_collections",
           "redirect_document_id":  false
       },
       {
           "source_path":  "scripting-docs/javascript/advanced/iterators-and-generators-javascript.md",
           "redirect_url":  "https://developer.mozilla.org/docs/Web/JavaScript/Guide/Iterators_and_generators",
           "redirect_document_id":  false
       },
       {
           "source_path":  "scripting-docs/javascript/advanced/special-characters-javascript.md",
           "redirect_url":  "https://developer.mozilla.org/docs/Web/JavaScript/Guide/Grammar_and_types",
           "redirect_document_id":  false
       },
       {
           "source_path":  "scripting-docs/javascript/advanced/template-strings-javascript.md",
           "redirect_url":  "https://developer.mozilla.org/docs/Web/JavaScript/Reference/Template_literals",
           "redirect_document_id":  false
       },
       {
           "source_path":  "scripting-docs/javascript/advanced/using-the-bind-method-javascript.md",
           "redirect_url":  "https://developer.mozilla.org/docs/Web/JavaScript/Reference/Global_Objects/Function/bind",
           "redirect_document_id":  false
       },
       {
           "source_path":  "scripting-docs/javascript/advanced/managing-event-listeners.md",
           "redirect_url":  "https://developer.mozilla.org/docs/Learn/JavaScript/Building_blocks/Events",
           "redirect_document_id":  false
       },
       {
           "source_path":  "scripting-docs/javascript/advanced/troubleshooting-your-scripts-javascript.md",
           "redirect_url":  "https://developer.mozilla.org/docs/Learn/JavaScript/First_steps/What_went_wrong",
           "redirect_document_id":  false
       },
       {
           "source_path":  "scripting-docs/javascript/advanced/strict-mode-javascript.md",
           "redirect_url":  "https://developer.mozilla.org/docs/Web/JavaScript/Reference/Strict_mode",
           "redirect_document_id":  false
       },
       {
           "source_path":  "scripting-docs/javascript/reference/javascript-objects.md",
           "redirect_url":  "https://developer.mozilla.org/docs/Web/JavaScript/Reference/Global_Objects",
           "redirect_document_id":  false
       },
       {
           "source_path":  "scripting-docs/javascript/reference/array-object-javascript.md",
           "redirect_url":  "https://developer.mozilla.org/docs/Web/JavaScript/Reference/Global_Objects/Array",
           "redirect_document_id":  false
       },
       {
           "source_path":  "scripting-docs/javascript/reference/constructor-property-array.md",
           "redirect_url":  "https://developer.mozilla.org/docs/Web/JavaScript/Reference/Global_Objects/Array",
           "redirect_document_id":  false
       },
       {
           "source_path":  "scripting-docs/javascript/reference/length-property-array-javascript.md",
           "redirect_url":  "https://developer.mozilla.org/docs/Web/JavaScript/Reference/Global_Objects/Array/length",
           "redirect_document_id":  false
       },
       {
           "source_path":  "scripting-docs/javascript/reference/prototype-property-array.md",
           "redirect_url":  "https://developer.mozilla.org/docs/Web/JavaScript/Reference/Global_Objects/Array/prototype",
           "redirect_document_id":  false
       },
       {
           "source_path":  "scripting-docs/javascript/reference/array-from-function-array-javascript.md",
           "redirect_url":  "https://developer.mozilla.org/docs/Web/JavaScript/Reference/Global_Objects/Array/from",
           "redirect_document_id":  false
       },
       {
           "source_path":  "scripting-docs/javascript/reference/array-isarray-function-javascript.md",
           "redirect_url":  "https://developer.mozilla.org/docs/Web/JavaScript/Reference/Global_Objects/Array/isarray",
           "redirect_document_id":  false
       },
       {
           "source_path":  "scripting-docs/javascript/reference/array-of-function-array-javascript.md",
           "redirect_url":  "https://developer.mozilla.org/docs/Web/JavaScript/Reference/Global_Objects/Array/of",
           "redirect_document_id":  false
       },
       {
           "source_path":  "scripting-docs/javascript/reference/concat-method-array-javascript.md",
           "redirect_url":  "https://developer.mozilla.org/docs/Web/JavaScript/Reference/Global_Objects/Array/concat",
           "redirect_document_id":  false
       },
       {
           "source_path":  "scripting-docs/javascript/reference/entries-method-array-javascript.md",
           "redirect_url":  "https://developer.mozilla.org/docs/Web/JavaScript/Reference/Global_Objects/Array/entries",
           "redirect_document_id":  false
       },
       {
           "source_path":  "scripting-docs/javascript/reference/every-method-array-javascript.md",
           "redirect_url":  "https://developer.mozilla.org/docs/Web/JavaScript/Reference/Global_Objects/Array/every",
           "redirect_document_id":  false
       },
       {
           "source_path":  "scripting-docs/javascript/reference/fill-method-array-javascript.md",
           "redirect_url":  "https://developer.mozilla.org/docs/Web/JavaScript/Reference/Global_Objects/Array/fill",
           "redirect_document_id":  false
       },
       {
           "source_path":  "scripting-docs/javascript/reference/filter-method-array-javascript.md",
           "redirect_url":  "https://developer.mozilla.org/docs/Web/JavaScript/Reference/Global_Objects/Array/filter",
           "redirect_document_id":  false
       },
       {
           "source_path":  "scripting-docs/javascript/reference/findindex-method-array-javascript.md",
           "redirect_url":  "https://developer.mozilla.org/docs/Web/JavaScript/Reference/Global_Objects/Array/findindex",
           "redirect_document_id":  false
       },
       {
           "source_path":  "scripting-docs/javascript/reference/foreach-method-array-javascript.md",
           "redirect_url":  "https://developer.mozilla.org/docs/Web/JavaScript/Reference/Global_Objects/Array/foreach",
           "redirect_document_id":  false
       },
       {
           "source_path":  "scripting-docs/javascript/reference/indexof-method-array-javascript.md",
           "redirect_url":  "https://developer.mozilla.org/docs/Web/JavaScript/Reference/Global_Objects/Array/indexof",
           "redirect_document_id":  false
       },
       {
           "source_path":  "scripting-docs/javascript/reference/join-method-array-javascript.md",
           "redirect_url":  "https://developer.mozilla.org/docs/Web/JavaScript/Reference/Global_Objects/Array/join",
           "redirect_document_id":  false
       },
       {
           "source_path":  "scripting-docs/javascript/reference/keys-method-array-javascript.md",
           "redirect_url":  "https://developer.mozilla.org/docs/Web/JavaScript/Reference/Global_Objects/Array/keys",
           "redirect_document_id":  false
       },
       {
           "source_path":  "scripting-docs/javascript/reference/lastindexof-method-array-javascript.md",
           "redirect_url":  "https://developer.mozilla.org/docs/Web/JavaScript/Reference/Global_Objects/Array/lastindexof",
           "redirect_document_id":  false
       },
       {
           "source_path":  "scripting-docs/javascript/reference/map-method-array-javascript.md",
           "redirect_url":  "https://developer.mozilla.org/docs/Web/JavaScript/Reference/Global_Objects/Array/map",
           "redirect_document_id":  false
       },
       {
           "source_path":  "scripting-docs/javascript/reference/pop-method-array-javascript.md",
           "redirect_url":  "https://developer.mozilla.org/docs/Web/JavaScript/Reference/Global_Objects/Array/pop",
           "redirect_document_id":  false
       },
       {
           "source_path":  "scripting-docs/javascript/reference/push-method-array-javascript.md",
           "redirect_url":  "https://developer.mozilla.org/docs/Web/JavaScript/Reference/Global_Objects/Array/push",
           "redirect_document_id":  false
       },
       {
           "source_path":  "scripting-docs/javascript/reference/reduce-method-array-javascript.md",
           "redirect_url":  "https://developer.mozilla.org/docs/Web/JavaScript/Reference/Global_Objects/Array/reduce",
           "redirect_document_id":  false
       },
       {
           "source_path":  "scripting-docs/javascript/reference/reduceright-method-array-javascript.md",
           "redirect_url":  "https://developer.mozilla.org/docs/Web/JavaScript/Reference/Global_Objects/Array/reduceright",
           "redirect_document_id":  false
       },
       {
           "source_path":  "scripting-docs/javascript/reference/reverse-method-javascript.md",
           "redirect_url":  "https://developer.mozilla.org/docs/Web/JavaScript/Reference/Global_Objects/Array/reverse",
           "redirect_document_id":  false
       },
       {
           "source_path":  "scripting-docs/javascript/reference/shift-method-array-javascript.md",
           "redirect_url":  "https://developer.mozilla.org/docs/Web/JavaScript/Reference/Global_Objects/Array/shift",
           "redirect_document_id":  false
       },
       {
           "source_path":  "scripting-docs/javascript/reference/slice-method-array-javascript.md",
           "redirect_url":  "https://developer.mozilla.org/docs/Web/JavaScript/Reference/Global_Objects/Array/slice",
           "redirect_document_id":  false
       },
       {
           "source_path":  "scripting-docs/javascript/reference/some-method-array-javascript.md",
           "redirect_url":  "https://developer.mozilla.org/docs/Web/JavaScript/Reference/Global_Objects/Array/some",
           "redirect_document_id":  false
       },
       {
           "source_path":  "scripting-docs/javascript/reference/sort-method-array-javascript.md",
           "redirect_url":  "https://developer.mozilla.org/docs/Web/JavaScript/Reference/Global_Objects/Array/sort",
           "redirect_document_id":  false
       },
       {
           "source_path":  "scripting-docs/javascript/reference/splice-method-array-javascript.md",
           "redirect_url":  "https://developer.mozilla.org/docs/Web/JavaScript/Reference/Global_Objects/Array/splice",
           "redirect_document_id":  false
       },
       {
           "source_path":  "scripting-docs/javascript/reference/tostring-method-array.md",
           "redirect_url":  "https://developer.mozilla.org/docs/Web/JavaScript/Reference/Global_Objects/Array/tostring",
           "redirect_document_id":  false
       },
       {
           "source_path":  "scripting-docs/javascript/reference/unshift-method-array-javascript.md",
           "redirect_url":  "https://developer.mozilla.org/docs/Web/JavaScript/Reference/Global_Objects/Array/unshift",
           "redirect_document_id":  false
       },
       {
           "source_path":  "scripting-docs/javascript/reference/valueof-method-array.md",
           "redirect_url":  "https://developer.mozilla.org/docs/Web/JavaScript/Reference/Global_Objects/Object/valueOf",
           "redirect_document_id":  false
       },
       {
           "source_path":  "scripting-docs/javascript/reference/values-method-array-javascript.md",
           "redirect_url":  "https://developer.mozilla.org/docs/Web/JavaScript/Reference/Global_Objects/Array/values",
           "redirect_document_id":  false
       },
       {
           "source_path":  "scripting-docs/javascript/reference/arraybuffer-object.md",
           "redirect_url":  "https://developer.mozilla.org/docs/Web/JavaScript/Reference/Global_Objects/ArrayBuffer",
           "redirect_document_id":  false
       },
       {
           "source_path":  "scripting-docs/javascript/reference/bytelength-property-arraybuffer.md",
           "redirect_url":  "https://developer.mozilla.org/docs/Web/JavaScript/Reference/Global_Objects/ArrayBuffer/bytelength",
           "redirect_document_id":  false
       },
       {
           "source_path":  "scripting-docs/javascript/reference/arraybuffer-isview-function-arraybuffer.md",
           "redirect_url":  "https://developer.mozilla.org/docs/Web/JavaScript/Reference/Global_Objects/ArrayBuffer/isview",
           "redirect_document_id":  false
       },
       {
           "source_path":  "scripting-docs/javascript/reference/slice-method-arraybuffer.md",
           "redirect_url":  "https://developer.mozilla.org/docs/Web/JavaScript/Reference/Global_Objects/ArrayBuffer/slice",
           "redirect_document_id":  false
       },
       {
           "source_path":  "scripting-docs/javascript/reference/arguments-object-javascript.md",
           "redirect_url":  "https://developer.mozilla.org/docs/Web/JavaScript/Reference/Functions/arguments",
           "redirect_document_id":  false
       },
       {
           "source_path":  "scripting-docs/javascript/reference/0-dot-dot-dot-n-properties-arguments-javascript.md",
           "redirect_url":  "https://developer.mozilla.org/docs/Web/JavaScript/Reference/Functions/arguments",
           "redirect_document_id":  false
       },
       {
           "source_path":  "scripting-docs/javascript/reference/callee-property-arguments-javascript.md",
           "redirect_url":  "https://developer.mozilla.org/docs/Web/JavaScript/Reference/Functions/arguments/callee",
           "redirect_document_id":  false
       },
       {
           "source_path":  "scripting-docs/javascript/reference/length-property-arguments-javascript.md",
           "redirect_url":  "https://developer.mozilla.org/docs/Web/JavaScript/Reference/Functions/arguments/length",
           "redirect_document_id":  false
       },
       {
           "source_path":  "scripting-docs/javascript/reference/boolean-object-javascript.md",
           "redirect_url":  "https://developer.mozilla.org/docs/Web/JavaScript/Reference/Global_Objects/Boolean",
           "redirect_document_id":  false
       },
       {
           "source_path":  "scripting-docs/javascript/reference/constructor-property-boolean.md",
           "redirect_url":  "https://developer.mozilla.org/docs/Web/JavaScript/Reference/Global_Objects/Boolean/constructor",
           "redirect_document_id":  false
       },
       {
           "source_path":  "scripting-docs/javascript/reference/prototype-property-boolean.md",
           "redirect_url":  "https://developer.mozilla.org/docs/Web/JavaScript/Reference/Global_Objects/Boolean/prototype",
           "redirect_document_id":  false
       },
       {
           "source_path":  "scripting-docs/javascript/reference/tostring-method-boolean-1.md",
           "redirect_url":  "https://developer.mozilla.org/docs/Web/JavaScript/Reference/Global_Objects/Boolean/tostring",
           "redirect_document_id":  false
       },
       {
           "source_path":  "scripting-docs/javascript/reference/valueof-method-boolean.md",
           "redirect_url":  "https://developer.mozilla.org/docs/Web/JavaScript/Reference/Global_Objects/Boolean/valueof",
           "redirect_document_id":  false
       },
       {
           "source_path":  "scripting-docs/javascript/reference/dataview-object.md",
           "redirect_url":  "https://developer.mozilla.org/docs/Web/JavaScript/Reference/Global_Objects/DataView",
           "redirect_document_id":  false
       },
       {
           "source_path":  "scripting-docs/javascript/reference/buffer-property-dataview.md",
           "redirect_url":  "https://developer.mozilla.org/docs/Web/JavaScript/Reference/Global_Objects/DataView/buffer",
           "redirect_document_id":  false
       },
       {
           "source_path":  "scripting-docs/javascript/reference/bytelength-property-dataview.md",
           "redirect_url":  "https://developer.mozilla.org/docs/Web/JavaScript/Reference/Global_Objects/DataView/bytelength",
           "redirect_document_id":  false
       },
       {
           "source_path":  "scripting-docs/javascript/reference/byteoffset-property-dataview.md",
           "redirect_url":  "https://developer.mozilla.org/docs/Web/JavaScript/Reference/Global_Objects/DataView/byteoffset",
           "redirect_document_id":  false
       },
       {
           "source_path":  "scripting-docs/javascript/reference/getint8-method-dataview.md",
           "redirect_url":  "https://developer.mozilla.org/docs/Web/JavaScript/Reference/Global_Objects/DataView/getint8",
           "redirect_document_id":  false
       },
       {
           "source_path":  "scripting-docs/javascript/reference/getuint8-method-dataview.md",
           "redirect_url":  "https://developer.mozilla.org/docs/Web/JavaScript/Reference/Global_Objects/DataView/getuint8",
           "redirect_document_id":  false
       },
       {
           "source_path":  "scripting-docs/javascript/reference/getint16-method-dataview.md",
           "redirect_url":  "https://developer.mozilla.org/docs/Web/JavaScript/Reference/Global_Objects/DataView/getint16",
           "redirect_document_id":  false
       },
       {
           "source_path":  "scripting-docs/javascript/reference/getuint16-method-dataview.md",
           "redirect_url":  "https://developer.mozilla.org/docs/Web/JavaScript/Reference/Global_Objects/DataView/getuint16",
           "redirect_document_id":  false
       },
       {
           "source_path":  "scripting-docs/javascript/reference/getint32-method-dataview.md",
           "redirect_url":  "https://developer.mozilla.org/docs/Web/JavaScript/Reference/Global_Objects/DataView/getint32",
           "redirect_document_id":  false
       },
       {
           "source_path":  "scripting-docs/javascript/reference/getuint32-method-dataview.md",
           "redirect_url":  "https://developer.mozilla.org/docs/Web/JavaScript/Reference/Global_Objects/DataView/getuint32",
           "redirect_document_id":  false
       },
       {
           "source_path":  "scripting-docs/javascript/reference/getfloat32-method-dataview.md",
           "redirect_url":  "https://developer.mozilla.org/docs/Web/JavaScript/Reference/Global_Objects/DataView/getfloat32",
           "redirect_document_id":  false
       },
       {
           "source_path":  "scripting-docs/javascript/reference/getfloat64-method-dataview.md",
           "redirect_url":  "https://developer.mozilla.org/docs/Web/JavaScript/Reference/Global_Objects/DataView/getfloat64",
           "redirect_document_id":  false
       },
       {
           "source_path":  "scripting-docs/javascript/reference/setint8-method-dataview.md",
           "redirect_url":  "https://developer.mozilla.org/docs/Web/JavaScript/Reference/Global_Objects/DataView/setint8",
           "redirect_document_id":  false
       },
       {
           "source_path":  "scripting-docs/javascript/reference/setuint8-method-dataview.md",
           "redirect_url":  "https://developer.mozilla.org/docs/Web/JavaScript/Reference/Global_Objects/DataView/setuint8",
           "redirect_document_id":  false
       },
       {
           "source_path":  "scripting-docs/javascript/reference/setint16-method-dataview.md",
           "redirect_url":  "https://developer.mozilla.org/docs/Web/JavaScript/Reference/Global_Objects/DataView/setint16",
           "redirect_document_id":  false
       },
       {
           "source_path":  "scripting-docs/javascript/reference/setuint16-method-dataview.md",
           "redirect_url":  "https://developer.mozilla.org/docs/Web/JavaScript/Reference/Global_Objects/DataView/setuint16",
           "redirect_document_id":  false
       },
       {
           "source_path":  "scripting-docs/javascript/reference/setint32-method-dataview.md",
           "redirect_url":  "https://developer.mozilla.org/docs/Web/JavaScript/Reference/Global_Objects/DataView/setint",
           "redirect_document_id":  false
       },
       {
           "source_path":  "scripting-docs/javascript/reference/setuint32-method-dataview.md",
           "redirect_url":  "https://developer.mozilla.org/docs/Web/JavaScript/Reference/Global_Objects/DataView/setuint32.md",
           "redirect_document_id":  false
       },
       {
           "source_path":  "scripting-docs/javascript/reference/setfloat32-method-dataview.md",
           "redirect_url":  "https://developer.mozilla.org/docs/Web/JavaScript/Reference/Global_Objects/DataView/setfloat32",
           "redirect_document_id":  false
       },
       {
           "source_path":  "scripting-docs/javascript/reference/setfloat64-method-dataview.md",
           "redirect_url":  "https://developer.mozilla.org/docs/Web/JavaScript/Reference/Global_Objects/DataView/setfloat64",
           "redirect_document_id":  false
       },
       {
           "source_path":  "scripting-docs/javascript/reference/date-object-javascript.md",
           "redirect_url":  "https://developer.mozilla.org/docs/Web/JavaScript/Reference/Global_Objects/Date",
           "redirect_document_id":  false
       },
       {
           "source_path":  "scripting-docs/javascript/reference/constructor-property-date.md",
           "redirect_url":  "https://developer.mozilla.org/docs/Web/JavaScript/Reference/Global_Objects/Date",
           "redirect_document_id":  false
       },
       {
           "source_path":  "scripting-docs/javascript/reference/prototype-property-date.md",
           "redirect_url":  "https://developer.mozilla.org/docs/Web/JavaScript/Reference/Global_Objects/Date/prototype",
           "redirect_document_id":  false
       },
       {
           "source_path":  "scripting-docs/javascript/reference/date-now-function-javascript.md",
           "redirect_url":  "https://developer.mozilla.org/docs/Web/JavaScript/Reference/Global_Objects/Date/now",
           "redirect_document_id":  false
       },
       {
           "source_path":  "scripting-docs/javascript/reference/date-parse-function-javascript.md",
           "redirect_url":  "https://developer.mozilla.org/docs/Web/JavaScript/Reference/Global_Objects/Date/parse",
           "redirect_document_id":  false
       },
       {
           "source_path":  "scripting-docs/javascript/reference/date-utc-function-javascript.md",
           "redirect_url":  "https://developer.mozilla.org/docs/Web/JavaScript/Reference/Global_Objects/Date/utc",
           "redirect_document_id":  false
       },
       {
           "source_path":  "scripting-docs/javascript/reference/getdate-method-date-javascript.md",
           "redirect_url":  "https://developer.mozilla.org/docs/Web/JavaScript/Reference/Global_Objects/Date/getdate",
           "redirect_document_id":  false
       },
       {
           "source_path":  "scripting-docs/javascript/reference/getday-method-date-javascript.md",
           "redirect_url":  "https://developer.mozilla.org/docs/Web/JavaScript/Reference/Global_Objects/Date/getday",
           "redirect_document_id":  false
       },
       {
           "source_path":  "scripting-docs/javascript/reference/getfullyear-method-date-javascript.md",
           "redirect_url":  "https://developer.mozilla.org/docs/Web/JavaScript/Reference/Global_Objects/Date/getfullyear",
           "redirect_document_id":  false
       },
       {
           "source_path":  "scripting-docs/javascript/reference/gethours-method-date-javascript.md",
           "redirect_url":  "https://developer.mozilla.org/docs/Web/JavaScript/Reference/Global_Objects/Date/gethours",
           "redirect_document_id":  false
       },
       {
           "source_path":  "scripting-docs/javascript/reference/getmilliseconds-method-date-javascript.md",
           "redirect_url":  "https://developer.mozilla.org/docs/Web/JavaScript/Reference/Global_Objects/Date/getmilliseconds",
           "redirect_document_id":  false
       },
       {
           "source_path":  "scripting-docs/javascript/reference/getminutes-method-date-javascript.md",
           "redirect_url":  "https://developer.mozilla.org/docs/Web/JavaScript/Reference/Global_Objects/Date/getminutes",
           "redirect_document_id":  false
       },
       {
           "source_path":  "scripting-docs/javascript/reference/getmonth-method-date-javascript.md",
           "redirect_url":  "https://developer.mozilla.org/docs/Web/JavaScript/Reference/Global_Objects/Date/getmonth",
           "redirect_document_id":  false
       },
       {
           "source_path":  "scripting-docs/javascript/reference/getseconds-method-date-javascript.md",
           "redirect_url":  "https://developer.mozilla.org/docs/Web/JavaScript/Reference/Global_Objects/Date/getseconds",
           "redirect_document_id":  false
       },
       {
           "source_path":  "scripting-docs/javascript/reference/gettime-method-date-javascript.md",
           "redirect_url":  "https://developer.mozilla.org/docs/Web/JavaScript/Reference/Global_Objects/Date/gettime",
           "redirect_document_id":  false
       },
       {
           "source_path":  "scripting-docs/javascript/reference/gettimezoneoffset-method-date-javascript.md",
           "redirect_url":  "https://developer.mozilla.org/docs/Web/JavaScript/Reference/Global_Objects/Date/gettimezoneoffset",
           "redirect_document_id":  false
       },
       {
           "source_path":  "scripting-docs/javascript/reference/getutcdate-method-date-javascript.md",
           "redirect_url":  "https://developer.mozilla.org/docs/Web/JavaScript/Reference/Global_Objects/Date/getutcdate",
           "redirect_document_id":  false
       },
       {
           "source_path":  "scripting-docs/javascript/reference/getutcday-method-date-javascript.md",
           "redirect_url":  "https://developer.mozilla.org/docs/Web/JavaScript/Reference/Global_Objects/Date/getutcday",
           "redirect_document_id":  false
       },
       {
           "source_path":  "scripting-docs/javascript/reference/getutcfullyear-method-date-javascript.md",
           "redirect_url":  "https://developer.mozilla.org/docs/Web/JavaScript/Reference/Global_Objects/Date/getutcfullyear",
           "redirect_document_id":  false
       },
       {
           "source_path":  "scripting-docs/javascript/reference/getutchours-method-date-javascript.md",
           "redirect_url":  "https://developer.mozilla.org/docs/Web/JavaScript/Reference/Global_Objects/Date/getutchours",
           "redirect_document_id":  false
       },
       {
           "source_path":  "scripting-docs/javascript/reference/getutcmilliseconds-method-date-javascript.md",
           "redirect_url":  "https://developer.mozilla.org/docs/Web/JavaScript/Reference/Global_Objects/Date/getutcmilliseconds",
           "redirect_document_id":  false
       },
       {
           "source_path":  "scripting-docs/javascript/reference/getutcminutes-method-date-javascript.md",
           "redirect_url":  "https://developer.mozilla.org/docs/Web/JavaScript/Reference/Global_Objects/Date/getutcminutes",
           "redirect_document_id":  false
       },
       {
           "source_path":  "scripting-docs/javascript/reference/getutcmonth-method-date-javascript.md",
           "redirect_url":  "https://developer.mozilla.org/docs/Web/JavaScript/Reference/Global_Objects/Date/getutcmonth",
           "redirect_document_id":  false
       },
       {
           "source_path":  "scripting-docs/javascript/reference/getutcseconds-method-date-javascript.md",
           "redirect_url":  "https://developer.mozilla.org/docs/Web/JavaScript/Reference/Global_Objects/Date/getutcseconds",
           "redirect_document_id":  false
       },
       {
           "source_path":  "scripting-docs/javascript/reference/getyear-method-date-javascript.md",
           "redirect_url":  "https://developer.mozilla.org/docs/Web/JavaScript/Reference/Global_Objects/Date/getyear",
           "redirect_document_id":  false
       },
       {
           "source_path":  "scripting-docs/javascript/reference/setdate-method-date-javascript.md",
           "redirect_url":  "https://developer.mozilla.org/docs/Web/JavaScript/Reference/Global_Objects/Date/setdate",
           "redirect_document_id":  false
       },
       {
           "source_path":  "scripting-docs/javascript/reference/setfullyear-method-date-javascript.md",
           "redirect_url":  "https://developer.mozilla.org/docs/Web/JavaScript/Reference/Global_Objects/Date/setfullyear",
           "redirect_document_id":  false
       },
       {
           "source_path":  "scripting-docs/javascript/reference/sethours-method-date-javascript.md",
           "redirect_url":  "https://developer.mozilla.org/docs/Web/JavaScript/Reference/Global_Objects/Date/sethours",
           "redirect_document_id":  false
       },
       {
           "source_path":  "scripting-docs/javascript/reference/setmilliseconds-method-date-javascript.md",
           "redirect_url":  "https://developer.mozilla.org/docs/Web/JavaScript/Reference/Global_Objects/Date/setmilliseconds",
           "redirect_document_id":  false
       },
       {
           "source_path":  "scripting-docs/javascript/reference/setminutes-method-date-javascript.md",
           "redirect_url":  "https://developer.mozilla.org/docs/Web/JavaScript/Reference/Global_Objects/Date/setminutes",
           "redirect_document_id":  false
       },
       {
           "source_path":  "scripting-docs/javascript/reference/setmonth-method-date-javascript.md",
           "redirect_url":  "https://developer.mozilla.org/docs/Web/JavaScript/Reference/Global_Objects/Date/setmonth",
           "redirect_document_id":  false
       },
       {
           "source_path":  "scripting-docs/javascript/reference/setseconds-method-date-javascript.md",
           "redirect_url":  "https://developer.mozilla.org/docs/Web/JavaScript/Reference/Global_Objects/Date/setseconds",
           "redirect_document_id":  false
       },
       {
           "source_path":  "scripting-docs/javascript/reference/settime-method-date-javascript.md",
           "redirect_url":  "https://developer.mozilla.org/docs/Web/JavaScript/Reference/Global_Objects/Date/settime",
           "redirect_document_id":  false
       },
       {
           "source_path":  "scripting-docs/javascript/reference/setutcdate-method-date-javascript.md",
           "redirect_url":  "https://developer.mozilla.org/docs/Web/JavaScript/Reference/Global_Objects/Date/setutcdate",
           "redirect_document_id":  false
       },
       {
           "source_path":  "scripting-docs/javascript/reference/setutcfullyear-method-date-javascript.md",
           "redirect_url":  "https://developer.mozilla.org/docs/Web/JavaScript/Reference/Global_Objects/Date/setutcfullyear",
           "redirect_document_id":  false
       },
       {
           "source_path":  "scripting-docs/javascript/reference/setutchours-method-date-javascript.md",
           "redirect_url":  "https://developer.mozilla.org/docs/Web/JavaScript/Reference/Global_Objects/Date/setutchours",
           "redirect_document_id":  false
       },
       {
           "source_path":  "scripting-docs/javascript/reference/setutcmilliseconds-method-date-javascript.md",
           "redirect_url":  "https://developer.mozilla.org/docs/Web/JavaScript/Reference/Global_Objects/Date/setutcmilliseconds",
           "redirect_document_id":  false
       },
       {
           "source_path":  "scripting-docs/javascript/reference/setutcminutes-method-date-javascript.md",
           "redirect_url":  "https://developer.mozilla.org/docs/Web/JavaScript/Reference/Global_Objects/Date/setutcminutes",
           "redirect_document_id":  false
       },
       {
           "source_path":  "scripting-docs/javascript/reference/setutcmonth-method-date-javascript.md",
           "redirect_url":  "https://developer.mozilla.org/docs/Web/JavaScript/Reference/Global_Objects/Date/setutcmonth",
           "redirect_document_id":  false
       },
       {
           "source_path":  "scripting-docs/javascript/reference/setutcseconds-method-date-javascript.md",
           "redirect_url":  "https://developer.mozilla.org/docs/Web/JavaScript/Reference/Global_Objects/Date/setutcseconds",
           "redirect_document_id":  false
       },
       {
           "source_path":  "scripting-docs/javascript/reference/setyear-method-date-javascript.md",
           "redirect_url":  "https://developer.mozilla.org/docs/Web/JavaScript/Reference/Global_Objects/Date/setyear",
           "redirect_document_id":  false
       },
       {
           "source_path":  "scripting-docs/javascript/reference/todatestring-method-date-javascript.md",
           "redirect_url":  "https://developer.mozilla.org/docs/Web/JavaScript/Reference/Global_Objects/Date/todatestring",
           "redirect_document_id":  false
       },
       {
           "source_path":  "scripting-docs/javascript/reference/togmtstring-method-date-javascript.md",
           "redirect_url":  "https://developer.mozilla.org/docs/Web/JavaScript/Reference/Global_Objects/Date/togmtstring",
           "redirect_document_id":  false
       },
       {
           "source_path":  "scripting-docs/javascript/reference/toisostring-method-date-javascript.md",
           "redirect_url":  "https://developer.mozilla.org/docs/Web/JavaScript/Reference/Global_Objects/Date/toisostring",
           "redirect_document_id":  false
       },
       {
           "source_path":  "scripting-docs/javascript/reference/tojson-method-date-javascript.md",
           "redirect_url":  "https://developer.mozilla.org/docs/Web/JavaScript/Reference/Global_Objects/Date/tojson",
           "redirect_document_id":  false
       },
       {
           "source_path":  "scripting-docs/javascript/reference/tolocaledatestring-method-date-javascript.md",
           "redirect_url":  "https://developer.mozilla.org/docs/Web/JavaScript/Reference/Global_Objects/Date/tolocaledatestring",
           "redirect_document_id":  false
       },
       {
           "source_path":  "scripting-docs/javascript/reference/tolocalestring-date.md",
           "redirect_url":  "https://developer.mozilla.org/docs/Web/JavaScript/Reference/Global_Objects/Date/tolocalestring",
           "redirect_document_id":  false
       },
       {
           "source_path":  "scripting-docs/javascript/reference/tolocaletimestring-method-date-javascript.md",
           "redirect_url":  "https://developer.mozilla.org/docs/Web/JavaScript/Reference/Global_Objects/Date/tolocaletimestring",
           "redirect_document_id":  false
       },
       {
           "source_path":  "scripting-docs/javascript/reference/totimestring-method-date-javascript.md",
           "redirect_url":  "https://developer.mozilla.org/docs/Web/JavaScript/Reference/Global_Objects/Date/totimestring",
           "redirect_document_id":  false
       },
       {
           "source_path":  "scripting-docs/javascript/reference/toutcstring-method-date-javascript.md",
           "redirect_url":  "https://developer.mozilla.org/docs/Web/JavaScript/Reference/Global_Objects/Date/toutcstring",
           "redirect_document_id":  false
       },
       {
           "source_path":  "scripting-docs/javascript/reference/tostring-method-date.md",
           "redirect_url":  "https://developer.mozilla.org/docs/Web/JavaScript/Reference/Global_Objects/Date/tostring",
           "redirect_document_id":  false
       },
       {
           "source_path":  "scripting-docs/javascript/reference/valueof-method-date.md",
           "redirect_url":  "https://developer.mozilla.org/docs/Web/JavaScript/Reference/Global_Objects/Date/valueof",
           "redirect_document_id":  false
       },
       {
           "source_path":  "scripting-docs/javascript/reference/error-object-javascript.md",
           "redirect_url":  "https://developer.mozilla.org/docs/Web/JavaScript/Reference/Global_Objects/Error",
           "redirect_document_id":  false
       },
       {
           "source_path":  "scripting-docs/javascript/reference/constructor-property-error.md",
           "redirect_url":  "https://developer.mozilla.org/docs/Web/JavaScript/Reference/Global_Objects/Error",
           "redirect_document_id":  false
       },
       {
           "source_path":  "scripting-docs/javascript/reference/prototype-property-error.md",
           "redirect_url":  "https://developer.mozilla.org/docs/Web/JavaScript/Reference/Global_Objects/Error/prototype",
           "redirect_document_id":  false
       },
       {
           "source_path":  "scripting-docs/javascript/reference/message-property-error-javascript.md",
           "redirect_url":  "https://developer.mozilla.org/docs/Web/JavaScript/Reference/Global_Objects/Error/message",
           "redirect_document_id":  false
       },
       {
           "source_path":  "scripting-docs/javascript/reference/name-property-error-javascript.md",
           "redirect_url":  "https://developer.mozilla.org/docs/Web/JavaScript/Reference/Global_Objects/Error/name",
           "redirect_document_id":  false
       },
       {
           "source_path":  "scripting-docs/javascript/reference/stack-property-error-javascript.md",
           "redirect_url":  "https://developer.mozilla.org/docs/Web/JavaScript/Reference/Global_Objects/Error/stack",
           "redirect_document_id":  false
       },
       {
           "source_path":  "scripting-docs/javascript/reference/tostring-method-error.md",
           "redirect_url":  "https://developer.mozilla.org/docs/Web/JavaScript/Reference/Global_Objects/Error/tostring",
           "redirect_document_id":  false
       },
       {
           "source_path":  "scripting-docs/javascript/reference/valueof-method-error.md",
           "redirect_url":  "https://developer.mozilla.org/docs/Web/JavaScript/Reference/Global_Objects/Object/valueof",
           "redirect_document_id":  false
       },
       {
           "source_path":  "scripting-docs/javascript/reference/float32array-object.md",
           "redirect_url":  "https://developer.mozilla.org/docs/Web/JavaScript/Reference/Global_Objects/Float32Array",
           "redirect_document_id":  false
       },
       {
           "source_path":  "scripting-docs/javascript/reference/bytes-per-element-constant-float32array.md",
           "redirect_url":  "https://developer.mozilla.org/docs/Web/JavaScript/Reference/Global_Objects/TypedArray/bytes_per_element",
           "redirect_document_id":  false
       },
       {
           "source_path":  "scripting-docs/javascript/reference/buffer-property-float32array.md",
           "redirect_url":  "https://developer.mozilla.org/docs/Web/JavaScript/Reference/Global_Objects/TypedArray/buffer",
           "redirect_document_id":  false
       },
       {
           "source_path":  "scripting-docs/javascript/reference/bytelength-property-float32array.md",
           "redirect_url":  "https://developer.mozilla.org/docs/Web/JavaScript/Reference/Global_Objects/TypedArray/bytelength",
           "redirect_document_id":  false
       },
       {
           "source_path":  "scripting-docs/javascript/reference/byteoffset-property-float32array.md",
           "redirect_url":  "https://developer.mozilla.org/docs/Web/JavaScript/Reference/Global_Objects/TypedArray/byteoffset",
           "redirect_document_id":  false
       },
       {
           "source_path":  "scripting-docs/javascript/reference/length-property-float32array.md",
           "redirect_url":  "https://developer.mozilla.org/docs/Web/JavaScript/Reference/Global_Objects/TypedArray/length",
           "redirect_document_id":  false
       },
       {
           "source_path":  "scripting-docs/javascript/reference/get-method-float32array.md",
           "redirect_url":  "https://developer.mozilla.org/docs/Web/JavaScript/Reference/Global_Objects/Float32Array",
           "redirect_document_id":  false
       },
       {
           "source_path":  "scripting-docs/javascript/reference/set-method-float32array.md",
           "redirect_url":  "https://developer.mozilla.org/docs/Web/JavaScript/Reference/Global_Objects/TypedArray/set",
           "redirect_document_id":  false
       },
       {
           "source_path":  "scripting-docs/javascript/reference/subarray-method-float32array.md",
           "redirect_url":  "https://developer.mozilla.org/docs/Web/JavaScript/Reference/Global_Objects/TypedArray/subarray",
           "redirect_document_id":  false
       },
       {
           "source_path":  "scripting-docs/javascript/reference/float64array-object.md",
           "redirect_url":  "https://developer.mozilla.org/docs/Web/JavaScript/Reference/Global_Objects/Float64Array",
           "redirect_document_id":  false
       },
       {
           "source_path":  "scripting-docs/javascript/reference/bytes-per-element-constant-float64array.md",
           "redirect_url":  "https://developer.mozilla.org/docs/Web/JavaScript/Reference/Global_Objects/TypedArray/bytes_per_element",
           "redirect_document_id":  false
       },
       {
           "source_path":  "scripting-docs/javascript/reference/buffer-property-float64array.md",
           "redirect_url":  "https://developer.mozilla.org/docs/Web/JavaScript/Reference/Global_Objects/TypedArray/buffer",
           "redirect_document_id":  false
       },
       {
           "source_path":  "scripting-docs/javascript/reference/bytelength-property-float64array.md",
           "redirect_url":  "https://developer.mozilla.org/docs/Web/JavaScript/Reference/Global_Objects/TypedArray/bytelength",
           "redirect_document_id":  false
       },
       {
           "source_path":  "scripting-docs/javascript/reference/bufferoffset-property-float64array.md",
           "redirect_url":  "https://developer.mozilla.org/docs/Web/JavaScript/Reference/Global_Objects/TypedArray/byteoffset",
           "redirect_document_id":  false
       },
       {
           "source_path":  "scripting-docs/javascript/reference/length-property-float64array.md",
           "redirect_url":  "https://developer.mozilla.org/docs/Web/JavaScript/Reference/Global_Objects/TypedArray/length",
           "redirect_document_id":  false
       },
       {
           "source_path":  "scripting-docs/javascript/reference/get-method-float64array.md",
           "redirect_url":  "https://developer.mozilla.org/docs/Web/JavaScript/Reference/Global_Objects/Float64Array",
           "redirect_document_id":  false
       },
       {
           "source_path":  "scripting-docs/javascript/reference/set-method-float64array.md",
           "redirect_url":  "https://developer.mozilla.org/docs/Web/JavaScript/Reference/Global_Objects/TypedArray/set",
           "redirect_document_id":  false
       },
       {
           "source_path":  "scripting-docs/javascript/reference/subarray-method-float64array.md",
           "redirect_url":  "https://developer.mozilla.org/docs/Web/JavaScript/Reference/Global_Objects/TypedArray/subarray",
           "redirect_document_id":  false
       },
       {
           "source_path":  "scripting-docs/javascript/reference/function-object-javascript.md",
           "redirect_url":  "https://developer.mozilla.org/docs/Web/JavaScript/Reference/Global_Objects/Function",
           "redirect_document_id":  false
       },
       {
           "source_path":  "scripting-docs/javascript/reference/arguments-property-function-javascript.md",
           "redirect_url":  "https://developer.mozilla.org/docs/Web/JavaScript/Reference/Global_Objects/Function/arguments",
           "redirect_document_id":  false
       },
       {
           "source_path":  "scripting-docs/javascript/reference/caller-property-function-javascript.md",
           "redirect_url":  "https://developer.mozilla.org/docs/Web/JavaScript/Reference/Global_Objects/Function/caller",
           "redirect_document_id":  false
       },
       {
           "source_path":  "scripting-docs/javascript/reference/length-property-function-javascript.md",
           "redirect_url":  "https://developer.mozilla.org/docs/Web/JavaScript/Reference/Global_Objects/Function/length",
           "redirect_document_id":  false
       },
       {
           "source_path":  "scripting-docs/javascript/reference/apply-method-function-javascript.md",
           "redirect_url":  "https://developer.mozilla.org/docs/Web/JavaScript/Reference/Global_Objects/Function/apply",
           "redirect_document_id":  false
       },
       {
           "source_path":  "scripting-docs/javascript/reference/bind-method-function-javascript.md",
           "redirect_url":  "https://developer.mozilla.org/docs/Web/JavaScript/Reference/Global_Objects/Function/bind",
           "redirect_document_id":  false
       },
       {
           "source_path":  "scripting-docs/javascript/reference/call-method-function-javascript.md",
           "redirect_url":  "https://developer.mozilla.org/docs/Web/JavaScript/Reference/Global_Objects/Function/call",
           "redirect_document_id":  false
       },
       {
           "source_path":  "scripting-docs/javascript/reference/global-object-javascript.md",
           "redirect_url":  "https://developer.mozilla.org/docs/Web/JavaScript/Reference/Global_Objects",
           "redirect_document_id":  false
       },
       {
           "source_path":  "scripting-docs/javascript/reference/infinity-constant-javascript.md",
           "redirect_url":  "https://developer.mozilla.org/docs/Web/JavaScript/Reference/Global_Objects/infinity",
           "redirect_document_id":  false
       },
       {
           "source_path":  "scripting-docs/javascript/reference/nan-constant-javascript.md",
           "redirect_url":  "https://developer.mozilla.org/docs/Web/JavaScript/Reference/Global_Objects/nan",
           "redirect_document_id":  false
       },
       {
           "source_path":  "scripting-docs/javascript/reference/null-constant-javascript.md",
           "redirect_url":  "https://developer.mozilla.org/docs/Web/JavaScript/Reference/Global_Objects/null",
           "redirect_document_id":  false
       },
       {
           "source_path":  "scripting-docs/javascript/reference/undefined-constant-javascript.md",
           "redirect_url":  "https://developer.mozilla.org/docs/Web/JavaScript/Reference/Global_Objects/undefined",
           "redirect_document_id":  false
       },
       {
           "source_path":  "scripting-docs/javascript/reference/decodeuri-function-javascript.md",
           "redirect_url":  "https://developer.mozilla.org/docs/Web/JavaScript/Reference/Global_Objects/decodeuri",
           "redirect_document_id":  false
       },
       {
           "source_path":  "scripting-docs/javascript/reference/decodeuricomponent-function-javascript.md",
           "redirect_url":  "https://developer.mozilla.org/docs/Web/JavaScript/Reference/Global_Objects/decodeuricomponent",
           "redirect_document_id":  false
       },
       {
           "source_path":  "scripting-docs/javascript/reference/encodeuri-function-javascript.md",
           "redirect_url":  "https://developer.mozilla.org/docs/Web/JavaScript/Reference/Global_Objects/encodeuri",
           "redirect_document_id":  false
       },
       {
           "source_path":  "scripting-docs/javascript/reference/encodeuricomponent-function-javascript.md",
           "redirect_url":  "https://developer.mozilla.org/docs/Web/JavaScript/Reference/Global_Objects/encodeuricomponent",
           "redirect_document_id":  false
       },
       {
           "source_path":  "scripting-docs/javascript/reference/escape-function-javascript.md",
           "redirect_url":  "https://developer.mozilla.org/docs/Web/JavaScript/Reference/Global_Objects/escape",
           "redirect_document_id":  false
       },
       {
           "source_path":  "scripting-docs/javascript/reference/eval-function-javascript.md",
           "redirect_url":  "https://developer.mozilla.org/docs/Web/JavaScript/Reference/Global_Objects/eval",
           "redirect_document_id":  false
       },
       {
           "source_path":  "scripting-docs/javascript/reference/isfinite-function-javascript.md",
           "redirect_url":  "https://developer.mozilla.org/docs/Web/JavaScript/Reference/Global_Objects/isfinite",
           "redirect_document_id":  false
       },
       {
           "source_path":  "scripting-docs/javascript/reference/isnan-function-javascript.md",
           "redirect_url":  "https://developer.mozilla.org/docs/Web/JavaScript/Reference/Global_Objects/isnan",
           "redirect_document_id":  false
       },
       {
           "source_path":  "scripting-docs/javascript/reference/parsefloat-function-javascript.md",
           "redirect_url":  "https://developer.mozilla.org/docs/Web/JavaScript/Reference/Global_Objects/parsefloat",
           "redirect_document_id":  false
       },
       {
           "source_path":  "scripting-docs/javascript/reference/parseint-function-javascript.md",
           "redirect_url":  "https://developer.mozilla.org/docs/Web/JavaScript/Reference/Global_Objects/parseint",
           "redirect_document_id":  false
       },
       {
           "source_path":  "scripting-docs/javascript/reference/unescape-function-javascript.md",
           "redirect_url":  "https://developer.mozilla.org/docs/Web/JavaScript/Reference/Global_Objects/unescape",
           "redirect_document_id":  false
       },
       {
           "source_path":  "scripting-docs/javascript/reference/int8array-object.md",
           "redirect_url":  "https://developer.mozilla.org/docs/Web/JavaScript/Reference/Global_Objects/Int8Array",
           "redirect_document_id":  false
       },
       {
           "source_path":  "scripting-docs/javascript/reference/bytes-per-element-constant-int8array.md",
           "redirect_url":  "https://developer.mozilla.org/docs/Web/JavaScript/Reference/Global_Objects/TypedArray/bytes_per_element",
           "redirect_document_id":  false
       },
       {
           "source_path":  "scripting-docs/javascript/reference/buffer-property-int8array.md",
           "redirect_url":  "https://developer.mozilla.org/docs/Web/JavaScript/Reference/Global_Objects/TypedArray/buffer",
           "redirect_document_id":  false
       },
       {
           "source_path":  "scripting-docs/javascript/reference/bytelength-property-int8array.md",
           "redirect_url":  "https://developer.mozilla.org/docs/Web/JavaScript/Reference/Global_Objects/TypedArray/bytelength",
           "redirect_document_id":  false
       },
       {
           "source_path":  "scripting-docs/javascript/reference/byteoffset-property-int8array.md",
           "redirect_url":  "https://developer.mozilla.org/docs/Web/JavaScript/Reference/Global_Objects/TypedArray/byteoffset",
           "redirect_document_id":  false
       },
       {
           "source_path":  "scripting-docs/javascript/reference/length-property-int8array.md",
           "redirect_url":  "https://developer.mozilla.org/docs/Web/JavaScript/Reference/Global_Objects/TypedArray/length",
           "redirect_document_id":  false
       },
       {
           "source_path":  "scripting-docs/javascript/reference/set-method-int8array.md",
           "redirect_url":  "https://developer.mozilla.org/docs/Web/JavaScript/Reference/Global_Objects/TypedArray/set",
           "redirect_document_id":  false
       },
       {
           "source_path":  "scripting-docs/javascript/reference/subarray-method-int8array.md",
           "redirect_url":  "https://developer.mozilla.org/docs/Web/JavaScript/Reference/Global_Objects/TypedArray/subarray",
           "redirect_document_id":  false
       },
       {
           "source_path":  "scripting-docs/javascript/reference/int16array-object.md",
           "redirect_url":  "https://developer.mozilla.org/docs/Web/JavaScript/Reference/Global_Objects/Int16Array",
           "redirect_document_id":  false
       },
       {
           "source_path":  "scripting-docs/javascript/reference/bytes-per-element-constant-int16array.md",
           "redirect_url":  "https://developer.mozilla.org/docs/Web/JavaScript/Reference/Global_Objects/TypedArray/bytes_per_element",
           "redirect_document_id":  false
       },
       {
           "source_path":  "scripting-docs/javascript/reference/buffer-property-int16array.md",
           "redirect_url":  "https://developer.mozilla.org/docs/Web/JavaScript/Reference/Global_Objects/TypedArray/buffer",
           "redirect_document_id":  false
       },
       {
           "source_path":  "scripting-docs/javascript/reference/bytelength-property-int16array.md",
           "redirect_url":  "https://developer.mozilla.org/docs/Web/JavaScript/Reference/Global_Objects/TypedArray/bytelength",
           "redirect_document_id":  false
       },
       {
           "source_path":  "scripting-docs/javascript/reference/byteoffset-property-int16array.md",
           "redirect_url":  "https://developer.mozilla.org/docs/Web/JavaScript/Reference/Global_Objects/TypedArray/byteoffset",
           "redirect_document_id":  false
       },
       {
           "source_path":  "scripting-docs/javascript/reference/length-property-int16array.md",
           "redirect_url":  "https://developer.mozilla.org/docs/Web/JavaScript/Reference/Global_Objects/TypedArray/length",
           "redirect_document_id":  false
       },
       {
           "source_path":  "scripting-docs/javascript/reference/set-method-int16array.md",
           "redirect_url":  "https://developer.mozilla.org/docs/Web/JavaScript/Reference/Global_Objects/TypedArray/set",
           "redirect_document_id":  false
       },
       {
           "source_path":  "scripting-docs/javascript/reference/subarray-method-int16array.md",
           "redirect_url":  "https://developer.mozilla.org/docs/Web/JavaScript/Reference/Global_Objects/TypedArray/subarray",
           "redirect_document_id":  false
       },
       {
           "source_path":  "scripting-docs/javascript/reference/int32array-object.md",
           "redirect_url":  "https://developer.mozilla.org/docs/Web/JavaScript/Reference/Global_Objects/Int32Array",
           "redirect_document_id":  false
       },
       {
           "source_path":  "scripting-docs/javascript/reference/bytes-per-element-constant-int32array.md",
           "redirect_url":  "https://developer.mozilla.org/docs/Web/JavaScript/Reference/Global_Objects/TypedArray/bytes_per_element",
           "redirect_document_id":  false
       },
       {
           "source_path":  "scripting-docs/javascript/reference/buffer-property-int32array.md",
           "redirect_url":  "https://developer.mozilla.org/docs/Web/JavaScript/Reference/Global_Objects/TypedArray/buffer",
           "redirect_document_id":  false
       },
       {
           "source_path":  "scripting-docs/javascript/reference/bytelength-property-int32array.md",
           "redirect_url":  "https://developer.mozilla.org/docs/Web/JavaScript/Reference/Global_Objects/TypedArray/bytelength",
           "redirect_document_id":  false
       },
       {
           "source_path":  "scripting-docs/javascript/reference/byteoffset-property-int32array.md",
           "redirect_url":  "https://developer.mozilla.org/docs/Web/JavaScript/Reference/Global_Objects/TypedArray/byteoffset",
           "redirect_document_id":  false
       },
       {
           "source_path":  "scripting-docs/javascript/reference/length-property-int32array.md",
           "redirect_url":  "https://developer.mozilla.org/docs/Web/JavaScript/Reference/Global_Objects/TypedArray/length",
           "redirect_document_id":  false
       },
       {
           "source_path":  "scripting-docs/javascript/reference/set-method-int32array.md",
           "redirect_url":  "https://developer.mozilla.org/docs/Web/JavaScript/Reference/Global_Objects/TypedArray/set",
           "redirect_document_id":  false
       },
       {
           "source_path":  "scripting-docs/javascript/reference/subarray-method-int32array.md",
           "redirect_url":  "https://developer.mozilla.org/docs/Web/JavaScript/Reference/Global_Objects/TypedArray/subarray",
           "redirect_document_id":  false
       },
       {
           "source_path":  "scripting-docs/javascript/reference/intl-collator-object-javascript.md",
           "redirect_url":  "https://developer.mozilla.org/docs/Web/JavaScript/Reference/Global_Objects/Collator",
           "redirect_document_id":  false
       },
       {
           "source_path":  "scripting-docs/javascript/reference/compare-property-intl-collator.md",
           "redirect_url":  "https://developer.mozilla.org/docs/Web/JavaScript/Reference/Global_Objects/Collator/compare",
           "redirect_document_id":  false
       },
       {
           "source_path":  "scripting-docs/javascript/reference/constructor-property-intl-collator.md",
           "redirect_url":  "https://developer.mozilla.org/docs/Web/JavaScript/Reference/Global_Objects/Collator",
           "redirect_document_id":  false
       },
       {
           "source_path":  "scripting-docs/javascript/reference/prototype-property-intl-collator.md",
           "redirect_url":  "https://developer.mozilla.org/docs/Web/JavaScript/Reference/Global_Objects/Collator/prototype",
           "redirect_document_id":  false
       },
       {
           "source_path":  "scripting-docs/javascript/reference/resolvedoptions-method-intl-collator.md",
           "redirect_url":  "https://developer.mozilla.org/docs/Web/JavaScript/Reference/Global_Objects/Collator/resolvedoptions",
           "redirect_document_id":  false
       },
       {
           "source_path":  "scripting-docs/javascript/reference/intl-datetimeformat-object-javascript.md",
           "redirect_url":  "https://developer.mozilla.org/docs/Web/JavaScript/Reference/Global_Objects/DateTimeFormat",
           "redirect_document_id":  false
       },
       {
           "source_path":  "scripting-docs/javascript/reference/constructor-property-intl-datetimeformat.md",
           "redirect_url":  "https://developer.mozilla.org/docs/Web/JavaScript/Reference/Global_Objects/DateTimeFormat",
           "redirect_document_id":  false
       },
       {
           "source_path":  "scripting-docs/javascript/reference/format-property-intl-datetimeformat.md",
           "redirect_url":  "https://developer.mozilla.org/docs/Web/JavaScript/Reference/Global_Objects/DateTimeFormat/format",
           "redirect_document_id":  false
       },
       {
           "source_path":  "scripting-docs/javascript/reference/prototype-property-intl-datetimeformat.md",
           "redirect_url":  "https://developer.mozilla.org/docs/Web/JavaScript/Reference/Global_Objects/DateTimeFormat/prototype",
           "redirect_document_id":  false
       },
       {
           "source_path":  "scripting-docs/javascript/reference/resolvedoptions-method-intl-datetimeformat.md",
           "redirect_url":  "https://developer.mozilla.org/docs/Web/JavaScript/Reference/Global_Objects/DateTimeFormat/resolvedoptions",
           "redirect_document_id":  false
       },
       {
           "source_path":  "scripting-docs/javascript/reference/intl-numberformat-object-javascript.md",
           "redirect_url":  "https://developer.mozilla.org/docs/Web/JavaScript/Reference/Global_Objects/NumberFormat",
           "redirect_document_id":  false
       },
       {
           "source_path":  "scripting-docs/javascript/reference/constructor-property-intl-numberformat.md",
           "redirect_url":  "https://developer.mozilla.org/docs/Web/JavaScript/Reference/Global_Objects/NumberFormat",
           "redirect_document_id":  false
       },
       {
           "source_path":  "scripting-docs/javascript/reference/format-property-intl-numberformat.md",
           "redirect_url":  "https://developer.mozilla.org/docs/Web/JavaScript/Reference/Global_Objects/NumberFormat/format",
           "redirect_document_id":  false
       },
       {
           "source_path":  "scripting-docs/javascript/reference/prototype-property-intl-numberformat.md",
           "redirect_url":  "https://developer.mozilla.org/docs/Web/JavaScript/Reference/Global_Objects/NumberFormat/prototype",
           "redirect_document_id":  false
       },
       {
           "source_path":  "scripting-docs/javascript/reference/resolvedoptions-method-intl-numberformat.md",
           "redirect_url":  "https://developer.mozilla.org/docs/Web/JavaScript/Reference/Global_Objects/NumberFormat/resolvedoptions",
           "redirect_document_id":  false
       },
       {
           "source_path":  "scripting-docs/javascript/reference/json-object-javascript.md",
           "redirect_url":  "https://developer.mozilla.org/docs/Web/JavaScript/Reference/Global_Objects/JSON",
           "redirect_document_id":  false
       },
       {
           "source_path":  "scripting-docs/javascript/reference/json-parse-function-javascript.md",
           "redirect_url":  "https://developer.mozilla.org/docs/Web/JavaScript/Reference/Global_Objects/JSON/parse",
           "redirect_document_id":  false
       },
       {
           "source_path":  "scripting-docs/javascript/reference/json-stringify-function-javascript.md",
           "redirect_url":  "https://developer.mozilla.org/docs/Web/JavaScript/Reference/Global_Objects/JSON/stringify",
           "redirect_document_id":  false
       },
       {
           "source_path":  "scripting-docs/javascript/reference/map-object-javascript.md",
           "redirect_url":  "https://developer.mozilla.org/docs/Web/JavaScript/Reference/Global_Objects/Map",
           "redirect_document_id":  false
       },
       {
           "source_path":  "scripting-docs/javascript/reference/constructor-property-map.md",
           "redirect_url":  "https://developer.mozilla.org/docs/Web/JavaScript/Reference/Global_Objects/Map",
           "redirect_document_id":  false
       },
       {
           "source_path":  "scripting-docs/javascript/reference/prototype-property-map.md",
           "redirect_url":  "https://developer.mozilla.org/docs/Web/JavaScript/Reference/Global_Objects/Map/prototype",
           "redirect_document_id":  false
       },
       {
           "source_path":  "scripting-docs/javascript/reference/size-property-map-javascript.md",
           "redirect_url":  "https://developer.mozilla.org/docs/Web/JavaScript/Reference/Global_Objects/Map/size",
           "redirect_document_id":  false
       },
       {
           "source_path":  "scripting-docs/javascript/reference/clear-method-map-javascript.md",
           "redirect_url":  "https://developer.mozilla.org/docs/Web/JavaScript/Reference/Global_Objects/Map/clear",
           "redirect_document_id":  false
       },
       {
           "source_path":  "scripting-docs/javascript/reference/delete-method-map-javascript.md",
           "redirect_url":  "https://developer.mozilla.org/docs/Web/JavaScript/Reference/Global_Objects/Map/delete",
           "redirect_document_id":  false
       },
       {
           "source_path":  "scripting-docs/javascript/reference/foreach-method-map-javascript.md",
           "redirect_url":  "https://developer.mozilla.org/docs/Web/JavaScript/Reference/Global_Objects/Map/foreach",
           "redirect_document_id":  false
       },
       {
           "source_path":  "scripting-docs/javascript/reference/get-method-map-javascript.md",
           "redirect_url":  "https://developer.mozilla.org/docs/Web/JavaScript/Reference/Global_Objects/Map/get",
           "redirect_document_id":  false
       },
       {
           "source_path":  "scripting-docs/javascript/reference/has-method-map-javascript.md",
           "redirect_url":  "https://developer.mozilla.org/docs/Web/JavaScript/Reference/Global_Objects/Map/has",
           "redirect_document_id":  false
       },
       {
           "source_path":  "scripting-docs/javascript/reference/set-method-map-javascript.md",
           "redirect_url":  "https://developer.mozilla.org/docs/Web/JavaScript/Reference/Global_Objects/Map/set",
           "redirect_document_id":  false
       },
       {
           "source_path":  "scripting-docs/javascript/reference/tostring-method-map-javascript.md",
           "redirect_url":  "https://developer.mozilla.org/docs/Web/JavaScript/Reference/Global_Objects/Object/tostring",
           "redirect_document_id":  false
       },
       {
           "source_path":  "scripting-docs/javascript/reference/valueof-method-map-javascript.md",
           "redirect_url":  "https://developer.mozilla.org/docs/Web/JavaScript/Reference/Global_Objects/Object/valueof",
           "redirect_document_id":  false
       },
       {
           "source_path":  "scripting-docs/javascript/reference/math-object-javascript.md",
           "redirect_url":  "https://developer.mozilla.org/docs/Web/JavaScript/Reference/Global_Objects/Math",
           "redirect_document_id":  false
       },
       {
           "source_path":  "scripting-docs/javascript/reference/math-constants-javascript.md",
           "redirect_url":  "https://developer.mozilla.org/docs/Web/JavaScript/Reference/Global_Objects/Math",
           "redirect_document_id":  false
       },
       {
           "source_path":  "scripting-docs/javascript/reference/math-abs-function-javascript.md",
           "redirect_url":  "https://developer.mozilla.org/docs/Web/JavaScript/Reference/Global_Objects/Math/abs",
           "redirect_document_id":  false
       },
       {
           "source_path":  "scripting-docs/javascript/reference/math-acos-function-javascript.md",
           "redirect_url":  "https://developer.mozilla.org/docs/Web/JavaScript/Reference/Global_Objects/Math/acos",
           "redirect_document_id":  false
       },
       {
           "source_path":  "scripting-docs/javascript/reference/math-acosh-function-javascript.md",
           "redirect_url":  "https://developer.mozilla.org/docs/Web/JavaScript/Reference/Global_Objects/Math/acosh",
           "redirect_document_id":  false
       },
       {
           "source_path":  "scripting-docs/javascript/reference/math-asin-function-javascript.md",
           "redirect_url":  "https://developer.mozilla.org/docs/Web/JavaScript/Reference/Global_Objects/Math/asin",
           "redirect_document_id":  false
       },
       {
           "source_path":  "scripting-docs/javascript/reference/math-asinh-function-javascript.md",
           "redirect_url":  "https://developer.mozilla.org/docs/Web/JavaScript/Reference/Global_Objects/Math/asinh",
           "redirect_document_id":  false
       },
       {
           "source_path":  "scripting-docs/javascript/reference/math-atan-function-javascript.md",
           "redirect_url":  "https://developer.mozilla.org/docs/Web/JavaScript/Reference/Global_Objects/Math/atan",
           "redirect_document_id":  false
       },
       {
           "source_path":  "scripting-docs/javascript/reference/math-atan2-function-javascript.md",
           "redirect_url":  "https://developer.mozilla.org/docs/Web/JavaScript/Reference/Global_Objects/Math/atan2",
           "redirect_document_id":  false
       },
       {
           "source_path":  "scripting-docs/javascript/reference/math-atanh-function-javascript.md",
           "redirect_url":  "https://developer.mozilla.org/docs/Web/JavaScript/Reference/Global_Objects/Math/atanh",
           "redirect_document_id":  false
       },
       {
           "source_path":  "scripting-docs/javascript/reference/math-cbrt-function-javascript.md",
           "redirect_url":  "https://developer.mozilla.org/docs/Web/JavaScript/Reference/Global_Objects/Math/cbrt",
           "redirect_document_id":  false
       },
       {
           "source_path":  "scripting-docs/javascript/reference/math-ceil-function-javascript.md",
           "redirect_url":  "https://developer.mozilla.org/docs/Web/JavaScript/Reference/Global_Objects/Math/ceil",
           "redirect_document_id":  false
       },
       {
           "source_path":  "scripting-docs/javascript/reference/math-clz32-function-javascript.md",
           "redirect_url":  "https://developer.mozilla.org/docs/Web/JavaScript/Reference/Global_Objects/Math/clz32",
           "redirect_document_id":  false
       },
       {
           "source_path":  "scripting-docs/javascript/reference/math-cos-function-javascript.md",
           "redirect_url":  "https://developer.mozilla.org/docs/Web/JavaScript/Reference/Global_Objects/Math/cos",
           "redirect_document_id":  false
       },
       {
           "source_path":  "scripting-docs/javascript/reference/math-cosh-function-javascript.md",
           "redirect_url":  "https://developer.mozilla.org/docs/Web/JavaScript/Reference/Global_Objects/Math/cosh",
           "redirect_document_id":  false
       },
       {
           "source_path":  "scripting-docs/javascript/reference/math-exp-function-javascript.md",
           "redirect_url":  "https://developer.mozilla.org/docs/Web/JavaScript/Reference/Global_Objects/Math/exp",
           "redirect_document_id":  false
       },
       {
           "source_path":  "scripting-docs/javascript/reference/math-expm1-function-javascript.md",
           "redirect_url":  "https://developer.mozilla.org/docs/Web/JavaScript/Reference/Global_Objects/Math/expm1",
           "redirect_document_id":  false
       },
       {
           "source_path":  "scripting-docs/javascript/reference/math-floor-function-javascript.md",
           "redirect_url":  "https://developer.mozilla.org/docs/Web/JavaScript/Reference/Global_Objects/Math/floor",
           "redirect_document_id":  false
       },
       {
           "source_path":  "scripting-docs/javascript/reference/math-fround-function-javascript.md",
           "redirect_url":  "https://developer.mozilla.org/docs/Web/JavaScript/Reference/Global_Objects/Math/fround",
           "redirect_document_id":  false
       },
       {
           "source_path":  "scripting-docs/javascript/reference/math-hypot-function-javascript.md",
           "redirect_url":  "https://developer.mozilla.org/docs/Web/JavaScript/Reference/Global_Objects/Math/hypot",
           "redirect_document_id":  false
       },
       {
           "source_path":  "scripting-docs/javascript/reference/math-imul-function-javascript.md",
           "redirect_url":  "https://developer.mozilla.org/docs/Web/JavaScript/Reference/Global_Objects/Math/imul",
           "redirect_document_id":  false
       },
       {
           "source_path":  "scripting-docs/javascript/reference/math-log-function-javascript.md",
           "redirect_url":  "https://developer.mozilla.org/docs/Web/JavaScript/Reference/Global_Objects/Math/log",
           "redirect_document_id":  false
       },
       {
           "source_path":  "scripting-docs/javascript/reference/math-log1p-function-javascript.md",
           "redirect_url":  "https://developer.mozilla.org/docs/Web/JavaScript/Reference/Global_Objects/Math/log1p",
           "redirect_document_id":  false
       },
       {
           "source_path":  "scripting-docs/javascript/reference/math-log10-function-javascript.md",
           "redirect_url":  "https://developer.mozilla.org/docs/Web/JavaScript/Reference/Global_Objects/Math/log10",
           "redirect_document_id":  false
       },
       {
           "source_path":  "scripting-docs/javascript/reference/math-log2-function-javascript.md",
           "redirect_url":  "https://developer.mozilla.org/docs/Web/JavaScript/Reference/Global_Objects/Math/log2",
           "redirect_document_id":  false
       },
       {
           "source_path":  "scripting-docs/javascript/reference/math-max-function-javascript.md",
           "redirect_url":  "https://developer.mozilla.org/docs/Web/JavaScript/Reference/Global_Objects/Math/max",
           "redirect_document_id":  false
       },
       {
           "source_path":  "scripting-docs/javascript/reference/math-min-function-javascript.md",
           "redirect_url":  "https://developer.mozilla.org/docs/Web/JavaScript/Reference/Global_Objects/Math/min",
           "redirect_document_id":  false
       },
       {
           "source_path":  "scripting-docs/javascript/reference/math-pow-function-javascript.md",
           "redirect_url":  "https://developer.mozilla.org/docs/Web/JavaScript/Reference/Global_Objects/Math/pow",
           "redirect_document_id":  false
       },
       {
           "source_path":  "scripting-docs/javascript/reference/math-random-function-javascript.md",
           "redirect_url":  "https://developer.mozilla.org/docs/Web/JavaScript/Reference/Global_Objects/Math/random",
           "redirect_document_id":  false
       },
       {
           "source_path":  "scripting-docs/javascript/reference/math-round-function-javascript.md",
           "redirect_url":  "https://developer.mozilla.org/docs/Web/JavaScript/Reference/Global_Objects/Math/round",
           "redirect_document_id":  false
       },
       {
           "source_path":  "scripting-docs/javascript/reference/math-sign-function-javascript.md",
           "redirect_url":  "https://developer.mozilla.org/docs/Web/JavaScript/Reference/Global_Objects/Math/sign",
           "redirect_document_id":  false
       },
       {
           "source_path":  "scripting-docs/javascript/reference/math-sin-function-javascript.md",
           "redirect_url":  "https://developer.mozilla.org/docs/Web/JavaScript/Reference/Global_Objects/Math/sin",
           "redirect_document_id":  false
       },
       {
           "source_path":  "scripting-docs/javascript/reference/math-sinh-function-javascript.md",
           "redirect_url":  "https://developer.mozilla.org/docs/Web/JavaScript/Reference/Global_Objects/Math/sinh",
           "redirect_document_id":  false
       },
       {
           "source_path":  "scripting-docs/javascript/reference/math-sqrt-function-javascript.md",
           "redirect_url":  "https://developer.mozilla.org/docs/Web/JavaScript/Reference/Global_Objects/Math/sqrt",
           "redirect_document_id":  false
       },
       {
           "source_path":  "scripting-docs/javascript/reference/math-tan-function-javascript.md",
           "redirect_url":  "https://developer.mozilla.org/docs/Web/JavaScript/Reference/Global_Objects/Math/tan",
           "redirect_document_id":  false
       },
       {
           "source_path":  "scripting-docs/javascript/reference/math-tanh-function-javascript.md",
           "redirect_url":  "https://developer.mozilla.org/docs/Web/JavaScript/Reference/Global_Objects/Math/tanh",
           "redirect_document_id":  false
       },
       {
           "source_path":  "scripting-docs/javascript/reference/math-trunc-function-javascript.md",
           "redirect_url":  "https://developer.mozilla.org/docs/Web/JavaScript/Reference/Global_Objects/Math/trunc",
           "redirect_document_id":  false
       },
       {
           "source_path":  "scripting-docs/javascript/reference/number-object-javascript.md",
           "redirect_url":  "https://developer.mozilla.org/docs/Web/JavaScript/Reference/Global_Objects/Number",
           "redirect_document_id":  false
       },
       {
           "source_path":  "scripting-docs/javascript/reference/number-constants-javascript.md",
           "redirect_url":  "https://developer.mozilla.org/docs/Web/JavaScript/Reference/Global_Objects/Number",
           "redirect_document_id":  false
       },
       {
           "source_path":  "scripting-docs/javascript/reference/number-isfinite-function-number-javascript.md",
           "redirect_url":  "https://developer.mozilla.org/docs/Web/JavaScript/Reference/Global_Objects/Number/isfinite",
           "redirect_document_id":  false
       },
       {
           "source_path":  "scripting-docs/javascript/reference/number-isinteger-function-number-javascript.md",
           "redirect_url":  "https://developer.mozilla.org/docs/Web/JavaScript/Reference/Global_Objects/Number/isinteger",
           "redirect_document_id":  false
       },
       {
           "source_path":  "scripting-docs/javascript/reference/number-isnan-function-number-javascript.md",
           "redirect_url":  "https://developer.mozilla.org/docs/Web/JavaScript/Reference/Global_Objects/Number/isnan",
           "redirect_document_id":  false
       },
       {
           "source_path":  "scripting-docs/javascript/reference/number-issafeinteger-number-javascript.md",
           "redirect_url":  "https://developer.mozilla.org/docs/Web/JavaScript/Reference/Global_Objects/Number/issafeinteger",
           "redirect_document_id":  false
       },
       {
           "source_path":  "scripting-docs/javascript/reference/constructor-property-number.md",
           "redirect_url":  "https://developer.mozilla.org/docs/Web/JavaScript/Reference/Global_Objects/Number/constructor",
           "redirect_document_id":  false
       },
       {
           "source_path":  "scripting-docs/javascript/reference/prototype-property-number.md",
           "redirect_url":  "https://developer.mozilla.org/docs/Web/JavaScript/Reference/Global_Objects/Number/prototype",
           "redirect_document_id":  false
       },
       {
           "source_path":  "scripting-docs/javascript/reference/toexponential-method-number-javascript.md",
           "redirect_url":  "https://developer.mozilla.org/docs/Web/JavaScript/Reference/Global_Objects/Number/toexponential",
           "redirect_document_id":  false
       },
       {
           "source_path":  "scripting-docs/javascript/reference/tofixed-method-number-javascript.md",
           "redirect_url":  "https://developer.mozilla.org/docs/Web/JavaScript/Reference/Global_Objects/Number/tofixed",
           "redirect_document_id":  false
       },
       {
           "source_path":  "scripting-docs/javascript/reference/tolocalestring-number.md",
           "redirect_url":  "https://developer.mozilla.org/docs/Web/JavaScript/Reference/Global_Objects/Number/tolocalestring",
           "redirect_document_id":  false
       },
       {
           "source_path":  "scripting-docs/javascript/reference/toprecision-method-number-javascript.md",
           "redirect_url":  "https://developer.mozilla.org/docs/Web/JavaScript/Reference/Global_Objects/Number/toprecision",
           "redirect_document_id":  false
       },
       {
           "source_path":  "scripting-docs/javascript/reference/tostring-method-number.md",
           "redirect_url":  "https://developer.mozilla.org/docs/Web/JavaScript/Reference/Global_Objects/Number/tostring",
           "redirect_document_id":  false
       },
       {
           "source_path":  "scripting-docs/javascript/reference/valueof-method-number.md",
           "redirect_url":  "https://developer.mozilla.org/docs/Web/JavaScript/Reference/Global_Objects/Number/valueof",
           "redirect_document_id":  false
       },
       {
           "source_path":  "scripting-docs/javascript/reference/object-object-javascript.md",
           "redirect_url":  "https://developer.mozilla.org/docs/Web/JavaScript/Reference/Global_Objects/Object",
           "redirect_document_id":  false
       },
       {
           "source_path":  "scripting-docs/javascript/reference/proto-property-object-javascript.md",
           "redirect_url":  "https://developer.mozilla.org/docs/Web/JavaScript/Reference/Global_Objects/Object/proto",
           "redirect_document_id":  false
       },
       {
           "source_path":  "scripting-docs/javascript/reference/constructor-property-object-javascript.md",
           "redirect_url":  "https://developer.mozilla.org/docs/Web/JavaScript/Reference/Global_Objects/Object/constructor",
           "redirect_document_id":  false
       },
       {
           "source_path":  "scripting-docs/javascript/reference/prototype-property-object-javascript.md",
           "redirect_url":  "https://developer.mozilla.org/docs/Web/JavaScript/Reference/Global_Objects/Object/prototype",
           "redirect_document_id":  false
       },
       {
           "source_path":  "scripting-docs/javascript/reference/object-assign-function-object-javascript.md",
           "redirect_url":  "https://developer.mozilla.org/docs/Web/JavaScript/Reference/Global_Objects/Object/assign",
           "redirect_document_id":  false
       },
       {
           "source_path":  "scripting-docs/javascript/reference/object-create-function-javascript.md",
           "redirect_url":  "https://developer.mozilla.org/docs/Web/JavaScript/Reference/Global_Objects/Object/create",
           "redirect_document_id":  false
       },
       {
           "source_path":  "scripting-docs/javascript/reference/object-defineproperties-function-javascript.md",
           "redirect_url":  "https://developer.mozilla.org/docs/Web/JavaScript/Reference/Global_Objects/Object/defineproperties",
           "redirect_document_id":  false
       },
       {
           "source_path":  "scripting-docs/javascript/reference/object-defineproperty-function-javascript.md",
           "redirect_url":  "https://developer.mozilla.org/docs/Web/JavaScript/Reference/Global_Objects/Object/defineproperty",
           "redirect_document_id":  false
       },
       {
           "source_path":  "scripting-docs/javascript/reference/object-freeze-function-javascript.md",
           "redirect_url":  "https://developer.mozilla.org/docs/Web/JavaScript/Reference/Global_Objects/Object/freeze",
           "redirect_document_id":  false
       },
       {
           "source_path":  "scripting-docs/javascript/reference/object-getownpropertydescriptor-function-javascript.md",
           "redirect_url":  "https://developer.mozilla.org/docs/Web/JavaScript/Reference/Global_Objects/Object/getownpropertydescriptor",
           "redirect_document_id":  false
       },
       {
           "source_path":  "scripting-docs/javascript/reference/object-getownpropertynames-function-javascript.md",
           "redirect_url":  "https://developer.mozilla.org/docs/Web/JavaScript/Reference/Global_Objects/Object/getownpropertynames",
           "redirect_document_id":  false
       },
       {
           "source_path":  "scripting-docs/javascript/reference/object-getownpropertysymbols-function-javascript.md",
           "redirect_url":  "https://developer.mozilla.org/docs/Web/JavaScript/Reference/Global_Objects/Object/getownpropertysymbols",
           "redirect_document_id":  false
       },
       {
           "source_path":  "scripting-docs/javascript/reference/object-getprototypeof-function-javascript.md",
           "redirect_url":  "https://developer.mozilla.org/docs/Web/JavaScript/Reference/Global_Objects/Object/getprototypeof",
           "redirect_document_id":  false
       },
       {
           "source_path":  "scripting-docs/javascript/reference/object-is-function-javascript.md",
           "redirect_url":  "https://developer.mozilla.org/docs/Web/JavaScript/Reference/Global_Objects/Object/is",
           "redirect_document_id":  false
       },
       {
           "source_path":  "scripting-docs/javascript/reference/object-isextensible-function-javascript.md",
           "redirect_url":  "https://developer.mozilla.org/docs/Web/JavaScript/Reference/Global_Objects/Object/isextensible",
           "redirect_document_id":  false
       },
       {
           "source_path":  "scripting-docs/javascript/reference/object-isfrozen-function-javascript.md",
           "redirect_url":  "https://developer.mozilla.org/docs/Web/JavaScript/Reference/Global_Objects/Object/isfrozen",
           "redirect_document_id":  false
       },
       {
           "source_path":  "scripting-docs/javascript/reference/object-issealed-function-javascript.md",
           "redirect_url":  "https://developer.mozilla.org/docs/Web/JavaScript/Reference/Global_Objects/Object/issealed",
           "redirect_document_id":  false
       },
       {
           "source_path":  "scripting-docs/javascript/reference/object-keys-function-javascript.md",
           "redirect_url":  "https://developer.mozilla.org/docs/Web/JavaScript/Reference/Global_Objects/Object/keys",
           "redirect_document_id":  false
       },
       {
           "source_path":  "scripting-docs/javascript/reference/object-preventextensions-function-javascript.md",
           "redirect_url":  "https://developer.mozilla.org/docs/Web/JavaScript/Reference/Global_Objects/Object/preventextensions",
           "redirect_document_id":  false
       },
       {
           "source_path":  "scripting-docs/javascript/reference/object-seal-function-javascript.md",
           "redirect_url":  "https://developer.mozilla.org/docs/Web/JavaScript/Reference/Global_Objects/Object/seal",
           "redirect_document_id":  false
       },
       {
           "source_path":  "scripting-docs/javascript/reference/object-setprototypeof-function-javascript.md",
           "redirect_url":  "https://developer.mozilla.org/docs/Web/JavaScript/Reference/Global_Objects/Object/setprototypeof",
           "redirect_document_id":  false
       },
       {
           "source_path":  "scripting-docs/javascript/reference/hasownproperty-method-object-javascript.md",
           "redirect_url":  "https://developer.mozilla.org/docs/Web/JavaScript/Reference/Global_Objects/Object/hasownproperty",
           "redirect_document_id":  false
       },
       {
           "source_path":  "scripting-docs/javascript/reference/isprototypeof-method-object-javascript.md",
           "redirect_url":  "https://developer.mozilla.org/docs/Web/JavaScript/Reference/Global_Objects/Object/isprototypeof",
           "redirect_document_id":  false
       },
       {
           "source_path":  "scripting-docs/javascript/reference/propertyisenumerable-method-object-javascript.md",
           "redirect_url":  "https://developer.mozilla.org/docs/Web/JavaScript/Reference/Global_Objects/Object/propertyisenumerable",
           "redirect_document_id":  false
       },
       {
           "source_path":  "scripting-docs/javascript/reference/tolocalestring-method-object-javascript.md",
           "redirect_url":  "https://developer.mozilla.org/docs/Web/JavaScript/Reference/Global_Objects/Object/tolocalestring",
           "redirect_document_id":  false
       },
       {
           "source_path":  "scripting-docs/javascript/reference/tostring-method-object-javascript.md",
           "redirect_url":  "https://developer.mozilla.org/docs/Web/JavaScript/Reference/Global_Objects/Object/tostring",
           "redirect_document_id":  false
       },
       {
           "source_path":  "scripting-docs/javascript/reference/valueof-method-object-javascript.md",
           "redirect_url":  "https://developer.mozilla.org/docs/Web/JavaScript/Reference/Global_Objects/Object/valueof",
           "redirect_document_id":  false
       },
       {
           "source_path":  "scripting-docs/javascript/reference/promise-object-javascript.md",
           "redirect_url":  "https://developer.mozilla.org/docs/Web/JavaScript/Reference/Global_Objects/Promise",
           "redirect_document_id":  false
       },
       {
           "source_path":  "scripting-docs/javascript/reference/promise-all-function-promise.md",
           "redirect_url":  "https://developer.mozilla.org/docs/Web/JavaScript/Reference/Global_Objects/Promise/all",
           "redirect_document_id":  false
       },
       {
           "source_path":  "scripting-docs/javascript/reference/promise-race-function-promise.md",
           "redirect_url":  "https://developer.mozilla.org/docs/Web/JavaScript/Reference/Global_Objects/Promise/race",
           "redirect_document_id":  false
       },
       {
           "source_path":  "scripting-docs/javascript/reference/promise-reject-function-promise.md",
           "redirect_url":  "https://developer.mozilla.org/docs/Web/JavaScript/Reference/Global_Objects/Promise/reject",
           "redirect_document_id":  false
       },
       {
           "source_path":  "scripting-docs/javascript/reference/promise-resolve-function-promise.md",
           "redirect_url":  "https://developer.mozilla.org/docs/Web/JavaScript/Reference/Global_Objects/Promise/resolve",
           "redirect_document_id":  false
       },
       {
           "source_path":  "scripting-docs/javascript/reference/catch-method-promise.md",
           "redirect_url":  "https://developer.mozilla.org/docs/Web/JavaScript/Reference/Global_Objects/Promise/catch",
           "redirect_document_id":  false
       },
       {
           "source_path":  "scripting-docs/javascript/reference/then-method-promise.md",
           "redirect_url":  "https://developer.mozilla.org/docs/Web/JavaScript/Reference/Global_Objects/Promise/then",
           "redirect_document_id":  false
       },
       {
           "source_path":  "scripting-docs/javascript/reference/proxy-object-javascript.md",
           "redirect_url":  "https://developer.mozilla.org/docs/Web/JavaScript/Reference/Global_Objects/Proxy",
           "redirect_document_id":  false
       },
       {
           "source_path":  "scripting-docs/javascript/reference/reflect-object-javascript.md",
           "redirect_url":  "https://developer.mozilla.org/docs/Web/JavaScript/Reference/Global_Objects/Reflect",
           "redirect_document_id":  false
       },
       {
           "source_path":  "scripting-docs/javascript/reference/regexp-object-javascript.md",
           "redirect_url":  "https://developer.mozilla.org/docs/Web/JavaScript/Reference/Global_Objects/RegExp",
           "redirect_document_id":  false
       },
       {
           "source_path":  "scripting-docs/javascript/reference/dollar-1-dot-dot-dot-dollar-9-properties-regexp-javascript.md",
           "redirect_url":  "https://developer.mozilla.org/docs/Web/JavaScript/Reference/Global_Objects/RegExp/n",
           "redirect_document_id":  false
       },
       {
           "source_path":  "scripting-docs/javascript/reference/index-property-regexp-javascript.md",
           "redirect_url":  "https://developer.mozilla.org/docs/Web/JavaScript/Reference/Global_Objects/RegExp",
           "redirect_document_id":  false
       },
       {
           "source_path":  "scripting-docs/javascript/reference/input-property-dollar-regexp-javascript.md",
           "redirect_url":  "https://developer.mozilla.org/docs/Web/JavaScript/Reference/Global_Objects/RegExp/input",
           "redirect_document_id":  false
       },
       {
           "source_path":  "scripting-docs/javascript/reference/lastindex-property-regexp-javascript.md",
           "redirect_url":  "https://developer.mozilla.org/docs/Web/JavaScript/Reference/Global_Objects/RegExp/lastindex",
           "redirect_document_id":  false
       },
       {
           "source_path":  "scripting-docs/javascript/reference/lastmatch-property-dollar-regexp-javascript.md",
           "redirect_url":  "https://developer.mozilla.org/docs/Web/JavaScript/Reference/Global_Objects/RegExp/lastmatch",
           "redirect_document_id":  false
       },
       {
           "source_path":  "scripting-docs/javascript/reference/lastparen-property-dollar-regexp-javascript.md",
           "redirect_url":  "https://developer.mozilla.org/docs/Web/JavaScript/Reference/Global_Objects/RegExp/lastparen",
           "redirect_document_id":  false
       },
       {
           "source_path":  "scripting-docs/javascript/reference/leftcontext-property-dollar-grave-regexp-javascript.md",
           "redirect_url":  "https://developer.mozilla.org/docs/Web/JavaScript/Reference/Global_Objects/RegExp/leftcontext",
           "redirect_document_id":  false
       },
       {
           "source_path":  "scripting-docs/javascript/reference/rightcontext-property-dollar-regexp-javascript.md",
           "redirect_url":  "https://developer.mozilla.org/docs/Web/JavaScript/Reference/Global_Objects/RegExp/rightcontext",
           "redirect_document_id":  false
       },
       {
           "source_path":  "scripting-docs/javascript/reference/regular-expression-object-javascript.md",
           "redirect_url":  "https://developer.mozilla.org/docs/Web/JavaScript/Reference/Global_Objects/RegExp",
           "redirect_document_id":  false
       },
       {
           "source_path":  "scripting-docs/javascript/reference/global-property-regular-expression-javascript.md",
           "redirect_url":  "https://developer.mozilla.org/docs/Web/JavaScript/Reference/Global_Objects/RegExp/global",
           "redirect_document_id":  false
       },
       {
           "source_path":  "scripting-docs/javascript/reference/ignorecase-property-regular-expression-javascript.md",
           "redirect_url":  "https://developer.mozilla.org/docs/Web/JavaScript/Reference/Global_Objects/RegExp/ignorecase",
           "redirect_document_id":  false
       },
       {
           "source_path":  "scripting-docs/javascript/reference/multiline-property-regular-expression-javascript.md",
           "redirect_url":  "https://developer.mozilla.org/docs/Web/JavaScript/Reference/Global_Objects/RegExp/multiline",
           "redirect_document_id":  false
       },
       {
           "source_path":  "scripting-docs/javascript/reference/source-property-regular-expression-javascript.md",
           "redirect_url":  "https://developer.mozilla.org/docs/Web/JavaScript/Reference/Global_Objects/RegExp/source",
           "redirect_document_id":  false
       },
       {
           "source_path":  "scripting-docs/javascript/reference/compile-method-regular-expression-javascript.md",
           "redirect_url":  "https://developer.mozilla.org/docs/Web/JavaScript/Reference/Global_Objects/RegExp/compile",
           "redirect_document_id":  false
       },
       {
           "source_path":  "scripting-docs/javascript/reference/exec-method-regular-expression-javascript.md",
           "redirect_url":  "https://developer.mozilla.org/docs/Web/JavaScript/Reference/Global_Objects/RegExp/exec",
           "redirect_document_id":  false
       },
       {
           "source_path":  "scripting-docs/javascript/reference/test-method-regular-expression-javascript.md",
           "redirect_url":  "https://developer.mozilla.org/docs/Web/JavaScript/Reference/Global_Objects/RegExp/test",
           "redirect_document_id":  false
       },
       {
           "source_path":  "scripting-docs/javascript/reference/set-object-javascript.md",
           "redirect_url":  "https://developer.mozilla.org/docs/Web/JavaScript/Reference/Global_Objects/Set",
           "redirect_document_id":  false
       },
       {
           "source_path":  "scripting-docs/javascript/reference/constructor-property-set.md",
           "redirect_url":  "https://developer.mozilla.org/docs/Web/JavaScript/Reference/Global_Objects/Set",
           "redirect_document_id":  false
       },
       {
           "source_path":  "scripting-docs/javascript/reference/prototype-property-set.md",
           "redirect_url":  "https://developer.mozilla.org/docs/Web/JavaScript/Reference/Global_Objects/Set/prototype",
           "redirect_document_id":  false
       },
       {
           "source_path":  "scripting-docs/javascript/reference/size-property-set-javascript.md",
           "redirect_url":  "https://developer.mozilla.org/docs/Web/JavaScript/Reference/Global_Objects/Set/size",
           "redirect_document_id":  false
       },
       {
           "source_path":  "scripting-docs/javascript/reference/add-method-set-javascript.md",
           "redirect_url":  "https://developer.mozilla.org/docs/Web/JavaScript/Reference/Global_Objects/Set/add",
           "redirect_document_id":  false
       },
       {
           "source_path":  "scripting-docs/javascript/reference/clear-method-set-javascript.md",
           "redirect_url":  "https://developer.mozilla.org/docs/Web/JavaScript/Reference/Global_Objects/Set/clear",
           "redirect_document_id":  false
       },
       {
           "source_path":  "scripting-docs/javascript/reference/delete-method-set-javascript.md",
           "redirect_url":  "https://developer.mozilla.org/docs/Web/JavaScript/Reference/Global_Objects/Set/delete",
           "redirect_document_id":  false
       },
       {
           "source_path":  "scripting-docs/javascript/reference/foreach-method-set-javascript.md",
           "redirect_url":  "https://developer.mozilla.org/docs/Web/JavaScript/Reference/Global_Objects/Set/foreach",
           "redirect_document_id":  false
       },
       {
           "source_path":  "scripting-docs/javascript/reference/has-method-set-javascript.md",
           "redirect_url":  "https://developer.mozilla.org/docs/Web/JavaScript/Reference/Global_Objects/Set/has",
           "redirect_document_id":  false
       },
       {
           "source_path":  "scripting-docs/javascript/reference/tostring-method-set-javascript.md",
           "redirect_url":  "https://developer.mozilla.org/docs/Web/JavaScript/Reference/Global_Objects/Object/tostring",
           "redirect_document_id":  false
       },
       {
           "source_path":  "scripting-docs/javascript/reference/valueof-method-set-javascript.md",
           "redirect_url":  "https://developer.mozilla.org/docs/Web/JavaScript/Reference/Global_Objects/Object/valueof",
           "redirect_document_id":  false
       },
       {
           "source_path":  "scripting-docs/javascript/reference/string-object-javascript.md",
           "redirect_url":  "https://developer.mozilla.org/docs/Web/JavaScript/Reference/Global_Objects/String",
           "redirect_document_id":  false
       },
       {
           "source_path":  "scripting-docs/javascript/reference/constructor-property-string.md",
           "redirect_url":  "https://developer.mozilla.org/docs/Web/JavaScript/Reference/Global_Objects/String/constructor",
           "redirect_document_id":  false
       },
       {
           "source_path":  "scripting-docs/javascript/reference/length-property-string-javascript.md",
           "redirect_url":  "https://developer.mozilla.org/docs/Web/JavaScript/Reference/Global_Objects/String/length",
           "redirect_document_id":  false
       },
       {
           "source_path":  "scripting-docs/javascript/reference/prototype-property-string.md",
           "redirect_url":  "https://developer.mozilla.org/docs/Web/JavaScript/Reference/Global_Objects/String/prototype",
           "redirect_document_id":  false
       },
       {
           "source_path":  "scripting-docs/javascript/reference/string-fromcharcode-function-javascript.md",
           "redirect_url":  "https://developer.mozilla.org/docs/Web/JavaScript/Reference/Global_Objects/String/fromcharcode",
           "redirect_document_id":  false
       },
       {
           "source_path":  "scripting-docs/javascript/reference/string-fromcodepoint-function-javascript.md",
           "redirect_url":  "https://developer.mozilla.org/docs/Web/JavaScript/Reference/Global_Objects/String/fromcodepoint",
           "redirect_document_id":  false
       },
       {
           "source_path":  "scripting-docs/javascript/reference/string-raw-function-javascript.md",
           "redirect_url":  "https://developer.mozilla.org/docs/Web/JavaScript/Reference/Global_Objects/String/raw",
           "redirect_document_id":  false
       },
       {
           "source_path":  "scripting-docs/javascript/reference/html-tag-methods-javascript.md",
           "redirect_url":  "https://developer.mozilla.org/docs/Web/JavaScript/Reference/Global_Objects/String",
           "redirect_document_id":  false
       },
       {
           "source_path":  "scripting-docs/javascript/reference/charat-method-string-javascript.md",
           "redirect_url":  "https://developer.mozilla.org/docs/Web/JavaScript/Reference/Global_Objects/String/charat",
           "redirect_document_id":  false
       },
       {
           "source_path":  "scripting-docs/javascript/reference/charcodeat-method-string-javascript.md",
           "redirect_url":  "https://developer.mozilla.org/docs/Web/JavaScript/Reference/Global_Objects/String/charcodeat",
           "redirect_document_id":  false
       },
       {
           "source_path":  "scripting-docs/javascript/reference/codepointat-method-string-javascript.md",
           "redirect_url":  "https://developer.mozilla.org/docs/Web/JavaScript/Reference/Global_Objects/String/codepointat",
           "redirect_document_id":  false
       },
       {
           "source_path":  "scripting-docs/javascript/reference/concat-method-string-javascript.md",
           "redirect_url":  "https://developer.mozilla.org/docs/Web/JavaScript/Reference/Global_Objects/String/concat",
           "redirect_document_id":  false
       },
       {
           "source_path":  "scripting-docs/javascript/reference/endswith-method-string-javascript.md",
           "redirect_url":  "https://developer.mozilla.org/docs/Web/JavaScript/Reference/Global_Objects/String/endswith",
           "redirect_document_id":  false
       },
       {
           "source_path":  "scripting-docs/javascript/reference/includes-method-string-javascript.md",
           "redirect_url":  "https://developer.mozilla.org/docs/Web/JavaScript/Reference/Global_Objects/String/includes",
           "redirect_document_id":  false
       },
       {
           "source_path":  "scripting-docs/javascript/reference/indexof-method-string-javascript.md",
           "redirect_url":  "https://developer.mozilla.org/docs/Web/JavaScript/Reference/Global_Objects/String/indexof",
           "redirect_document_id":  false
       },
       {
           "source_path":  "scripting-docs/javascript/reference/lastindexof-method-string-javascript.md",
           "redirect_url":  "https://developer.mozilla.org/docs/Web/JavaScript/Reference/Global_Objects/String/lastindexof",
           "redirect_document_id":  false
       },
       {
           "source_path":  "scripting-docs/javascript/reference/localecompare-method-string-javascript.md",
           "redirect_url":  "https://developer.mozilla.org/docs/Web/JavaScript/Reference/Global_Objects/String/localecompare",
           "redirect_document_id":  false
       },
       {
           "source_path":  "scripting-docs/javascript/reference/match-method-string-javascript.md",
           "redirect_url":  "https://developer.mozilla.org/docs/Web/JavaScript/Reference/Global_Objects/String/match",
           "redirect_document_id":  false
       },
       {
           "source_path":  "scripting-docs/javascript/reference/normalize-method-string-javascript.md",
           "redirect_url":  "https://developer.mozilla.org/docs/Web/JavaScript/Reference/Global_Objects/String/normalize",
           "redirect_document_id":  false
       },
       {
           "source_path":  "scripting-docs/javascript/reference/repeat-method-string-javascript.md",
           "redirect_url":  "https://developer.mozilla.org/docs/Web/JavaScript/Reference/Global_Objects/String/repeat",
           "redirect_document_id":  false
       },
       {
           "source_path":  "scripting-docs/javascript/reference/replace-method-string-javascript.md",
           "redirect_url":  "https://developer.mozilla.org/docs/Web/JavaScript/Reference/Global_Objects/String/replace",
           "redirect_document_id":  false
       },
       {
           "source_path":  "scripting-docs/javascript/reference/search-method-string-javascript.md",
           "redirect_url":  "https://developer.mozilla.org/docs/Web/JavaScript/Reference/Global_Objects/String/search",
           "redirect_document_id":  false
       },
       {
           "source_path":  "scripting-docs/javascript/reference/slice-method-string-javascript.md",
           "redirect_url":  "https://developer.mozilla.org/docs/Web/JavaScript/Reference/Global_Objects/String/slice",
           "redirect_document_id":  false
       },
       {
           "source_path":  "scripting-docs/javascript/reference/split-method-string-javascript.md",
           "redirect_url":  "https://developer.mozilla.org/docs/Web/JavaScript/Reference/Global_Objects/String/split",
           "redirect_document_id":  false
       },
       {
           "source_path":  "scripting-docs/javascript/reference/startswith-method-string-javascript.md",
           "redirect_url":  "https://developer.mozilla.org/docs/Web/JavaScript/Reference/Global_Objects/String/startswith",
           "redirect_document_id":  false
       },
       {
           "source_path":  "scripting-docs/javascript/reference/substr-method-string-javascript.md",
           "redirect_url":  "https://developer.mozilla.org/docs/Web/JavaScript/Reference/Global_Objects/String/substr",
           "redirect_document_id":  false
       },
       {
           "source_path":  "scripting-docs/javascript/reference/substring-method-string-javascript.md",
           "redirect_url":  "https://developer.mozilla.org/docs/Web/JavaScript/Reference/Global_Objects/String/substring",
           "redirect_document_id":  false
       },
       {
           "source_path":  "scripting-docs/javascript/reference/tolocalelowercase-method-string-javascript.md",
           "redirect_url":  "https://developer.mozilla.org/docs/Web/JavaScript/Reference/Global_Objects/String/tolocalelowercase",
           "redirect_document_id":  false
       },
       {
           "source_path":  "scripting-docs/javascript/reference/tolocaleuppercase-method-string-javascript.md",
           "redirect_url":  "https://developer.mozilla.org/docs/Web/JavaScript/Reference/Global_Objects/String/tolocaleuppercase",
           "redirect_document_id":  false
       },
       {
           "source_path":  "scripting-docs/javascript/reference/tolowercase-method-javascript.md",
           "redirect_url":  "https://developer.mozilla.org/docs/Web/JavaScript/Reference/Global_Objects/String/tolowercase",
           "redirect_document_id":  false
       },
       {
           "source_path":  "scripting-docs/javascript/reference/touppercase-method-string-javascript.md",
           "redirect_url":  "https://developer.mozilla.org/docs/Web/JavaScript/Reference/Global_Objects/String/touppercase",
           "redirect_document_id":  false
       },
       {
           "source_path":  "scripting-docs/javascript/reference/trim-method-string-javascript.md",
           "redirect_url":  "https://developer.mozilla.org/docs/Web/JavaScript/Reference/Global_Objects/String/trim",
           "redirect_document_id":  false
       },
       {
           "source_path":  "scripting-docs/javascript/reference/tostring-method-string-1.md",
           "redirect_url":  "https://developer.mozilla.org/docs/Web/JavaScript/Reference/Global_Objects/String/tostring",
           "redirect_document_id":  false
       },
       {
           "source_path":  "scripting-docs/javascript/reference/valueof-method-string.md",
           "redirect_url":  "https://developer.mozilla.org/docs/Web/JavaScript/Reference/Global_Objects/String/valueof",
           "redirect_document_id":  false
       },
       {
           "source_path":  "scripting-docs/javascript/reference/symbol-object-javascript.md",
           "redirect_url":  "https://developer.mozilla.org/docs/Web/JavaScript/Reference/Global_Objects/Symbol",
           "redirect_document_id":  false
       },
       {
           "source_path":  "scripting-docs/javascript/reference/symbol-for-function-javascript.md",
           "redirect_url":  "https://developer.mozilla.org/docs/Web/JavaScript/Reference/Global_Objects/Symbol/for",
           "redirect_document_id":  false
       },
       {
           "source_path":  "scripting-docs/javascript/reference/symbol-keyfor-function-javascript.md",
           "redirect_url":  "https://developer.mozilla.org/docs/Web/JavaScript/Reference/Global_Objects/Symbol/keyfor",
           "redirect_document_id":  false
       },
       {
           "source_path":  "scripting-docs/javascript/reference/uint8array-object.md",
           "redirect_url":  "https://developer.mozilla.org/docs/Web/JavaScript/Reference/Global_Objects/Uint8Array",
           "redirect_document_id":  false
       },
       {
           "source_path":  "scripting-docs/javascript/reference/bytes-per-element-constant-uint8array.md",
           "redirect_url":  "https://developer.mozilla.org/docs/Web/JavaScript/Reference/Global_Objects/TypedArray/bytes_per_element",
           "redirect_document_id":  false
       },
       {
           "source_path":  "scripting-docs/javascript/reference/buffer-property-uint8array.md",
           "redirect_url":  "https://developer.mozilla.org/docs/Web/JavaScript/Reference/Global_Objects/TypedArray/buffer",
           "redirect_document_id":  false
       },
       {
           "source_path":  "scripting-docs/javascript/reference/bytelength-property-uint8array.md",
           "redirect_url":  "https://developer.mozilla.org/docs/Web/JavaScript/Reference/Global_Objects/TypedArray/bytelength",
           "redirect_document_id":  false
       },
       {
           "source_path":  "scripting-docs/javascript/reference/byteoffset-property-uint8array.md",
           "redirect_url":  "https://developer.mozilla.org/docs/Web/JavaScript/Reference/Global_Objects/TypedArray/byteoffset",
           "redirect_document_id":  false
       },
       {
           "source_path":  "scripting-docs/javascript/reference/length-property-uint8array.md",
           "redirect_url":  "https://developer.mozilla.org/docs/Web/JavaScript/Reference/Global_Objects/TypedArray/length",
           "redirect_document_id":  false
       },
       {
           "source_path":  "scripting-docs/javascript/reference/set-method-uint8array.md",
           "redirect_url":  "https://developer.mozilla.org/docs/Web/JavaScript/Reference/Global_Objects/TypedArray/set",
           "redirect_document_id":  false
       },
       {
           "source_path":  "scripting-docs/javascript/reference/subarray-method-uint8array.md",
           "redirect_url":  "https://developer.mozilla.org/docs/Web/JavaScript/Reference/Global_Objects/TypedArray/subarray",
           "redirect_document_id":  false
       },
       {
           "source_path":  "scripting-docs/javascript/reference/uint8clampedarray-object-javascript.md",
           "redirect_url":  "https://developer.mozilla.org/docs/Web/JavaScript/Reference/Global_Objects/Uint8ClampedArray",
           "redirect_document_id":  false
       },
       {
           "source_path":  "scripting-docs/javascript/reference/bytes-per-element-constant-uint8clampedarray.md",
           "redirect_url":  "https://developer.mozilla.org/docs/Web/JavaScript/Reference/Global_Objects/TypedArray/bytes_per_element",
           "redirect_document_id":  false
       },
       {
           "source_path":  "scripting-docs/javascript/reference/buffer-property-uint8clampedarray.md",
           "redirect_url":  "https://developer.mozilla.org/docs/Web/JavaScript/Reference/Global_Objects/TypedArray/buffer",
           "redirect_document_id":  false
       },
       {
           "source_path":  "scripting-docs/javascript/reference/bytelength-property-uint8clampedarray.md",
           "redirect_url":  "https://developer.mozilla.org/docs/Web/JavaScript/Reference/Global_Objects/TypedArray/bytelength",
           "redirect_document_id":  false
       },
       {
           "source_path":  "scripting-docs/javascript/reference/byteoffset-property-uint8clampedarray.md",
           "redirect_url":  "https://developer.mozilla.org/docs/Web/JavaScript/Reference/Global_Objects/TypedArray/byteoffset",
           "redirect_document_id":  false
       },
       {
           "source_path":  "scripting-docs/javascript/reference/length-property-uint8clampedarray.md",
           "redirect_url":  "https://developer.mozilla.org/docs/Web/JavaScript/Reference/Global_Objects/TypedArray/length",
           "redirect_document_id":  false
       },
       {
           "source_path":  "scripting-docs/javascript/reference/set-method-uint8clampedarray.md",
           "redirect_url":  "https://developer.mozilla.org/docs/Web/JavaScript/Reference/Global_Objects/TypedArray/set",
           "redirect_document_id":  false
       },
       {
           "source_path":  "scripting-docs/javascript/reference/subarray-method-uint8clampedarray.md",
           "redirect_url":  "https://developer.mozilla.org/docs/Web/JavaScript/Reference/Global_Objects/TypedArray/subarray",
           "redirect_document_id":  false
       },
       {
           "source_path":  "scripting-docs/javascript/reference/uint16array-object.md",
           "redirect_url":  "https://developer.mozilla.org/docs/Web/JavaScript/Reference/Global_Objects/Uint16Array",
           "redirect_document_id":  false
       },
       {
           "source_path":  "scripting-docs/javascript/reference/bytes-per-element-constant-uint16array.md",
           "redirect_url":  "https://developer.mozilla.org/docs/Web/JavaScript/Reference/Global_Objects/TypedArray/bytes_per_element",
           "redirect_document_id":  false
       },
       {
           "source_path":  "scripting-docs/javascript/reference/buffer-property-uint16array.md",
           "redirect_url":  "https://developer.mozilla.org/docs/Web/JavaScript/Reference/Global_Objects/TypedArray/buffer",
           "redirect_document_id":  false
       },
       {
           "source_path":  "scripting-docs/javascript/reference/bytelength-property-uint16array.md",
           "redirect_url":  "https://developer.mozilla.org/docs/Web/JavaScript/Reference/Global_Objects/TypedArray/bytelength",
           "redirect_document_id":  false
       },
       {
           "source_path":  "scripting-docs/javascript/reference/byteoffset-property-uint16array.md",
           "redirect_url":  "https://developer.mozilla.org/docs/Web/JavaScript/Reference/Global_Objects/TypedArray/byteoffset",
           "redirect_document_id":  false
       },
       {
           "source_path":  "scripting-docs/javascript/reference/length-property-uint16array.md",
           "redirect_url":  "https://developer.mozilla.org/docs/Web/JavaScript/Reference/Global_Objects/TypedArray/length",
           "redirect_document_id":  false
       },
       {
           "source_path":  "scripting-docs/javascript/reference/set-method-uint16array.md",
           "redirect_url":  "https://developer.mozilla.org/docs/Web/JavaScript/Reference/Global_Objects/TypedArray/set",
           "redirect_document_id":  false
       },
       {
           "source_path":  "scripting-docs/javascript/reference/subarray-method-uint16array.md",
           "redirect_url":  "https://developer.mozilla.org/docs/Web/JavaScript/Reference/Global_Objects/TypedArray/subarray",
           "redirect_document_id":  false
       },
       {
           "source_path":  "scripting-docs/javascript/reference/uint32array-object.md",
           "redirect_url":  "https://developer.mozilla.org/docs/Web/JavaScript/Reference/Global_Objects/Uint32Array",
           "redirect_document_id":  false
       },
       {
           "source_path":  "scripting-docs/javascript/reference/bytes-per-element-constant-uint32array.md",
           "redirect_url":  "https://developer.mozilla.org/docs/Web/JavaScript/Reference/Global_Objects/TypedArray/bytes_per_element",
           "redirect_document_id":  false
       },
       {
           "source_path":  "scripting-docs/javascript/reference/buffer-property-uint32array.md",
           "redirect_url":  "https://developer.mozilla.org/docs/Web/JavaScript/Reference/Global_Objects/TypedArray/buffer",
           "redirect_document_id":  false
       },
       {
           "source_path":  "scripting-docs/javascript/reference/bytelength-property-uint32array.md",
           "redirect_url":  "https://developer.mozilla.org/docs/Web/JavaScript/Reference/Global_Objects/TypedArray/bytelength",
           "redirect_document_id":  false
       },
       {
           "source_path":  "scripting-docs/javascript/reference/byteoffset-property-uint32array.md",
           "redirect_url":  "https://developer.mozilla.org/docs/Web/JavaScript/Reference/Global_Objects/TypedArray/byteoffset",
           "redirect_document_id":  false
       },
       {
           "source_path":  "scripting-docs/javascript/reference/length-property-uint32array.md",
           "redirect_url":  "https://developer.mozilla.org/docs/Web/JavaScript/Reference/Global_Objects/TypedArray/length",
           "redirect_document_id":  false
       },
       {
           "source_path":  "scripting-docs/javascript/reference/set-method-uint32array.md",
           "redirect_url":  "https://developer.mozilla.org/docs/Web/JavaScript/Reference/Global_Objects/TypedArray/set",
           "redirect_document_id":  false
       },
       {
           "source_path":  "scripting-docs/javascript/reference/subarray-method-uint32array.md",
           "redirect_url":  "https://developer.mozilla.org/docs/Web/JavaScript/Reference/Global_Objects/TypedArray/subarray",
           "redirect_document_id":  false
       },
       {
           "source_path":  "scripting-docs/javascript/reference/weakmap-object-javascript.md",
           "redirect_url":  "https://developer.mozilla.org/docs/Web/JavaScript/Reference/Global_Objects/WeakMap",
           "redirect_document_id":  false
       },
       {
           "source_path":  "scripting-docs/javascript/reference/constructor-property-weakmap.md",
           "redirect_url":  "https://developer.mozilla.org/docs/Web/JavaScript/Reference/Global_Objects/WeakMap",
           "redirect_document_id":  false
       },
       {
           "source_path":  "scripting-docs/javascript/reference/prototype-property-weakmap.md",
           "redirect_url":  "https://developer.mozilla.org/docs/Web/JavaScript/Reference/Global_Objects/WeakMap/prototype",
           "redirect_document_id":  false
       },
       {
           "source_path":  "scripting-docs/javascript/reference/clear-method-weakmap-javascript.md",
           "redirect_url":  "https://developer.mozilla.org/docs/Web/JavaScript/Reference/Global_Objects/WeakMap/clear",
           "redirect_document_id":  false
       },
       {
           "source_path":  "scripting-docs/javascript/reference/delete-method-weakmap-javascript.md",
           "redirect_url":  "https://developer.mozilla.org/docs/Web/JavaScript/Reference/Global_Objects/WeakMap/delete",
           "redirect_document_id":  false
       },
       {
           "source_path":  "scripting-docs/javascript/reference/get-method-weakmap-javascript.md",
           "redirect_url":  "https://developer.mozilla.org/docs/Web/JavaScript/Reference/Global_Objects/WeakMap/get",
           "redirect_document_id":  false
       },
       {
           "source_path":  "scripting-docs/javascript/reference/has-method-weakmap-javascript.md",
           "redirect_url":  "https://developer.mozilla.org/docs/Web/JavaScript/Reference/Global_Objects/WeakMap/has",
           "redirect_document_id":  false
       },
       {
           "source_path":  "scripting-docs/javascript/reference/set-method-weakmap-javascript.md",
           "redirect_url":  "https://developer.mozilla.org/docs/Web/JavaScript/Reference/Global_Objects/WeakMap/set",
           "redirect_document_id":  false
       },
       {
           "source_path":  "scripting-docs/javascript/reference/tostring-method-weakmap-javascript.md",
           "redirect_url":  "https://developer.mozilla.org/docs/Web/JavaScript/Reference/Global_Objects/Object/tostring",
           "redirect_document_id":  false
       },
       {
           "source_path":  "scripting-docs/javascript/reference/valueof-method-weakmap-javascript.md",
           "redirect_url":  "https://developer.mozilla.org/docs/Web/JavaScript/Reference/Global_Objects/Object/valueof",
           "redirect_document_id":  false
       },
       {
           "source_path":  "scripting-docs/javascript/reference/weakset-object-javascript.md",
           "redirect_url":  "https://developer.mozilla.org/docs/Web/JavaScript/Reference/Global_Objects/WeakSet",
           "redirect_document_id":  false
       },
       {
           "source_path":  "scripting-docs/javascript/reference/constructor-property-weakset.md",
           "redirect_url":  "https://developer.mozilla.org/docs/Web/JavaScript/Reference/Global_Objects/WeakSet",
           "redirect_document_id":  false
       },
       {
           "source_path":  "scripting-docs/javascript/reference/prototype-property-weakset.md",
           "redirect_url":  "https://developer.mozilla.org/docs/Web/JavaScript/Reference/Global_Objects/WeakSet/prototype",
           "redirect_document_id":  false
       },
       {
           "source_path":  "scripting-docs/javascript/reference/add-method-weakset-javascript.md",
           "redirect_url":  "https://developer.mozilla.org/docs/Web/JavaScript/Reference/Global_Objects/WeakSet/add",
           "redirect_document_id":  false
       },
       {
           "source_path":  "scripting-docs/javascript/reference/delete-method-weakset-javascript.md",
           "redirect_url":  "https://developer.mozilla.org/docs/Web/JavaScript/Reference/Global_Objects/WeakSet/delete",
           "redirect_document_id":  false
       },
       {
           "source_path":  "scripting-docs/javascript/reference/has-method-weakset-javascript.md",
           "redirect_url":  "https://developer.mozilla.org/docs/Web/JavaScript/Reference/Global_Objects/WeakSet/has",
           "redirect_document_id":  false
       },
       {
           "source_path":  "scripting-docs/javascript/reference/javascript-constants.md",
           "redirect_url":  "https://developer.mozilla.org/docs/Web/JavaScript/Reference/Global_Objects",
           "redirect_document_id":  false
       },
       {
           "source_path":  "scripting-docs/javascript/reference/javascript-properties.md",
           "redirect_url":  "https://developer.mozilla.org/docs/Web/JavaScript/Reference/Global_Objects",
           "redirect_document_id":  false
       },
       {
           "source_path":  "scripting-docs/javascript/reference/javascript-functions.md",
           "redirect_url":  "https://developer.mozilla.org/docs/Web/JavaScript/Reference/Global_Objects",
           "redirect_document_id":  false
       },
       {
           "source_path":  "scripting-docs/javascript/reference/javascript-methods.md",
           "redirect_url":  "https://developer.mozilla.org/docs/Web/JavaScript/Reference/Global_Objects",
           "redirect_document_id":  false
       },
       {
           "source_path":  "scripting-docs/javascript/reference/javascript-operators.md",
           "redirect_url":  "https://developer.mozilla.org/docs/Web/JavaScript/Reference/Operators",
           "redirect_document_id":  false
       },
       {
           "source_path":  "scripting-docs/javascript/reference/addition-assignment-operator-decrement-equal-javascript.md",
           "redirect_url":  "https://developer.mozilla.org/docs/Web/JavaScript/Reference/Operators/Assignment_Operators#Addition_assignment",
           "redirect_document_id":  false
       },
       {
           "source_path":  "scripting-docs/javascript/reference/addition-operator-decrement-javascript.md",
           "redirect_url":  "https://developer.mozilla.org/docs/Web/JavaScript/Reference/Operators/Arithmetic_Operators",
           "redirect_document_id":  false
       },
       {
           "source_path":  "scripting-docs/javascript/reference/assignment-operator-decrement-equal-javascript.md",
           "redirect_url":  "https://developer.mozilla.org/docs/Web/JavaScript/Reference/Operators/Assignment_Operators#Assignment",
           "redirect_document_id":  false
       },
       {
           "source_path":  "scripting-docs/javascript/reference/bitwise-and-assignment-operator-decrement-equal-javascript.md",
           "redirect_url":  "https://developer.mozilla.org/docs/Web/JavaScript/Reference/Operators/Assignment_Operators#Bitwise_AND_assignment",
           "redirect_document_id":  false
       },
       {
           "source_path":  "scripting-docs/javascript/reference/bitwise-and-operator-decrement-javascript.md",
           "redirect_url":  "https://developer.mozilla.org/docs/Web/JavaScript/Reference/Operators/Bitwise_Operators#Bitwise_AND",
           "redirect_document_id":  false
       },
       {
           "source_path":  "scripting-docs/javascript/reference/bitwise-left-shift-operator-decrement-javascript.md",
           "redirect_url":  "https://developer.mozilla.org/docs/Web/JavaScript/Reference/Operators/Bitwise_Operators#Left_shift",
           "redirect_document_id":  false
       },
       {
           "source_path":  "scripting-docs/javascript/reference/bitwise-not-operator-decrement-tilde-javascript.md",
           "redirect_url":  "https://developer.mozilla.org/docs/Web/JavaScript/Reference/Operators/Bitwise_Operators#Bitwise_NOT",
           "redirect_document_id":  false
       },
       {
           "source_path":  "scripting-docs/javascript/reference/bitwise-or-assignment-operator-decrement-equal-javascript.md",
           "redirect_url":  "https://developer.mozilla.org/docs/Web/JavaScript/Reference/Operators/Assignment_Operators#Bitwise_OR_assignment",
           "redirect_document_id":  false
       },
       {
           "source_path":  "scripting-docs/javascript/reference/bitwise-or-operator-decrement-javascript.md",
           "redirect_url":  "https://developer.mozilla.org/docs/Web/JavaScript/Reference/Operators/Bitwise_Operators#Bitwise_OR",
           "redirect_document_id":  false
       },
       {
           "source_path":  "scripting-docs/javascript/reference/bitwise-right-shift-operator-decrement-javascript.md",
           "redirect_url":  "https://developer.mozilla.org/docs/Web/JavaScript/Reference/Operators/Bitwise_Operators#Right_shift",
           "redirect_document_id":  false
       },
       {
           "source_path":  "scripting-docs/javascript/reference/bitwise-xor-assignment-operator-decrement-hat-equal-javascript.md",
           "redirect_url":  "https://developer.mozilla.org/docs/Web/JavaScript/Reference/Operators/Assignment_Operators#Bitwise_XOR_assignment",
           "redirect_document_id":  false
       },
       {
           "source_path":  "scripting-docs/javascript/reference/bitwise-xor-operator-decrement-hat-javascript.md",
           "redirect_url":  "https://developer.mozilla.org/docs/Web/JavaScript/Reference/Operators/Bitwise_Operators#Bitwise_XOR",
           "redirect_document_id":  false
       },
       {
           "source_path":  "scripting-docs/javascript/reference/comparison-operators-javascript.md",
           "redirect_url":  "https://developer.mozilla.org/docs/Web/JavaScript/Reference/Operators/Comparison_Operators",
           "redirect_document_id":  false
       },
       {
           "source_path":  "scripting-docs/javascript/reference/compound-assignment-operators-javascript.md",
           "redirect_url":  "https://developer.mozilla.org/docs/Web/JavaScript/Reference/Operators/Assignment_Operators",
           "redirect_document_id":  false
       },
       {
        "source_path":  "scripting-docs/javascript/reference/comma-operator-decrement-javascript.md",
        "redirect_url":  "https://developer.mozilla.org/en-US/docs/Web/JavaScript/Reference/Operators/Comma_Operator",
        "redirect_document_id":  false
       },
       {
           "source_path":  "scripting-docs/javascript/reference/conditional-ternary-operator-decrement-javascript.md",
           "redirect_url":  "https://developer.mozilla.org/docs/Web/JavaScript/Reference/Operators/Conditional_Operator",
           "redirect_document_id":  false
       },
       {
           "source_path":  "scripting-docs/javascript/reference/delete-operator-decrementjavascript.md",
           "redirect_url":  "https://developer.mozilla.org/docs/Web/JavaScript/Reference/Operators/delete",
           "redirect_document_id":  false
       },
       {
           "source_path":  "scripting-docs/javascript/reference/division-assignment-operator-decrement-equal-javascript.md",
           "redirect_url":  "https://developer.mozilla.org/docs/Web/JavaScript/Reference/Operators/Assignment_Operators#Division_assignment",
           "redirect_document_id":  false
       },
       {
           "source_path":  "scripting-docs/javascript/reference/division-operator-decrement-javascript.md",
           "redirect_url":  "https://developer.mozilla.org/docs/Web/JavaScript/Reference/Operators/Arithmetic_Operators",
           "redirect_document_id":  false
       },
       {
           "source_path":  "scripting-docs/javascript/reference/in-operator-decrementjavascript.md",
           "redirect_url":  "https://developer.mozilla.org/docs/Web/JavaScript/Reference/Operators/in",
           "redirect_document_id":  false
       },
       {
           "source_path":  "scripting-docs/javascript/reference/increment-and-decrement-operators-javascript.md",
           "redirect_url":  "https://developer.mozilla.org/docs/Web/JavaScript/Reference/Operators/Arithmetic_Operators#Increment",
           "redirect_document_id":  false
       },
       {
           "source_path":  "scripting-docs/javascript/reference/instanceof-operator-decrementjavascript.md",
           "redirect_url":  "https://developer.mozilla.org/docs/Web/JavaScript/Reference/Operators/instanceof",
           "redirect_document_id":  false
       },
       {
           "source_path":  "scripting-docs/javascript/reference/left-shift-assignment-operator-decrement-equal-javascript.md",
           "redirect_url":  "https://developer.mozilla.org/docs/Web/JavaScript/Reference/Operators/Assignment_Operators#Left_shift_assignment",
           "redirect_document_id":  false
       },
       {
           "source_path":  "scripting-docs/javascript/reference/logical-and-operator-decrement-javascript.md",
           "redirect_url":  "https://developer.mozilla.org/docs/Web/JavaScript/Reference/Operators/Logical_Operators",
           "redirect_document_id":  false
       },
       {
           "source_path":  "scripting-docs/javascript/reference/logical-not-operator-decrement-exclpt-javascript.md",
           "redirect_url":  "https://developer.mozilla.org/docs/Web/JavaScript/Reference/Operators/Logical_Operators",
           "redirect_document_id":  false
       },
       {
           "source_path":  "scripting-docs/javascript/reference/logical-or-operator-decrement-javascript.md",
           "redirect_url":  "https://developer.mozilla.org/docs/Web/JavaScript/Reference/Operators/Logical_Operators",
           "redirect_document_id":  false
       },
       {
           "source_path":  "scripting-docs/javascript/reference/multiplication-assignment-operator-decrement-equal-javascript.md",
           "redirect_url":  "https://developer.mozilla.org/docs/Web/JavaScript/Reference/Operators/Assignment_Operators#Multiplication_assignment",
           "redirect_document_id":  false
       },
       {
           "source_path":  "scripting-docs/javascript/reference/multiplication-operator-decrement-javascript.md",
           "redirect_url":  "https://developer.mozilla.org/docs/Web/JavaScript/Reference/Operators/Arithmetic_Operators",
           "redirect_document_id":  false
       },
       {
           "source_path":  "scripting-docs/javascript/reference/new-operator-decrementjavascript.md",
           "redirect_url":  "https://developer.mozilla.org/docs/Web/JavaScript/Reference/Operators/new",
           "redirect_document_id":  false
       },
       {
           "source_path":  "scripting-docs/javascript/reference/modulus-assignment-operator-decrement-javascript.md",
           "redirect_url":  "https://developer.mozilla.org/docs/Web/JavaScript/Reference/Operators/Assignment_Operators#Remainder_assignment",
           "redirect_document_id":  false
       },
       {
           "source_path":  "scripting-docs/javascript/reference/modulus-operator-decrementjavascript.md",
           "redirect_url":  "https://developer.mozilla.org/docs/Web/JavaScript/Reference/Operators/Arithmetic_Operators",
           "redirect_document_id":  false
       },
       {
           "source_path":  "scripting-docs/javascript/reference/right-shift-assignment-operator-decrement-equal-javascript.md",
           "redirect_url":  "https://developer.mozilla.org/docs/Web/JavaScript/Reference/Operators/Assignment_Operators#Right_shift_assignment",
           "redirect_document_id":  false
       },
       {
           "source_path":  "scripting-docs/javascript/reference/spread-operator-decrement-dot-dot-dot-javascript.md",
           "redirect_url":  "https://developer.mozilla.org/docs/Web/JavaScript/Reference/Operators/Spread_syntax",
           "redirect_document_id":  false
       },
       {
           "source_path":  "scripting-docs/javascript/reference/subtraction-assignment-operator-decrement-equal-javascript.md",
           "redirect_url":  "https://developer.mozilla.org/docs/Web/JavaScript/Reference/Operators/Assignment_Operators#Subtraction_assignment",
           "redirect_document_id":  false
       },
       {
           "source_path":  "scripting-docs/javascript/reference/subtraction-operator-decrement-javascript.md",
           "redirect_url":  "https://developer.mozilla.org/docs/Web/JavaScript/Reference/Operators/Arithmetic_Operators",
           "redirect_document_id":  false
       },
       {
           "source_path":  "scripting-docs/javascript/reference/typeof-operator-decrementjavascript.md",
           "redirect_url":  "https://developer.mozilla.org/docs/Web/JavaScript/Reference/Operators/typeof",
           "redirect_document_id":  false
       },
       {
           "source_path":  "scripting-docs/javascript/reference/unsigned-right-shift-assignment-operator-decrement-equal-javascript.md",
           "redirect_url":  "https://developer.mozilla.org/docs/Web/JavaScript/Reference/Operators/Assignment_Operators#Unsigned_right_shift_assignment",
           "redirect_document_id":  false
       },
       {
           "source_path":  "scripting-docs/javascript/reference/unsigned-right-shift-operator-decrement-javascript.md",
           "redirect_url":  "https://developer.mozilla.org/docs/Web/JavaScript/Reference/Operators/Bitwise_Operators#Unsigned_right_shift",
           "redirect_document_id":  false
       },
       {
           "source_path":  "scripting-docs/javascript/reference/void-operator-decrementjavascript.md",
           "redirect_url":  "https://developer.mozilla.org/docs/Web/JavaScript/Reference/Operators/void",
           "redirect_document_id":  false
       },
       {
           "source_path":  "scripting-docs/javascript/reference/javascript-statements.md",
           "redirect_url":  "https://developer.mozilla.org/docs/Web/JavaScript/Reference/Statements",
           "redirect_document_id":  false
       },
       {
           "source_path":  "scripting-docs/javascript/reference/break-statement-javascript.md",
           "redirect_url":  "https://developer.mozilla.org/docs/Web/JavaScript/Reference/Statements/break",
           "redirect_document_id":  false
       },
       {
           "source_path":  "scripting-docs/javascript/reference/class-statement-javascript.md",
           "redirect_url":  "https://developer.mozilla.org/docs/Web/JavaScript/Reference/Statements/class",
           "redirect_document_id":  false
       },
       {
           "source_path":  "scripting-docs/javascript/reference/comment-statements-javascript.md",
           "redirect_url":  "https://developer.mozilla.org/docs/Web/JavaScript/Reference/Lexical_grammar",
           "redirect_document_id":  false
       },
       {
           "source_path":  "scripting-docs/javascript/reference/const-statement-javascript.md",
           "redirect_url":  "https://developer.mozilla.org/docs/Web/JavaScript/Reference/Statements/const",
           "redirect_document_id":  false
       },
       {
           "source_path":  "scripting-docs/javascript/reference/continue-statement-javascript.md",
           "redirect_url":  "https://developer.mozilla.org/docs/Web/JavaScript/Reference/Statements/continue",
           "redirect_document_id":  false
       },
       {
           "source_path":  "scripting-docs/javascript/reference/debugger-statement-javascript.md",
           "redirect_url":  "https://developer.mozilla.org/docs/Web/JavaScript/Reference/Statements/debugger",
           "redirect_document_id":  false
       },
       {
           "source_path":  "scripting-docs/javascript/reference/do-dot-dot-dot-while-statement-javascript.md",
           "redirect_url":  "https://developer.mozilla.org/docs/Web/JavaScript/Reference/Statements/do...while",
           "redirect_document_id":  false
       },
       {
           "source_path":  "scripting-docs/javascript/reference/for-statement-javascript.md",
           "redirect_url":  "https://developer.mozilla.org/docs/Web/JavaScript/Reference/Statements/for",
           "redirect_document_id":  false
       },
       {
           "source_path":  "scripting-docs/javascript/reference/for-dot-dot-dot-in-statement-javascript.md",
           "redirect_url":  "https://developer.mozilla.org/docs/Web/JavaScript/Reference/Statements/for...in",
           "redirect_document_id":  false
       },
       {
           "source_path":  "scripting-docs/javascript/reference/for-dot-dot-dot-of-statement-javascript.md",
           "redirect_url":  "https://developer.mozilla.org/docs/Web/JavaScript/Reference/Statements/for...of",
           "redirect_document_id":  false
       },
       {
           "source_path":  "scripting-docs/javascript/reference/function-statement-javascript.md",
           "redirect_url":  "https://developer.mozilla.org/docs/Web/JavaScript/Reference/Statements/function",
           "redirect_document_id":  false
       },
       {
           "source_path":  "scripting-docs/javascript/reference/if-dot-dot-dot-else-statement-javascript.md",
           "redirect_url":  "https://developer.mozilla.org/docs/Web/JavaScript/Reference/Statements/if...else",
           "redirect_document_id":  false
       },
       {
           "source_path":  "scripting-docs/javascript/reference/labeled-statement-javascript.md",
           "redirect_url":  "https://developer.mozilla.org/docs/Web/JavaScript/Reference/Statements/label",
           "redirect_document_id":  false
       },
       {
           "source_path":  "scripting-docs/javascript/reference/let-statement-javascript.md",
           "redirect_url":  "https://developer.mozilla.org/docs/Web/JavaScript/Reference/Statements/let",
           "redirect_document_id":  false
       },
       {
           "source_path":  "scripting-docs/javascript/reference/return-statement-javascript.md",
           "redirect_url":  "https://developer.mozilla.org/docs/Web/JavaScript/Reference/Statements/return",
           "redirect_document_id":  false
       },
       {
           "source_path":  "scripting-docs/javascript/reference/switch-statement-javascript.md",
           "redirect_url":  "https://developer.mozilla.org/docs/Web/JavaScript/Reference/Statements/switch",
           "redirect_document_id":  false
       },
       {
           "source_path":  "scripting-docs/javascript/reference/this-statement-javascript.md",
           "redirect_url":  "https://developer.mozilla.org/docs/Web/JavaScript/Reference/Operators/this",
           "redirect_document_id":  false
       },
       {
           "source_path":  "scripting-docs/javascript/reference/throw-statement-javascript.md",
           "redirect_url":  "https://developer.mozilla.org/docs/Web/JavaScript/Reference/Statements/throw",
           "redirect_document_id":  false
       },
       {
           "source_path":  "scripting-docs/javascript/reference/try-dot-dot-dot-catch-dot-dot-dot-finally-statement-javascript.md",
           "redirect_url":  "https://developer.mozilla.org/docs/Web/JavaScript/Reference/Statements/try...catch",
           "redirect_document_id":  false
       },
       {
           "source_path":  "scripting-docs/javascript/reference/var-statement-javascript.md",
           "redirect_url":  "https://developer.mozilla.org/docs/Web/JavaScript/Reference/Statements/var",
           "redirect_document_id":  false
       },
       {
           "source_path":  "scripting-docs/javascript/reference/while-statement-javascript.md",
           "redirect_url":  "https://developer.mozilla.org/docs/Web/JavaScript/Reference/Statements/while",
           "redirect_document_id":  false
       },
       {
           "source_path":  "scripting-docs/javascript/reference/with-statement-javascript.md",
           "redirect_url":  "https://developer.mozilla.org/docs/Web/JavaScript/Reference/Statements/with",
           "redirect_document_id":  false
       },
       {
           "source_path":  "scripting-docs/javascript/reference/javascript-directives.md",
           "redirect_url":  "https://developer.mozilla.org/docs/Web/JavaScript/Reference/Strict_mode",
           "redirect_document_id":  false
       },
       {
           "source_path":  "scripting-docs/javascript/reference/use-strict-directive.md",
           "redirect_url":  "https://developer.mozilla.org/docs/Web/JavaScript/Reference/Strict_mode",
           "redirect_document_id":  false
       },
       {
           "source_path":  "scripting-docs/javascript/reference/javascript-reserved-words.md",
           "redirect_url":  "https://developer.mozilla.org/docs/Web/JavaScript/Reference/Lexical_grammar",
           "redirect_document_id":  false
       },
       {
           "source_path":  "scripting-docs/javascript/reference/javascript-future-reserved-words.md",
           "redirect_url":  "https://developer.mozilla.org/docs/Web/JavaScript/Reference/Lexical_grammar",
           "redirect_document_id":  false
       },
       {
           "source_path":  "scripting-docs/javascript/reference/activexobject-object-javascript.md",
           "redirect_url":  "https://developer.mozilla.org/docs/Web/JavaScript/Microsoft_JavaScript_extensions/ActiveXObject",
           "redirect_document_id":  false
       },
       {
           "source_path":  "scripting-docs/javascript/reference/getvardate-method-date-javascript.md",
           "redirect_url":  "https://developer.mozilla.org/docs/Web/JavaScript/Microsoft_JavaScript_extensions/Date.getVarDate",
           "redirect_document_id":  false
       },
       {
           "source_path":  "scripting-docs/javascript/reference/debug-object-javascript.md",
           "redirect_url":  "https://developer.mozilla.org/docs/Web/JavaScript/Microsoft_JavaScript_extensions/Debug",
           "redirect_document_id":  false
       },
       {
           "source_path":  "scripting-docs/javascript/reference/debug-constants.md",
           "redirect_url":  "https://developer.mozilla.org/docs/Web/JavaScript/Microsoft_JavaScript_extensions/Debug",
           "redirect_document_id":  false
       },
       {
           "source_path":  "scripting-docs/javascript/reference/debug-debuggerenabled-property.md",
           "redirect_url":  "https://developer.mozilla.org/docs/Web/JavaScript/Microsoft_JavaScript_extensions/Debug/debuggerEnabled",
           "redirect_document_id":  false
       },
       {
           "source_path":  "scripting-docs/javascript/reference/debug-setnonusercodeexceptions-property.md",
           "redirect_url":  "https://developer.mozilla.org/docs/Web/JavaScript/Microsoft_JavaScript_extensions/Debug/setNonUserCodeExceptions",
           "redirect_document_id":  false
       },
       {
           "source_path":  "scripting-docs/javascript/reference/debug-mstraceasynccallbackcompleted-function.md",
           "redirect_url":  "https://developer.mozilla.org/docs/Web/JavaScript/Microsoft_JavaScript_extensions/Debug/msTraceAsyncCallbackCompleted",
           "redirect_document_id":  false
       },
       {
           "source_path":  "scripting-docs/javascript/reference/debug-mstraceasynccallbackstarting-function.md",
           "redirect_url":  "https://developer.mozilla.org/docs/Web/JavaScript/Microsoft_JavaScript_extensions/Debug/msTraceAsyncCallbackStarting",
           "redirect_document_id":  false
       },
       {
           "source_path":  "scripting-docs/javascript/reference/debug-mstraceasyncoperationcompleted-function.md",
           "redirect_url":  "https://developer.mozilla.org/docs/Web/JavaScript/Microsoft_JavaScript_extensions/Debug/msTraceAsyncOperationCompleted",
           "redirect_document_id":  false
       },
       {
           "source_path":  "scripting-docs/javascript/reference/debug-mstraceasyncoperationstarting-function.md",
           "redirect_url":  "https://developer.mozilla.org/docs/Web/JavaScript/Microsoft_JavaScript_extensions/Debug/msTraceAsyncOperationStarting",
           "redirect_document_id":  false
       },
       {
           "source_path":  "scripting-docs/javascript/reference/debug-msupdateasynccallbackrelation-function.md",
           "redirect_url":  "https://developer.mozilla.org/docs/Web/JavaScript/Microsoft_JavaScript_extensions/Debug/msUpdateAsyncCallbackRelation",
           "redirect_document_id":  false
       },
       {
           "source_path":  "scripting-docs/javascript/reference/debug-write-function-javascript.md",
           "redirect_url":  "https://developer.mozilla.org/docs/Web/JavaScript/Microsoft_JavaScript_extensions/Debug/write",
           "redirect_document_id":  false
       },
       {
           "source_path":  "scripting-docs/javascript/reference/debug-writeln-function-javascript.md",
           "redirect_url":  "https://developer.mozilla.org/docs/Web/JavaScript/Microsoft_JavaScript_extensions/Debug/writeln",
           "redirect_document_id":  false
       },
       {
           "source_path":  "scripting-docs/javascript/reference/enumerator-object-javascript.md",
           "redirect_url":  "https://developer.mozilla.org/docs/Web/JavaScript/Microsoft_JavaScript_extensions/Enumerator",
           "redirect_document_id":  false
       },
       {
           "source_path":  "scripting-docs/javascript/reference/atend-method-enumerator-javascript.md",
           "redirect_url":  "https://developer.mozilla.org/docs/Web/JavaScript/Microsoft_JavaScript_extensions/Enumerator/atEnd",
           "redirect_document_id":  false
       },
       {
           "source_path":  "scripting-docs/javascript/reference/item-method-enumerator-javascript.md",
           "redirect_url":  "https://developer.mozilla.org/docs/Web/JavaScript/Microsoft_JavaScript_extensions/Enumerator/item",
           "redirect_document_id":  false
       },
       {
           "source_path":  "scripting-docs/javascript/reference/movefirst-method-enumerator-javascript.md",
           "redirect_url":  "https://developer.mozilla.org/docs/Web/JavaScript/Microsoft_JavaScript_extensions/Enumerator/moveFirst",
           "redirect_document_id":  false
       },
       {
           "source_path":  "scripting-docs/javascript/reference/movenext-method-enumerator-javascript.md",
           "redirect_url":  "https://developer.mozilla.org/docs/Web/JavaScript/Microsoft_JavaScript_extensions/Enumerator/moveNext",
           "redirect_document_id":  false
       },
       {
           "source_path":  "scripting-docs/javascript/reference/description-property-error-javascript.md",
           "redirect_url":  "https://developer.mozilla.org/docs/Web/JavaScript/Microsoft_JavaScript_extensions/Error.description",
           "redirect_document_id":  false
       },
       {
           "source_path":  "scripting-docs/javascript/reference/number-property-error-javascript.md",
           "redirect_url":  "https://developer.mozilla.org/docs/Web/JavaScript/Microsoft_JavaScript_extensions/Error.number.md",
           "redirect_document_id":  false
       },
       {
           "source_path":  "scripting-docs/javascript/reference/stacktracelimit-property-error-javascript.md",
           "redirect_url":  "https://developer.mozilla.org/docs/Web/JavaScript/Microsoft_JavaScript_extensions/Error.stackTraceLimit",
           "redirect_document_id":  false
       },
       {
           "source_path":  "scripting-docs/javascript/reference/getobject-function-javascript.md",
           "redirect_url":  "https://developer.mozilla.org/docs/Web/JavaScript/Microsoft_JavaScript_extensions/GetObject",
           "redirect_document_id":  false
       },
       {
           "source_path":  "scripting-docs/javascript/reference/scriptengine-function-javascript.md",
           "redirect_url":  "https://developer.mozilla.org/docs/Web/JavaScript/Microsoft_JavaScript_extensions/ScriptEngine",
           "redirect_document_id":  false
       },
       {
           "source_path":  "scripting-docs/javascript/reference/scriptenginebuildversion-function-javascript.md",
           "redirect_url":  "https://developer.mozilla.org/docs/Web/JavaScript/Microsoft_JavaScript_extensions/ScriptEngineBuildVersion",
           "redirect_document_id":  false
       },
       {
           "source_path":  "scripting-docs/javascript/reference/scriptenginemajorversion-function-javascript.md",
           "redirect_url":  "https://developer.mozilla.org/docs/Web/JavaScript/Microsoft_JavaScript_extensions/ScriptEngineMajorVersion",
           "redirect_document_id":  false
       },
       {
           "source_path":  "scripting-docs/javascript/reference/scriptengineminorversion-function-javascript.md",
           "redirect_url":  "https://developer.mozilla.org/docs/Web/JavaScript/Microsoft_JavaScript_extensions/ScriptEngineMinorVersion",
           "redirect_document_id":  false
       },
       {
           "source_path":  "scripting-docs/javascript/reference/vbarray-object-javascript.md",
           "redirect_url":  "https://developer.mozilla.org/docs/Web/JavaScript/Microsoft_JavaScript_extensions/VBArray",
           "redirect_document_id":  false
       },
       {
           "source_path":  "scripting-docs/javascript/reference/dimensions-method-vbarray-javascript.md",
           "redirect_url":  "https://developer.mozilla.org/docs/Web/JavaScript/Microsoft_JavaScript_extensions/VBArray/dimensions",
           "redirect_document_id":  false
       },
       {
           "source_path":  "scripting-docs/javascript/reference/getitem-method-vbarray-javascript.md",
           "redirect_url":  "https://developer.mozilla.org/docs/Web/JavaScript/Microsoft_JavaScript_extensions/VBArray/getItem",
           "redirect_document_id":  false
       },
       {
           "source_path":  "scripting-docs/javascript/reference/lbound-method-vbarray-javascript.md",
           "redirect_url":  "https://developer.mozilla.org/docs/Web/JavaScript/Microsoft_JavaScript_extensions/VBArray/lbound",
           "redirect_document_id":  false
       },
       {
           "source_path":  "scripting-docs/javascript/reference/toarray-method-vbarray-javascript.md",
           "redirect_url":  "https://developer.mozilla.org/docs/Web/JavaScript/Microsoft_JavaScript_extensions/VBArray/toArray",
           "redirect_document_id":  false
       },
       {
           "source_path":  "scripting-docs/javascript/reference/ubound-method-vbarray-javascript.md",
           "redirect_url":  "https://developer.mozilla.org/docs/Web/JavaScript/Microsoft_JavaScript_extensions/VBArray/ubound",
           "redirect_document_id":  false
       },
       {
           "source_path":  "scripting-docs/javascript/reference/winrterror-object-javascript.md",
           "redirect_url":  "https://docs.microsoft.com/microsoft-edge/progressive-web-apps/windows-features",
           "redirect_document_id":  false
       },
       {
           "source_path":  "scripting-docs/javascript/reference/at-cc-on-statement-javascript.md",
           "redirect_url":  "https://developer.mozilla.org/docs/Web/JavaScript/Microsoft_JavaScript_extensions/at-cc-on",
           "redirect_document_id":  false
       },
       {
           "source_path":  "scripting-docs/javascript/reference/at-if-statement-javascript.md",
           "redirect_url":  "https://developer.mozilla.org/docs/Web/JavaScript/Microsoft_JavaScript_extensions/at-if",
           "redirect_document_id":  false
       },
       {
           "source_path":  "scripting-docs/javascript/reference/at-set-statement-javascript.md",
           "redirect_url":  "https://developer.mozilla.org/docs/Web/JavaScript/Microsoft_JavaScript_extensions/at-set",
           "redirect_document_id":  false
       },
        {
            "source_path": "docs/cross-platform/visual-studio-tools-for-unity-azure-configure.md",
            "redirect_url": "/sandbox/gamedev/unity/samples/azure-mobile-apps-unity-racer",
            "redirect_document_id": false
        }
        ,
        {
            "source_path": "docs/cross-platform/visual-studio-tools-for-unity-azure-connection.md",
            "redirect_url": "/sandbox/gamedev/unity/samples/azure-mobile-apps-unity-racer",
            "redirect_document_id": false
        },
        {
            "source_path": "docs/cross-platform/visual-studio-tools-for-unity-azure-data.md",
            "redirect_url": "/sandbox/gamedev/unity/samples/azure-mobile-apps-unity-racer",
            "redirect_document_id": false
        },
        {
            "source_path": "docs/cross-platform/visual-studio-tools-for-unity-azure-game-assets.md",
            "redirect_url": "/sandbox/gamedev/unity/samples/azure-mobile-apps-unity-racer",
            "redirect_document_id": false
        },
        {
            "source_path": "docs/cross-platform/visual-studio-tools-for-unity-azure-game.md",
            "redirect_url": "/sandbox/gamedev/unity/samples/azure-mobile-apps-unity-racer",
            "redirect_document_id": false
        },
        {
            "source_path": "docs/cross-platform/visual-studio-tools-for-unity-azure-heatmapscene.md",
            "redirect_url": "/sandbox/gamedev/unity/samples/azure-mobile-apps-unity-racer",
            "redirect_document_id": false
        },
        {
            "source_path": "docs/cross-platform/visual-studio-tools-for-unity-azure-mobile-client.md",
            "redirect_url": "/sandbox/gamedev/unity/samples/azure-mobile-apps-unity-racer",
            "redirect_document_id": false
        },
        {
            "source_path": "docs/cross-platform/visual-studio-tools-for-unity-azure-prepare.md",
            "redirect_url": "/sandbox/gamedev/unity/samples/azure-mobile-apps-unity-racer",
            "redirect_document_id": false
        },
        {
            "source_path": "docs/cross-platform/visual-studio-tools-for-unity-azure-racescene.md",
            "redirect_url": "/sandbox/gamedev/unity/samples/azure-mobile-apps-unity-racer",
            "redirect_document_id": false
        },
        {
            "source_path": "docs/cross-platform/visual-studio-tools-for-unity-azure-security.md",
            "redirect_url": "/sandbox/gamedev/unity/samples/azure-mobile-apps-unity-racer",
            "redirect_document_id": false
        },
        {
            "source_path": "docs/cross-platform/visual-studio-tools-for-unity-azure-setup.md",
            "redirect_url": "/sandbox/gamedev/unity/samples/azure-mobile-apps-unity-racer",
            "redirect_document_id": false
        },
        {
          "source_path": "docs/ide/reference/proxy-authorization-required.md",
          "redirect_url": "/visualstudio/install/troubleshooting-network-related-errors-in-visual-studio",
          "redirect_document_id": false
        },
        {
          "source_path": "docs/ide/whitelisting-urls-in-a-private-network.md",
          "redirect_url": "/visualstudio/install/install-and-use-visual-studio-behind-a-firewall-or-proxy-server",
          "redirect_document_id": false
        },
        {
          "source_path": "docs/install/install-visual-studio-behind-a-firewall-or-proxy-server.md",
          "redirect_url": "/visualstudio/install/install-and-use-visual-studio-behind-a-firewall-or-proxy-server",
          "redirect_document_id": false
        },
        {
          "source_path": "docs/ide/quickstart-visual-basic-winforms.md",
          "redirect_url": "/visualstudio/ide/create-a-visual-basic-winform-in-visual-studio",
          "redirect_document_id": false
        },
        {
          "source_path": "subscriptions/buy-vs-subscriptions.md",
          "redirect_url": "http://visualstudio.microsoft.com/vs/pricing/",
          "redirect_document_id": false
        },
        {
          "source_path": "subscriptions/compare-subscriptions.md",
          "redirect_url": "http://visualstudio.microsoft.com/vs/pricing/",
          "redirect_document_id": false
        },
        {
          "source_path": "subscriptions/vscloud-first-purchase.md",
          "redirect_url": "/visualstudio/subscriptions/vscloud-overview",
          "redirect_document_id": false
        },
        {
          "source_path": "subscriptions/vscloud-renewals.md",
          "redirect_url": "/visualstudio/subscriptions/vscloud-overview",
          "redirect_document_id": false
        },
        {
          "source_path": "subscriptions/vscloud-buy-more.md",
          "redirect_url": "/visualstudio/subscriptions/vscloud-overview",
          "redirect_document_id": false
        },
        {
          "source_path": "subscriptions/vscloud-cancel.md",
          "redirect_url": "/visualstudio/subscriptions/vscloud-overview",
          "redirect_document_id": false
        },
        {
            "source_path": "subscriptions/renew-msstore-subscriptions.md",
            "redirect_url": "http://visualstudio.microsoft.com/vs/pricing/",
            "redirect_document_id": false
        },
        {
            "source_path": "subscriptions/find-subscription-id.md",
            "redirect_url": "/visualstudio/subscriptions/find-pcn",
            "redirect_document_id": false
        },
        {
            "source_path": "subscriptions/multiple-pcns.md",
            "redirect_url": "/visualstudio/subscriptions/find-pcn",
            "redirect_document_id": false
        },
        {
            "source_path": "subscriptions/managing-admins.md",
            "redirect_url": "/visualstudio/subscriptions/subscription-management-info",
            "redirect_document_id": false
        },
        {
            "source_path": "subscriptions/access-admin-portal.md",
            "redirect_url": "/visualstudio/subscriptions/subscription-management-info",
            "redirect_document_id": false
        },
        {
            "source_path": "subscriptions/vs-elearn.md",
            "redirect_url": "/visualstudio/subscriptions",
            "redirect_document_id": false
        },
        {
            "source_path": "subscriptions/vs-license-terms.md",
            "redirect_url": "https://www.microsoft.com/en-us/licensing/product-licensing/products.aspx",
            "redirect_document_id": false
        },
        {
            "source_path": "docs/vb6/partners/gmstudio.md",
            "redirect_url": "/previous-versions/visualstudio/visual-basic-6/vb6-partners-gmstudio",
            "redirect_document_id": false
        },
        {
            "source_path": "docs/vb6/partners/mobilize-net.md",
            "redirect_url": "/previous-versions/visualstudio/visual-basic-6/vb6-partners-mobilize-net",
            "redirect_document_id": false
        },
        {
            "source_path": "docs/vb6/partners/index.md",
            "redirect_url": "/previous-versions/visualstudio/visual-basic-6/visual-basic-6-support-policy",
            "redirect_document_id": false
        },
        {
            "source_path": "docs/vb6/vb6-support.md",
            "redirect_url": "/previous-versions/visualstudio/visual-basic-6/visual-basic-6-support-policy",
            "redirect_document_id": false
        },
        {
            "source_path": "connected-environment/visual-studio-connected-environment.md",
            "redirect_url": "/azure/dev-spaces/azure-dev-spaces",
            "redirect_document_id": false
        },
        {
            "source_path": "connected-environment/get-started.md",
            "redirect_url": "/azure/dev-spaces/azure-dev-spaces",
            "redirect_document_id": false
        },
        {
            "source_path": "connected-environment/get-started-netcore-01.md",
            "redirect_url": "/azure/dev-spaces/get-started-netcore",
            "redirect_document_id": false
        },
        {
            "source_path": "connected-environment/get-started-netcore-02.md",
            "redirect_url": "/azure/dev-spaces/get-started-netcore",
            "redirect_document_id": false
        },
        {
            "source_path": "connected-environment/get-started-netcore-03.md",
            "redirect_url": "/azure/dev-spaces/get-started-netcore",
            "redirect_document_id": false
        },
        {
            "source_path": "connected-environment/get-started-netcore-04.md",
            "redirect_url": "/azure/dev-spaces/get-started-netcore",
            "redirect_document_id": false
        },
        {
            "source_path": "connected-environment/get-started-netcore-05.md",
            "redirect_url": "/azure/dev-spaces/get-started-netcore",
            "redirect_document_id": false
        },
        {
            "source_path": "connected-environment/get-started-netcore-06.md",
            "redirect_url": "/azure/dev-spaces/get-started-netcore",
            "redirect_document_id": false
        },
        {
            "source_path": "connected-environment/get-started-netcore-07.md",
            "redirect_url": "/azure/dev-spaces/get-started-netcore",
            "redirect_document_id": false
        },
        {
            "source_path": "connected-environment/get-started-netcore-visualstudio-01.md",
            "redirect_url": "/azure/dev-spaces/get-started-netcore-visualstudio",
            "redirect_document_id": false
        },
        {
            "source_path": "connected-environment/get-started-netcore-visualstudio-02.md",
            "redirect_url": "/azure/dev-spaces/get-started-netcore-visualstudio",
            "redirect_document_id": false
        },
        {
            "source_path": "connected-environment/get-started-netcore-visualstudio-03.md",
            "redirect_url": "/azure/dev-spaces/get-started-netcore-visualstudio",
            "redirect_document_id": false
        },
        {
            "source_path": "connected-environment/get-started-netcore-visualstudio-04.md",
            "redirect_url": "/azure/dev-spaces/get-started-netcore-visualstudio",
            "redirect_document_id": false
        },
        {
            "source_path": "connected-environment/get-started-netcore-visualstudio-05.md",
            "redirect_url": "/azure/dev-spaces/get-started-netcore-visualstudio",
            "redirect_document_id": false
        },
        {
            "source_path": "connected-environment/get-started-netcore-visualstudio-06.md",
            "redirect_url": "/azure/dev-spaces/get-started-netcore-visualstudio",
            "redirect_document_id": false
        },
        {
            "source_path": "connected-environment/get-started-netcore-visualstudio-07.md",
            "redirect_url": "/azure/dev-spaces/get-started-netcore-visualstudio",
            "redirect_document_id": false
        },
        {
            "source_path": "connected-environment/get-started-nodejs-01.md",
            "redirect_url": "/azure/dev-spaces/get-started-nodejs",
            "redirect_document_id": false
        },
        {
            "source_path": "connected-environment/get-started-nodejs-02.md",
            "redirect_url": "/azure/dev-spaces/get-started-nodejs",
            "redirect_document_id": false
        },
        {
            "source_path": "connected-environment/get-started-nodejs-03.md",
            "redirect_url": "/azure/dev-spaces/get-started-nodejs",
            "redirect_document_id": false
        },
        {
            "source_path": "connected-environment/get-started-nodejs-04.md",
            "redirect_url": "/azure/dev-spaces/get-started-nodejs",
            "redirect_document_id": false
        },
        {
            "source_path": "connected-environment/get-started-nodejs-05.md",
            "redirect_url": "/azure/dev-spaces/get-started-nodejs",
            "redirect_document_id": false
        },
        {
            "source_path": "connected-environment/get-started-nodejs-06.md",
            "redirect_url": "/azure/dev-spaces/get-started-nodejs",
            "redirect_document_id": false
        },
        {
            "source_path": "connected-environment/get-started-nodejs-07.md",
            "redirect_url": "/azure/dev-spaces/get-started-nodejs",
            "redirect_document_id": false
        },
        {
            "source_path": "connected-environment/how-to/share-dev-environment.md",
            "redirect_url": "/azure/dev-spaces/how-to/share-dev-spaces",
            "redirect_document_id": false
        },
        {
            "source_path": "connected-environment/how-to/use-a-custom-nuget-feed.md",
            "redirect_url": "/azure/dev-spaces/how-to/use-custom-nuget-feed",
            "redirect_document_id": false
        },
        {
            "source_path": "connected-environment/how-to/use-kubectl-with-vsce.md",
            "redirect_url": "/azure/dev-spaces/how-to/use-kubectl-with-azure-dev-spaces",
            "redirect_document_id": false
        },
        {
            "source_path": "connected-environment/troubleshooting.md",
            "redirect_url": "/azure/dev-spaces/troubleshooting",
            "redirect_document_id": false
        },
        {
<<<<<<< HEAD
            "source_path": "docs/welcome-to-visual-studio-2015.md",
            "redirect_url": "/visualstudio/",
            "redirect_document_id": false
        },
        {
            "source_path": "docs/what-s-new-in-visual-studio-2015.md",
            "redirect_url": "/visualstudio/ide/whats-new-in-visual-studio",
            "redirect_document_id": false
        },
        {
            "source_path": "docs/install/install-visual-studio-2015.md",
            "redirect_url": "/visualstudio/install/install-visual-studio",
            "redirect_document_id": false
        },
        {
            "source_path": "docs/porting-migrating-and-upgrading-visual-studio-projects.md",
            "redirect_url": "/visualstudio/port-migrate-and-upgrade-visual-studio-projects",
=======
            "source_path": "mac/benefits-vsmac-over-xs.md",
            "redirect_url": "/visualstudio/mac/",
            "redirect_document_id": false
        },
        {
            "source_path": "docs/cross-platform/overview-of-visual-studio-tools-for-unity.md",
            "redirect_url": "/visualstudio/cross-platform/visual-studio-tools-for-unity",
>>>>>>> 43ec0976
            "redirect_document_id": false
        }
    ]
}<|MERGE_RESOLUTION|>--- conflicted
+++ resolved
@@ -5878,7 +5878,6 @@
             "redirect_document_id": false
         },
         {
-<<<<<<< HEAD
             "source_path": "docs/welcome-to-visual-studio-2015.md",
             "redirect_url": "/visualstudio/",
             "redirect_document_id": false
@@ -5896,7 +5895,9 @@
         {
             "source_path": "docs/porting-migrating-and-upgrading-visual-studio-projects.md",
             "redirect_url": "/visualstudio/port-migrate-and-upgrade-visual-studio-projects",
-=======
+            "redirect_document_id": false
+        },
+        {
             "source_path": "mac/benefits-vsmac-over-xs.md",
             "redirect_url": "/visualstudio/mac/",
             "redirect_document_id": false
@@ -5904,7 +5905,6 @@
         {
             "source_path": "docs/cross-platform/overview-of-visual-studio-tools-for-unity.md",
             "redirect_url": "/visualstudio/cross-platform/visual-studio-tools-for-unity",
->>>>>>> 43ec0976
             "redirect_document_id": false
         }
     ]
